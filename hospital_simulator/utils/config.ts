"use server"

import { Bundle } from "fhir/r4"

export const getEnrollmentUrl = async (patientId: string, serviceRequestId: string) => {
<<<<<<< HEAD
    return `${process.env.ORCA_BASE_URL}/demo-app-launch?` + new URLSearchParams({
        patient: patientId,
        serviceRequest: `ServiceRequest/${serviceRequestId}`,
        practitioner: "Practitioner/7", //TODO: Remove hard-coded prac
        iss: `${process.env.FHIR_BASE_URL}`
    }).toString()
=======

    const practitioners = await fetch(`${process.env.FHIR_BASE_URL}/Practitioner`)
    if (!practitioners.ok) {
        throw new Error(`Failed to fetch ${process.env.FHIR_BASE_URL}/Practitioner: ${practitioners.statusText}`)
    }

    const respBundle = await practitioners.json() as Bundle

    if (respBundle && respBundle.entry?.length) {

        return `${process.env.ORCA_BASE_URL}/demo-app-launch?` + new URLSearchParams({
            patient: patientId,
            serviceRequest: `ServiceRequest/${serviceRequestId}`,
            practitioner: `Practitioner/${respBundle.entry[0].resource?.id}`, //TODO: Rework to get reference from ServiceRequest.requester - currently an Organization, but should be a PractitionerRole
            iss: `${process.env.FHIR_BASE_URL}`
        }).toString()
    }

>>>>>>> 135f64bb
}<|MERGE_RESOLUTION|>--- conflicted
+++ resolved
@@ -3,14 +3,6 @@
 import { Bundle } from "fhir/r4"
 
 export const getEnrollmentUrl = async (patientId: string, serviceRequestId: string) => {
-<<<<<<< HEAD
-    return `${process.env.ORCA_BASE_URL}/demo-app-launch?` + new URLSearchParams({
-        patient: patientId,
-        serviceRequest: `ServiceRequest/${serviceRequestId}`,
-        practitioner: "Practitioner/7", //TODO: Remove hard-coded prac
-        iss: `${process.env.FHIR_BASE_URL}`
-    }).toString()
-=======
 
     const practitioners = await fetch(`${process.env.FHIR_BASE_URL}/Practitioner`)
     if (!practitioners.ok) {
@@ -29,5 +21,4 @@
         }).toString()
     }
 
->>>>>>> 135f64bb
 }