"use client"
import * as React from 'react';
import {useState} from 'react';
import Button from '@mui/material/Button';
import Dialog from '@mui/material/Dialog';
import DialogActions from '@mui/material/DialogActions';
import DialogContent from '@mui/material/DialogContent';
import DialogContentText from '@mui/material/DialogContentText';
import DialogTitle from '@mui/material/DialogTitle';
import {IconPlus} from '@tabler/icons-react';
import {Alert, Grid, MenuItem, Select} from '@mui/material';
import {useRouter} from 'next/navigation';
import {Coding, Organization, Patient} from 'fhir/r4';
import {getLocalOrganization, getTaskPerformerOrganization} from "@/utils/config";
import {AdapterDayjs} from "@mui/x-date-pickers/AdapterDayjs";
import {LocalizationProvider} from "@mui/x-date-pickers";
import 'dayjs/locale/nl';

type ServiceRequestDetails = {
    patient: Patient
    conditionCode: Coding
}

interface Props {
    patient: Patient
}

const CreateServiceRequestDialog: React.FC<Props> = ({patient}) => {
    const [open, setOpen] = React.useState(false);
    const [patientConditionCode, setPatientConditionCode] = useState<Coding>(supportedConditions[0])

    const [error, setError] = useState<string>()
    const router = useRouter()

    const handleClickOpen = () => {
        setOpen(true);
    };

    const handleClose = () => {
        setOpen(false);
    };

    const createServiceRequest = async () => {
        const requester = await getLocalOrganization()
        const performer = await getTaskPerformerOrganization()
        if (!patientConditionCode) {
            setError("Please select a condition")
            return
        }
        const patientDetails: ServiceRequestDetails = {
            conditionCode: patientConditionCode,
            patient: patient
        }
        const bundle = createServiceRequestBundle(patientDetails, requester, performer)

        const resp = await fetch(`${process.env.NEXT_PUBLIC_BASE_PATH || ''}/api/fhir`, {
            method: "POST",
            headers: {
                "Content-Type": "application/json"
            },
            body: JSON.stringify(bundle)
        })

        if (!resp.ok) {
            setError(`[${resp.status}] ${await resp.text()}`)
            return
        }

        handleClose()

        router.refresh()
    }

    return (
        <LocalizationProvider dateAdapter={AdapterDayjs} adapterLocale="nl">
            <Button sx={{position: 'absolute', top: '10px', right: '10px'}} variant="contained"
                    onClick={handleClickOpen}>
                <IconPlus/>
            </Button>
            <Dialog
                open={open}
                onClose={handleClose}
                aria-labelledby="alert-dialog-title"
                aria-describedby="alert-dialog-description"
            >
                <DialogTitle id="alert-dialog-title">New ServiceRequest</DialogTitle>
                <DialogContent>
                    <Grid container spacing={2}>
                        {error && (
                            <Grid size={{xs: 12}}>
                                <Alert severity="error">Something went wrong: {error}</Alert>
                            </Grid>
                        )}
                        <Grid size={{xs: 12}}>
                            <DialogContentText>
                                Create a new Service Request for the patient.
                            </DialogContentText>
                        </Grid>
                        <Grid size={{xs: 12}} sx={{mt: 2}}>
                            <Select fullWidth value="tele-monitoring">
                                <MenuItem value="tele-monitoring">Telemonitoring</MenuItem>
                            </Select>
                        </Grid>
                        <Grid size={{xs: 12}}>
                            <Select fullWidth value={patientConditionCode.code} onChange={(event) => {
                                const conditionCode = supportedConditions.find((condition) => condition.code === event.target.value)
                                if (conditionCode) {
                                    setPatientConditionCode(conditionCode)
                                }
                            }}>
                                {supportedConditions.map((condition) => (
                                    <MenuItem key={condition.code} value={condition.code}>{condition.display}</MenuItem>
                                ))}
                            </Select>
                        </Grid>
                    </Grid>
                </DialogContent>
                <DialogActions>
                    <Button onClick={handleClose}>Cancel</Button>
                    <Button onClick={createServiceRequest} autoFocus>
                        Create
                    </Button>
                </DialogActions>
            </Dialog>
        </LocalizationProvider>
    );
}

export default CreateServiceRequestDialog

// supportedConditions specifies the conditions that can be used in the ServiceRequest: COPD, Asthma, Heart failure
const supportedConditions: Array<Coding> = [
    {
        "system": "http://snomed.info/sct",
        "code": "84114007",
        "display": "Heart failure (disorder)"
    },
    {
        "system": "http://snomed.info/sct",
        "code": "195967001",
        "display": "Asthma (disorder)"
    },
    {
        "system": "http://snomed.info/sct",
        "code": "13645005",
        "display": "Chronic obstructive pulmonary disease (disorder)"
    }
]

function createServiceRequestBundle(requestDetails: ServiceRequestDetails,
                                    requester: Organization,
                                    performer: Organization) {

    if (requester.identifier?.length !== 1) {
        throw new Error("Requester must have exactly one identifier")
    }
    const requesterIdentifier = requester.identifier[0]
    if (performer.identifier?.length !== 1) {
        throw new Error("Performer must have exactly one identifier")
    }
    const performerIdentifier = performer.identifier[0]

    return {
        "resourceType": "Bundle",
        "type": "transaction",
        "entry": [
            {
<<<<<<< HEAD
                "fullUrl": "urn:uuid:patient-1",
                "resource": {
                    "extension": [
                        {
                            "url": "http://santeonnl.github.io/shared-care-planning/StructureDefinition/resource-creator",
                            "valueReference": {
                                "type": "Organization",
                                "identifier": {
                                    "system": requesterIdentifier.system,
                                    "value": requesterIdentifier.value
                                }
                            }
                        }
                    ],
                    "resourceType": "Patient",
                    "identifier": [
                        {
                            "use": "usual",
                            "system": "http://fhir.nl/fhir/NamingSystem/bsn",
                            "value": patient.bsn
                        }
                    ],
                    "name": [
                        {
                            "family": patient.lastName,
                            "given": [
                                patient.firstName,
                            ],
                            "text": `${patient.lastName}, ${patient.firstName}`
                        }
                    ],
                    "gender": patient.gender,
                    "birthDate": patient.birthdate.format("YYYY-MM-DD"),
                    "address": [
                        {
                            "use": "home",
                            "type": "postal",
                            "line": ["123 Main Street"],
                            "city": "Hometown",
                            "state": "State",
                            "postalCode": "12345",
                            "country": "Country"
                        }
                    ],
                    "telecom": [
                        {
                            "system": "phone",
                            "value": patient.phone,
                            "use": "home"
                        },
                        {
                            "system": "email",
                            "value": patient.email,
                            "use": "home"
                        }
                    ]
                },
                "request": {
                    "method": "POST",
                    "url": "Patient"
                }
            },
            {
=======
>>>>>>> 6d08ddcf
                "fullUrl": "urn:uuid:performer",
                "resource": performer,
                "request": {
                    "method": "POST",
                    "url": "Organization",
                    "ifNoneExist": `identifier=${performerIdentifier.system}|${performerIdentifier.value}`
                }
            },
            {
                "fullUrl": "urn:uuid:practitioner-1",
                "resource": {
                    "resourceType": "Practitioner",
                    "id": "practitioner-1",
                    "identifier": [
                        {
                            "system": "http://fhir.nl/fhir/NamingSystem/uzi",
                            "value": "uzi-001"
                        }
                    ],
                    "name": [
                        {
                            "family": "Smith",
                            "given": [
                                "Jane",
                                "John"
                            ]
                        }
                    ],
                    "telecom": [
                        {
                            "system": "phone",
                            "value": "987-654-3210",
                            "use": "work"
                        },
                        {
                            "system": "email",
                            "value": "practitioner@example.com",
                            "use": "work"
                        }
                    ],
                    "address": [
                        {
                            "use": "work",
                            "line": "GPStreet 17",
                            "city": "Health City",
                            "postalCode": "1234 AA",
                            "country": "NL"
                        }
                    ]
                },
                "request": {
                    "method": "POST",
                    "url": "Practitioner",
                    "ifNoneExist": "identifier=http://fhir.nl/fhir/NamingSystem/uzi|uzi-001"
                }
            },
            {
                "fullUrl": "urn:uuid:practitionerrole-1",
                "resource": {
                    "resourceType": "PractitionerRole",
                    "id": "practitionerrole-1",
                    "identifier": [
                        {
                            "system": "http://fhir.nl/fhir/NamingSystem/uzi",
                            "value": "uzi-001"
                        }
                    ],
                    "practitioner": {
                        "type": "Practitioner",
                        "reference": "urn:uuid:practitioner-1",
                        "identifier": {
                            "system": "http://fhir.nl/fhir/NamingSystem/uzi",
                            "value": "uzi-001"
                        }
                    },
                    "code": [
                        {
                            "coding": [
                                {
                                    "system": "http://terminology.hl7.org/CodeSystem/practitioner-role",
                                    "code": "doctor"
                                }
                            ]
                        }
                    ]
                },
                "request": {
                    "method": "POST",
                    "url": "PractitionerRole",
                    "ifNoneExist": "identifier=http://fhir.nl/fhir/NamingSystem/uzi|uzi-001"
                }
            },
            {
                "fullUrl": "urn:uuid:requester",
                "resource": requester,
                "request": {
                    "method": "POST",
                    "url": "Organization",
                    "ifNoneExist": `identifier=${requesterIdentifier.system}|${requesterIdentifier.value}`
                }
            },
            {
                "fullUrl": "urn:uuid:condition-1",
                "resource": {
                    "resourceType": "Condition",
                    "id": "condition-1",
                    "identifier": [
                        {
                            "system": "http://fhir.nl/fhir/NamingSystem/condition-identifier",
                            "value": "condition-001"
                        }
                    ],
                    "clinicalStatus": {
                        "coding": [
                            {
                                "system": "http://terminology.hl7.org/CodeSystem/condition-clinical",
                                "code": "active",
                                "display": "Active"
                            }
                        ]
                    },
                    "verificationStatus": {
                        "coding": [
                            {
                                "system": "http://terminology.hl7.org/CodeSystem/condition-ver-status",
                                "code": "confirmed",
                                "display": "Confirmed"
                            }
                        ]
                    },
                    "category": [
                        {
                            "coding": [
                                {
                                    "system": "http://terminology.hl7.org/CodeSystem/condition-category",
                                    "code": "problem-list-item",
                                    "display": "Problem List Item"
                                }
                            ]
                        }
                    ],
                    "code": {
                        "coding": [requestDetails.conditionCode],
                        "text": requestDetails.conditionCode.display
                    },
                    "subject": {
                        "type": "Patient",
                        "reference": "Patient/" + requestDetails.patient.id!!,
                        "identifier": {
                            "system": requestDetails.patient.identifier!![0].system ?? "",
                            "value": requestDetails.patient.identifier!![0].value ?? ""
                        }
                    },
                    "recorder": {
                        "type": "PractitionerRole",
                        "reference": "urn:uuid:practitionerrole-1",
                        "identifier": {
                            "system": "http://fhir.nl/fhir/NamingSystem/uzi",
                            "value": "uzi-001"
                        }
                    }
                },
                "request": {
                    "method": "POST",
                    "url": "Condition"
                }
            },
            {
                "fullUrl": "urn:uuid:servicerequest-1",
                "resource": {
                    "resourceType": "ServiceRequest",
                    "id": "servicerequest-1",
                    "status": "draft",
                    "intent": "order",
                    "subject": {
                        "type": "Patient",
                        "reference": "Patient/" + requestDetails.patient.id!!,
                        "identifier": {
                            "system": requestDetails.patient.identifier!![0].system ?? "",
                            "value": requestDetails.patient.identifier!![0].value ?? ""
                        }
                    },
                    "requester": {
                        "type": "Organization",
                        "display": `${requester.name}`,
                        "reference": "urn:uuid:requester",
                        "identifier": {
                            "system": `${requesterIdentifier.system}`,
                            "value": `${requesterIdentifier.value}`
                        }
                    },
                    "performer": [
                        {
                            "type": "Organization",
                            "display": `${performer.name}`,
                            "reference": "urn:uuid:performer",
                            "identifier": {
                                "system": `${performerIdentifier.system}`,
                                "value": `${performerIdentifier.value}`
                            }
                        }
                    ],
                    "code": {
                        "coding": [{
                            "system": "http://snomed.info/sct",
                            "code": "719858009",
                            "display": "Telehealth monitoring (regime/therapy)"
                        }],
                    },
                    "reasonReference": [
                        {
                            "type": "Condition",
                            "display": requestDetails.conditionCode.display,
                            "reference": "urn:uuid:condition-1",
                            "identifier": {
                                "system": "http://fhir.nl/fhir/NamingSystem/condition-identifier",
                                "value": "condition-001"
                            }
                        }
                    ]
                },
                "request": {
                    "method": "POST",
                    "url": "ServiceRequest"
                }
            }
        ]
    };
}<|MERGE_RESOLUTION|>--- conflicted
+++ resolved
@@ -165,72 +165,6 @@
         "type": "transaction",
         "entry": [
             {
-<<<<<<< HEAD
-                "fullUrl": "urn:uuid:patient-1",
-                "resource": {
-                    "extension": [
-                        {
-                            "url": "http://santeonnl.github.io/shared-care-planning/StructureDefinition/resource-creator",
-                            "valueReference": {
-                                "type": "Organization",
-                                "identifier": {
-                                    "system": requesterIdentifier.system,
-                                    "value": requesterIdentifier.value
-                                }
-                            }
-                        }
-                    ],
-                    "resourceType": "Patient",
-                    "identifier": [
-                        {
-                            "use": "usual",
-                            "system": "http://fhir.nl/fhir/NamingSystem/bsn",
-                            "value": patient.bsn
-                        }
-                    ],
-                    "name": [
-                        {
-                            "family": patient.lastName,
-                            "given": [
-                                patient.firstName,
-                            ],
-                            "text": `${patient.lastName}, ${patient.firstName}`
-                        }
-                    ],
-                    "gender": patient.gender,
-                    "birthDate": patient.birthdate.format("YYYY-MM-DD"),
-                    "address": [
-                        {
-                            "use": "home",
-                            "type": "postal",
-                            "line": ["123 Main Street"],
-                            "city": "Hometown",
-                            "state": "State",
-                            "postalCode": "12345",
-                            "country": "Country"
-                        }
-                    ],
-                    "telecom": [
-                        {
-                            "system": "phone",
-                            "value": patient.phone,
-                            "use": "home"
-                        },
-                        {
-                            "system": "email",
-                            "value": patient.email,
-                            "use": "home"
-                        }
-                    ]
-                },
-                "request": {
-                    "method": "POST",
-                    "url": "Patient"
-                }
-            },
-            {
-=======
->>>>>>> 6d08ddcf
                 "fullUrl": "urn:uuid:performer",
                 "resource": performer,
                 "request": {
