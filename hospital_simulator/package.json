{
  "name": "zorgbijjou-hospital-simulator",
  "version": "0.1.0",
  "private": true,
  "scripts": {
    "dev": "next dev",
    "build": "next build",
    "start": "next start",
    "lint": "next lint"
  },
  "dependencies": {
    "@azure/identity": "^4.12.0",
    "@emotion/cache": "11.14.0",
    "@emotion/react": "^11.14.0",
    "@emotion/server": "11.11.0",
    "@emotion/styled": "^11.14.0",
    "@mui/icons-material": "^7.1.0",
    "@mui/lab": "^7.0.0-beta.12",
    "@mui/material": "^7.1.0",
    "@mui/x-data-grid": "^7.28.2",
    "@mui/x-date-pickers": "^8.3.0",
    "@tabler/icons-react": "3.24.0",
    "@types/fhir": "^0.0.41",
    "@types/node": "22.13.4",
    "@types/react": "19.0.12",
    "@types/react-dom": "19.0.2",
    "apexcharts": "4.2.0",
    "dayjs": "^1.11.13",
    "lodash": "4.17.21",
<<<<<<< HEAD
    "next": "^15.1.6",
    "react": "^19.0.0",
=======
    "next": "^15.2.4",
    "react": "^18.3.1",
>>>>>>> 821049f9
    "react-apexcharts": "1.7.0",
    "react-dom": "^18.3.1",
    "react-helmet-async": "2.0.5",
    "typescript": "5.8.2"
  },
  "devDependencies": {
    "@eslint/eslintrc": "^3.3.0",
    "@eslint/js": "^9.21.0",
    "@types/lodash": "4.17.13",
    "eslint": "^9.19.0",
    "eslint-config-next": "^15.1.0"
  }
}<|MERGE_RESOLUTION|>--- conflicted
+++ resolved
@@ -22,18 +22,13 @@
     "@tabler/icons-react": "3.24.0",
     "@types/fhir": "^0.0.41",
     "@types/node": "22.13.4",
-    "@types/react": "19.0.12",
+    "@types/react": "19.0.1",
     "@types/react-dom": "19.0.2",
     "apexcharts": "4.2.0",
     "dayjs": "^1.11.13",
     "lodash": "4.17.21",
-<<<<<<< HEAD
-    "next": "^15.1.6",
-    "react": "^19.0.0",
-=======
     "next": "^15.2.4",
     "react": "^18.3.1",
->>>>>>> 821049f9
     "react-apexcharts": "1.7.0",
     "react-dom": "^18.3.1",
     "react-helmet-async": "2.0.5",
