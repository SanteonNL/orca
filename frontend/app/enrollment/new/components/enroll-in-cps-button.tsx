--- conflicted
+++ resolved
@@ -8,13 +8,9 @@
 import {ArrowRight} from 'lucide-react'
 import {Spinner} from '@/components/spinner'
 import {Button, ThemeProvider} from '@mui/material'
-<<<<<<< HEAD
-import {defaultTheme} from "@/app/theme";
-import useContext from "@/lib/store/context-store";
-=======
 import {defaultTheme} from "@/app/theme"
 import ValidationErrors from './validation-errors'
->>>>>>> 70fd06df
+import useContext from "@/lib/store/context-store"
 
 interface Props {
     className?: string
