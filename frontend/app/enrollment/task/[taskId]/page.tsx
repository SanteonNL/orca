"use client"
import React, {useEffect, useState} from 'react'
import {useParams} from 'next/navigation'
import Loading from '@/app/enrollment/loading'
import QuestionnaireRenderer from '../../components/questionnaire-renderer'
import useEnrollment from "@/app/hooks/enrollment-hook";
import {getLaunchableApps, LaunchableApp} from "@/app/applaunch";
import {Questionnaire, ServiceRequest, Task} from "fhir/r4";
import useContext from "@/app/hooks/context-hook";
import PatientDetails from "@/app/enrollment/task/components/patient-details";
import TaskProgressHook from "@/app/hooks/task-progress-hook";
import TaskHeading from "@/app/enrollment/components/task-heading";
import {ChevronRight} from "lucide-react";
import TaskBody from "@/app/enrollment/components/task-body";
import Error from "@/app/error";
import {organizationNameShort} from "@/lib/fhirRender";
<<<<<<< HEAD
import {codingLabel, statusLabelLong} from "@/app/utils/mapping";
=======
import {statusLabelLong} from "@/app/utils/mapping";
import orderTitle from "@/app/enrollment/task/components/util";
>>>>>>> 00fbaaf1

export default function EnrollmentTaskPage() {
    const {taskId} = useParams()
    const {scpClient, cpsClient} = useContext()

    const {
        task,
        subTasks,
        questionnaireMap,
        isError,
        isLoading
    } = TaskProgressHook({
        taskId: Array.isArray(taskId) ? taskId[0] : taskId!,
        cpsClient: cpsClient!,
        pollingInterval: 1000
    })
    const {patient, serviceRequest} = useEnrollment()

    const [launchableApps, setLaunchableApps] = useState<LaunchableApp[] | undefined>(undefined)
    const [currentQuestionnaire, setCurrentQuestionnaire] = useState<Questionnaire | undefined>(undefined);
    const [cpsServiceRequest, setCPSServiceRequest] = useState<ServiceRequest | undefined>(undefined);

    useEffect(() => {
        const primaryTaskPerformer = serviceRequest?.performer?.[0].identifier;
        if (!primaryTaskPerformer || !scpClient) {
            return
        }
        getLaunchableApps(scpClient, primaryTaskPerformer)
            .then((apps) => {
                setLaunchableApps(apps)
            })
        if (task?.status === "in-progress" && launchableApps && launchableApps.length === 1) {
            launchApp(launchableApps[0].URL)();
        }
    }, [serviceRequest, setLaunchableApps, scpClient, task?.status, launchableApps])

    // Load ServiceRequest from CPS as referred to by the Task.focus, in case the context doesn't specify the ServiceRequest
    // (e.g. when not launching for a specific Task using /list)
    useEffect(() => {
        if (!cpsClient || !task || !setCPSServiceRequest) {
            return
        }
        if (!task.focus?.reference) {
            return
        }
        cpsClient.read({resourceType: 'ServiceRequest', id: task.focus.reference.replace('ServiceRequest/', '')})
            .then((sr) => {
                setCPSServiceRequest(sr as ServiceRequest)
            })
    }, [setCPSServiceRequest, cpsClient, task]);

    useEffect(() => {
        if (!questionnaireMap) {
            return undefined
        }
        if (!subTasks || subTasks.length === 0) {
            return undefined
        }
        setCurrentQuestionnaire(questionnaireMap[subTasks[0].id!!])
    }, [questionnaireMap, subTasks]);

    if (isLoading) return <Loading/>
    if (isError) {
        return <Error error={{
            name: 'TaskError',
            message: '"Er is een probleem opgetreden bij het ophalen van de taak"'
        }} reset={() => isError}/>
    }
    if (!task) {
        return <div className='w-[568px] flex flex-col gap-4'>Taak niet gevonden</div>
    }

    const lastStepTaskStates = ['accepted', 'in-progress', 'rejected', 'failed', 'completed', 'cancelled', 'on-hold']
    const isFirstStep = task.status === "requested"
    const isLastStep = lastStepTaskStates.includes(task.status)
    const breadcrumb = isFirstStep
        ? <span className='font-medium'>Controleer patiëntgegevens</span>
<<<<<<< HEAD
        : <a href={`${process.env.NEXT_PUBLIC_BASE_PATH || ""}/enrollment/new`} className="text-primary font-medium">Controleer
            patiëntgegevens</a>
    const service = serviceRequest?.code?.coding?.[0] ? codingLabel(serviceRequest.code.coding[0]) : undefined
=======
        : <a href={`${process.env.NEXT_PUBLIC_BASE_PATH || ""}/enrollment/new`} className="text-primary font-medium">Controleer patiëntgegevens</a>
    const serviceRequestTitle = orderTitle(task, serviceRequest || cpsServiceRequest)
>>>>>>> 00fbaaf1


    // Auto-launch external app when the following conditions are met:
    // - Task.status is "in-progress"
    // - There is exactly one launchable app
    // - Auto-launch is enabled
    const launchApp = (URL: string) => () => {
        window.open(URL, "_self");
    }

    const textBottom = executionTextBottom(task.status);
    return (
        <>
            <TaskHeading title={statusLabelLong(task.status, serviceRequestTitle, task.owner)}>
                <nav className={`flex items-center space-x-2 text-sm ${isLastStep ? 'invisible' : 'inherit'}`}>
                    {breadcrumb}
                    <ChevronRight className="h-4 w-4"/>
                    <span className={`first-letter:uppercase ${isFirstStep ? 'text-muted-foreground' : ''}`}>{serviceRequestTitle} instellen</span>
                </nav>
            </TaskHeading>
            <TaskBody>
                {task.status === "received" && currentQuestionnaire && subTasks?.[0] ? <>
                    <QuestionnaireRenderer
                        questionnaire={currentQuestionnaire}
                        inputTask={subTasks[0]}
                    />
                </> : (
                    <div className='w-full flex flex-col auto-cols-max gap-y-10'>
                        <div className="w-[568px] font-[500]">
                            {
                                // Either show Task.note, or a default message based on task status
                                task.note && task.note.length > 0 ? task.note.map(note => note.text).join("\n") :
                                    executionTextTop(serviceRequestTitle, task) ?? ''
                            }
                        </div>
                        <PatientDetails task={task} serviceRequest={serviceRequest || cpsServiceRequest} patient={patient}/>
                        {
                            textBottom ? <div className="w-[568px] font-[500]">{textBottom}</div> : <></>
                        }
                    </div>
                )}
            </TaskBody>
        </>
    )
}

function executionTextTop(serviceDisplay: string | undefined, task: Task) {
    switch (task.status) {
        case "requested":
        case "received":
            return `Je gaat deze patient aanmelden ${serviceDisplay ? `voor ${serviceDisplay}` : ''} ${task.owner ? ` van ${organizationNameShort(task.owner)}` : ''}.`
        case "accepted":
            return "De aanmelding is door de uitvoerende organisatie geaccepteerd, maar uitvoering is nog niet gestart."
        case "in-progress":
            return "De aanmelding is door de uitvoerende partij geaccepteerd, en uitvoering is gestart."
        case "cancelled":
            return "De aanmelding is afgebroken."
        case "rejected":
            return "De aanmelding is door de uitvoerende partij afgewezen."
        case "failed":
            return "De aanmelding is mislukt."
        case "completed":
            return "De aanmelding is door de uitvoerende partij afgerond."
        case "on-hold":
            return "De aanmelding is door de uitvoerende partij gepauzeerd."
        default:
            return null
    }
}

function executionTextBottom(taskStatus: string) {
    switch (taskStatus) {
        case "requested":
            // fallthrough
        case "received":
            return "Indien de gegevens van de patiënt niet kloppen, pas het dan aan in het EPD."
        default:
            return null
    }
}<|MERGE_RESOLUTION|>--- conflicted
+++ resolved
@@ -14,12 +14,8 @@
 import TaskBody from "@/app/enrollment/components/task-body";
 import Error from "@/app/error";
 import {organizationNameShort} from "@/lib/fhirRender";
-<<<<<<< HEAD
+import orderTitle from "@/app/enrollment/task/components/util";
 import {codingLabel, statusLabelLong} from "@/app/utils/mapping";
-=======
-import {statusLabelLong} from "@/app/utils/mapping";
-import orderTitle from "@/app/enrollment/task/components/util";
->>>>>>> 00fbaaf1
 
 export default function EnrollmentTaskPage() {
     const {taskId} = useParams()
@@ -97,14 +93,9 @@
     const isLastStep = lastStepTaskStates.includes(task.status)
     const breadcrumb = isFirstStep
         ? <span className='font-medium'>Controleer patiëntgegevens</span>
-<<<<<<< HEAD
-        : <a href={`${process.env.NEXT_PUBLIC_BASE_PATH || ""}/enrollment/new`} className="text-primary font-medium">Controleer
-            patiëntgegevens</a>
-    const service = serviceRequest?.code?.coding?.[0] ? codingLabel(serviceRequest.code.coding[0]) : undefined
-=======
         : <a href={`${process.env.NEXT_PUBLIC_BASE_PATH || ""}/enrollment/new`} className="text-primary font-medium">Controleer patiëntgegevens</a>
+    const serviceRequestDisplay = serviceRequest?.code?.coding?.[0].display
     const serviceRequestTitle = orderTitle(task, serviceRequest || cpsServiceRequest)
->>>>>>> 00fbaaf1
 
 
     // Auto-launch external app when the following conditions are met:
