"use client"
import React, { useEffect, useState } from 'react'
import useTaskProgressStore from '@/lib/store/task-progress-store'
import { useParams } from 'next/navigation'
import Loading from '@/app/enrollment/loading'
import QuestionnaireRenderer from '../../components/questionnaire-renderer'
import useEnrollmentStore from "@/lib/store/enrollment-store";
import { patientName, organizationName } from "@/lib/fhirRender";
import TaskSseConnectionStatus from '../../components/sse-connection-status'
import {getLaunchableApps, LaunchableApp} from "@/app/applaunch";
import {Questionnaire} from "fhir/r4";
import {Button, ThemeProvider} from "@mui/material";
import {ArrowRight} from "lucide-react";
import {defaultTheme} from "@/app/theme";

export default function EnrollmentTaskPage() {
    const { taskId } = useParams()
    const { task, loading, initialized, setSelectedTaskId, subTasks, taskToQuestionnaireMap } = useTaskProgressStore()
    const { patient, serviceRequest } = useEnrollmentStore()
<<<<<<< HEAD
    const [viewerFeatureEnabled, setViewerFeatureEnabled] = useState(false)
    const [launchableApps, setLaunchableApps] = useState<LaunchableApp[] | undefined>(undefined)
    const [showViewer, setShowViewer] = useState(false)
=======
    const [patientViewerUrl, setPatientViewerUrl] = useState<string | undefined>(undefined)
>>>>>>> da7b3952
    const [currentQuestionnaire, setCurrentQuestionnaire] = useState<Questionnaire | undefined>(undefined);

    useEffect(() => {
        if (taskId) {
            console.log(`Task ID from URL: ${taskId}`);
            //TODO: Currently we only have one Questionnaire per enrollment flow. But we support multiple. The UX for multiple still needs to be made. When it's there, this is the place to add it
            const selectedTaskId = Array.isArray(taskId) ? taskId[0] : taskId;
            setSelectedTaskId(selectedTaskId);
        }
    }, [taskId, setSelectedTaskId])

    useEffect(()=>{
        const primaryTaskPerformer = serviceRequest?.performer?.[0].identifier;
        if (!primaryTaskPerformer) {
            return
        }
        getLaunchableApps(primaryTaskPerformer)
            .then((apps) => {
                setLaunchableApps(apps)
            })
    }, [serviceRequest, setLaunchableApps])

    useEffect(() => {
        if (!taskToQuestionnaireMap) {
            return undefined
        }
        if (!subTasks || subTasks.length === 0) {
            return undefined
        }
        setCurrentQuestionnaire(taskToQuestionnaireMap[subTasks[0].id!!])
    }, [taskToQuestionnaireMap, subTasks]);

    if (loading || !initialized) return <Loading />

    if (!task) {
        return <div className='w-[568px] flex flex-col gap-4'>Taak niet gevonden</div>
    }

    const StatusElement = ({ label, value, noUpperCase }: { label: string, value: string, noUpperCase?: boolean | undefined }) =>
        <>
            <div>{label}:</div>
            <div className={"font-[500] " + !noUpperCase ? "first-letter:uppercase" : ""}>{value}</div>
        </>

    // Auto-launch external app when the following conditions are met:
    // - Task.status is "in-progress"
    // - There is exactly one launchable app
    // - Auto-launch is enabled
    const autoLaunchExternalApps = process.env.NEXT_PUBLIC_AUTOLAUNCH_EXTERNAL_APP;
    const launchApp = (URL: string) => () => {
        window.open(URL, "_self");
    }
    if (task.status === "in-progress" && launchableApps && launchableApps.length === 1 && autoLaunchExternalApps) {
        launchApp(launchableApps[0].URL)();
    }

    if (task.status === "received" && currentQuestionnaire && subTasks?.[0]) {
        return <>
            <QuestionnaireRenderer
                questionnaire={currentQuestionnaire}
                inputTask={subTasks[0]}
            />
            <TaskSseConnectionStatus />
        </>
    } else {
        return <div className='w-full flex flex-col auto-cols-max'>
            {
                // Either show Task.note, or a default message based on task status
                task.note && task.note.length > 0 ? task.note.map(note => note.text).join("\n") :
                executionText(task.status) ?
                    <p className="w-[568px] text-muted-foreground pb-8">{executionText(task.status)}</p> : <></>
            }
            <div className="w-[568px] grid grid-cols-[1fr_2fr] gap-y-4">
                <StatusElement label="Patiënt" value={patient ? patientName(patient) : "Onbekend"} noUpperCase={true} />
                <StatusElement label="Verzoek" value={task?.focus?.display || "Onbekend"} />
                <StatusElement label="Diagnose" value={task?.reasonCode?.coding?.[0].display || "Onbekend"} />
                <StatusElement label="Uitvoerende organisatie" value={organizationName(task.owner)} />
                <StatusElement label="Status"
                    value={statusLabel(task.status) + " op " + (task?.meta?.lastUpdated ? new Date(task.meta.lastUpdated).toLocaleDateString("nl-NL") : "Onbekend")} />
                {task.statusReason
                    ? <StatusElement label="Statusreden"
                        value={task.statusReason.text ?? task.statusReason.coding?.at(0)?.code ?? "Onbekend"} />
                    : <></>
                }
            </div>
<<<<<<< HEAD

            {task.status === "accepted" /* note: change to in-progress */ && !autoLaunchExternalApps && launchableApps && launchableApps.length > 0 &&
                <div className="w-[568px]">
                    <ThemeProvider theme={defaultTheme}>
                        {launchableApps.map((app, index) => (
                            <Button
                                key={index}
                                variant="contained"
                                className="mb-2"
                                onClick={launchApp(app.URL)}
                            >{app.Name}</Button>
                        ))}
                    </ThemeProvider>
                </div>
            }

            {showViewer && <DataViewer task={task} />}
=======
            {patientViewerUrl && <a href={patientViewerUrl}>Klik hier voor het inzien van verzamelde gegevens gedurende het thuismeet traject</a>}
>>>>>>> da7b3952
            <TaskSseConnectionStatus />
        </div>
    }
}

function statusLabel(taskStatus: string): string {
    switch (taskStatus) {
        case "accepted":
            return "Geaccepteerd"
        case "completed":
            return "Afgerond"
        case "cancelled":
            return "Geannuleerd"
        case "failed":
            return "Mislukt"
        case "in-progress":
            return "In behandeling"
        case "on-hold":
            return "Gepauzeerd"
        case "requested":
            return "Verstuurd"
        case "received":
            return "Ontvangen"
        case "rejected":
            return "Afgewezen"
        default:
            return taskStatus
    }
}

function executionText(taskStatus: string) {
    switch (taskStatus) {
        case "requested":
            return "Het verzoek is door de uitvoerende organisatie ontvangen, maar nog niet beoordeeld."
        case "accepted":
            return "Het verzoek is door de uitvoerende organisatie geaccepteerd, maar uitvoering is nog niet gestart."
        case "in-progress":
            return "Het verzoek is door de uitvoerende partij geaccepteerd, en uitvoering is gestart."
        case "cancelled":
            return "Het verzoek is afgebroken."
        case "rejected":
            return "Het verzoek is door de uitvoerende partij afgewezen."
        case "failed":
            return "Het verzoek is mislukt."
        case "completed":
            return "Het verzoek is door de uitvoerende partij afgerond."
        case "on-hold":
            return "Het verzoek is door de uitvoerende partij gepauzeerd."
        default:
            return null
    }
}<|MERGE_RESOLUTION|>--- conflicted
+++ resolved
@@ -10,20 +10,13 @@
 import {getLaunchableApps, LaunchableApp} from "@/app/applaunch";
 import {Questionnaire} from "fhir/r4";
 import {Button, ThemeProvider} from "@mui/material";
-import {ArrowRight} from "lucide-react";
 import {defaultTheme} from "@/app/theme";
 
 export default function EnrollmentTaskPage() {
     const { taskId } = useParams()
     const { task, loading, initialized, setSelectedTaskId, subTasks, taskToQuestionnaireMap } = useTaskProgressStore()
     const { patient, serviceRequest } = useEnrollmentStore()
-<<<<<<< HEAD
-    const [viewerFeatureEnabled, setViewerFeatureEnabled] = useState(false)
     const [launchableApps, setLaunchableApps] = useState<LaunchableApp[] | undefined>(undefined)
-    const [showViewer, setShowViewer] = useState(false)
-=======
-    const [patientViewerUrl, setPatientViewerUrl] = useState<string | undefined>(undefined)
->>>>>>> da7b3952
     const [currentQuestionnaire, setCurrentQuestionnaire] = useState<Questionnaire | undefined>(undefined);
 
     useEffect(() => {
@@ -109,7 +102,6 @@
                     : <></>
                 }
             </div>
-<<<<<<< HEAD
 
             {task.status === "accepted" /* note: change to in-progress */ && !autoLaunchExternalApps && launchableApps && launchableApps.length > 0 &&
                 <div className="w-[568px]">
@@ -126,10 +118,6 @@
                 </div>
             }
 
-            {showViewer && <DataViewer task={task} />}
-=======
-            {patientViewerUrl && <a href={patientViewerUrl}>Klik hier voor het inzien van verzamelde gegevens gedurende het thuismeet traject</a>}
->>>>>>> da7b3952
             <TaskSseConnectionStatus />
         </div>
     }
