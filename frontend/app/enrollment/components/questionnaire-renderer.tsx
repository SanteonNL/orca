'use client'
<<<<<<< HEAD
import {SmartFormsRenderer, useQuestionnaireResponseStore} from '@aehrc/smart-forms-renderer';
import type {FhirResource, Questionnaire, QuestionnaireResponse, Task} from 'fhir/r4';
import {useEffect, useState} from 'react';
import {Button} from '@/components/ui/button';
import {ReloadIcon} from "@radix-ui/react-icons";
import {toast} from 'sonner';
=======
import { useQuestionnaireResponseStore, BaseRenderer, useBuildForm, useRendererQueryClient } from '@aehrc/smart-forms-renderer';
import type { FhirResource, Questionnaire, QuestionnaireResponse, Task } from 'fhir/r4';
import { useEffect, useState } from 'react';
import { ReloadIcon } from "@radix-ui/react-icons";
import { toast } from 'sonner';
>>>>>>> aa7f7cb8
import useCpsClient from '@/hooks/use-cps-client';
import useTaskProgressStore from '@/lib/store/task-progress-store';
import {BSN_SYSTEM, findQuestionnaireResponse} from '@/lib/fhirUtils';
import {Spinner} from '@/components/spinner';
import {useStepper} from '@/components/stepper';
import {v4} from 'uuid';
import {populateQuestionnaire} from '../../utils/populate';
import useEnrollmentStore from '@/lib/store/enrollment-store';
import { useRouter } from 'next/navigation';
import { QueryClientProvider } from '@tanstack/react-query';
import { Button, createTheme, ThemeProvider } from '@mui/material';
import Loading from '../loading';

interface QuestionnaireRendererPageProps {
  questionnaire: Questionnaire;
  inputTask?: Task
}

const scpSubTaskIdentifierSystem = "http://santeonnl.github.io/shared-care-planning/scp-identifier"

const LoadingOverlay = () => (
  <div className="fixed inset-0 flex items-center justify-center bg-black bg-opacity-50 z-50">
    <div className="flex items-center justify-center space-x-2 text-white">
      <ReloadIcon className="mr-2 h-8 w-8 animate-spin" />
      <span>Submitting...</span>
    </div>
  </div>
);

function QuestionnaireRenderer(props: QuestionnaireRendererPageProps) {
  const { inputTask, questionnaire } = props;
  const updatableResponse = useQuestionnaireResponseStore.use.updatableResponse();
  const responseIsValid = useQuestionnaireResponseStore.use.responseIsValid();

  const { patient, practitioner } = useEnrollmentStore()
  const [isSubmitting, setIsSubmitting] = useState(false);
  const [prePopulated, setPrePopulated] = useState(false);
  const [initialized, setInitialized] = useState(false)
  const [shouldScroll, setShouldScroll] = useState(false)

  const [prevQuestionnaireResponse, setPrevQuestionnaireReaspone] = useState<QuestionnaireResponse>()
  const { activeStep, setStep } = useStepper()

  const cpsClient = useCpsClient()
  const { onSubTaskSubmit } = useTaskProgressStore()
  const router = useRouter()

  useEffect(() => {
    if (shouldScroll) {
      window.scrollTo({ top: 0, behavior: 'smooth' })
      setShouldScroll(false);
    }
  }, [shouldScroll]);

  useEffect(() => {

    const fetchQuestionnaireResponse = async () => {

      if (!inputTask || !questionnaire) return

      const questionnaireResponse = await findQuestionnaireResponse(inputTask, questionnaire) as QuestionnaireResponse

      console.log(`Found QuestionnaireResponse: ${JSON.stringify(questionnaireResponse)}`)

      if (questionnaireResponse) {
        setPrevQuestionnaireReaspone(questionnaireResponse)
      }
    }

    if (questionnaire && !initialized) {

      console.log(`Fetching QuestionnaireResponse for Task/${inputTask?.id}`)
      fetchQuestionnaireResponse()

      setInitialized(true)
    }

  }, [initialized, inputTask, questionnaire])

  const submitQuestionnaireResponse = async () => {

    if (!inputTask || !updatableResponse) {
      toast.error("Cannot set QuestionnaireResponse, no Task provided")
      return
    }

    setIsSubmitting(true)

    setShouldScroll(true)

    const outputTask = { ...inputTask }
    const questionnaireResponse = await findQuestionnaireResponse(inputTask, questionnaire)

    const newId = v4()
    const responseExists = !!questionnaireResponse?.id
    const questionnaireResponseRef = responseExists ? `QuestionnaireResponse/${questionnaireResponse.id}` : `urn:uuid:${newId}`

    if (!responseExists) {
      updatableResponse.identifier = {
        system: scpSubTaskIdentifierSystem,
        value: newId
      }
    }

    if (!outputTask.output) outputTask.output = []

    outputTask.output.push({
      "type": {
        "coding": [{
          "system": "http://terminology.hl7.org/CodeSystem/task-input-type",
          "code": "Reference",
          "display": "Reference"
        }]
      },
      "valueReference": {
        "reference": questionnaireResponseRef,
        "type": "QuestionnaireResponse"
      }
    })

    outputTask.status = "completed"

    const patientIdentifier = patient?.identifier?.find(id => id.system === BSN_SYSTEM) || patient?.identifier?.[0]
    const patientReference = (patient ? 'Patient/' + patient?.id : '')

    const bundle: FhirResource & { type: "transaction" } = {
      resourceType: 'Bundle',
      type: 'transaction',
      entry: [
        {
          fullUrl: `Task/${outputTask.id}`,
          resource: {
            ...outputTask
          },
          request: {
            method: 'PUT',
            url: `Task/${outputTask.id}`
          }
        },
        {
          fullUrl: questionnaireResponseRef,
          resource: {
            ...updatableResponse, subject: {
              identifier: patientIdentifier,
              reference: patientReference
            }
          },
          request: {
            method: 'PUT',
            url: responseExists ? questionnaireResponseRef : `QuestionnaireResponse?identifier=${encodeURIComponent(`${scpSubTaskIdentifierSystem}|${newId}`)}`
          }
        }
      ]
    };

    await cpsClient?.transaction({
      body: bundle
    });

    onSubTaskSubmit(router.push(`/enrollment/success`))
  }

  useEffect(() => {
    if (!initialized || prePopulated || !patient || !practitioner) return

    const prePopulate = async () => {
      const { populateResult } = await populateQuestionnaire(questionnaire, patient, practitioner, {
        clientEndpoint: `http://localhost:9090/fhir`, //TODO: Fixme - not used as $populate is local
        authToken: null
      });

      if (populateResult && populateResult?.populated) {
        setPrevQuestionnaireReaspone(populateResult.populated)
        // updatableResponse = populateResult.populated
        useQuestionnaireResponseStore.setState({ updatableResponse: populateResult.populated })
      }
    }

    if (!prePopulated) {
      console.log('prePopulating')
      prePopulate()
      setPrePopulated(true)
    }

  }, [initialized, patient, practitioner, questionnaire, prePopulated])

  const queryClient = useRendererQueryClient();

  // This hook builds the form based on the questionnaire
  const isBuilding = useBuildForm(questionnaire);

  const theme = createTheme({
    palette: {
      primary: {
        main: '#1c6268',
      },
    },
    components: {
      MuiGrid: {
        styleOverrides: {
          root: {
            '& .MuiGrid-item': {
              marginBottom: '5px',
            }

          },
        },
      }
    }
  });

  if (!questionnaire || isBuilding) {
    return <Loading />
  }

  return (
    <div className="margin-y">
      <ThemeProvider theme={theme}>
        <QueryClientProvider client={queryClient}>
          <BaseRenderer />
        </QueryClientProvider>

        <div className='flex gap-3 mt-5'>
          <Button variant='text' onClick={router.back}>
            Terug
          </Button>
          <Button variant='contained' disabled={isSubmitting || !responseIsValid} onClick={submitQuestionnaireResponse}>
            {isSubmitting && <Spinner className='h-6 mr-2 text-inherit' />}
            Verzoek versturen
          </Button>
        </div>
      </ThemeProvider>
    </div>
  );
}

export default QuestionnaireRenderer;<|MERGE_RESOLUTION|>--- conflicted
+++ resolved
@@ -1,18 +1,20 @@
 'use client'
-<<<<<<< HEAD
+import {
+    useQuestionnaireResponseStore,
+    BaseRenderer,
+    useBuildForm,
+    useRendererQueryClient
+} from '@aehrc/smart-forms-renderer';
+import type {FhirResource, Questionnaire, QuestionnaireResponse, Task} from 'fhir/r4';
+import {useEffect, useState} from 'react';
+import {ReloadIcon} from "@radix-ui/react-icons";
+import {toast} from 'sonner';
 import {SmartFormsRenderer, useQuestionnaireResponseStore} from '@aehrc/smart-forms-renderer';
 import type {FhirResource, Questionnaire, QuestionnaireResponse, Task} from 'fhir/r4';
 import {useEffect, useState} from 'react';
 import {Button} from '@/components/ui/button';
 import {ReloadIcon} from "@radix-ui/react-icons";
 import {toast} from 'sonner';
-=======
-import { useQuestionnaireResponseStore, BaseRenderer, useBuildForm, useRendererQueryClient } from '@aehrc/smart-forms-renderer';
-import type { FhirResource, Questionnaire, QuestionnaireResponse, Task } from 'fhir/r4';
-import { useEffect, useState } from 'react';
-import { ReloadIcon } from "@radix-ui/react-icons";
-import { toast } from 'sonner';
->>>>>>> aa7f7cb8
 import useCpsClient from '@/hooks/use-cps-client';
 import useTaskProgressStore from '@/lib/store/task-progress-store';
 import {BSN_SYSTEM, findQuestionnaireResponse} from '@/lib/fhirUtils';
@@ -21,9 +23,9 @@
 import {v4} from 'uuid';
 import {populateQuestionnaire} from '../../utils/populate';
 import useEnrollmentStore from '@/lib/store/enrollment-store';
-import { useRouter } from 'next/navigation';
-import { QueryClientProvider } from '@tanstack/react-query';
-import { Button, createTheme, ThemeProvider } from '@mui/material';
+import {useRouter} from 'next/navigation';
+import {QueryClientProvider} from '@tanstack/react-query';
+import {Button, createTheme, ThemeProvider} from '@mui/material';
 import Loading from '../loading';
 
 interface QuestionnaireRendererPageProps {
@@ -45,7 +47,7 @@
 function QuestionnaireRenderer(props: QuestionnaireRendererPageProps) {
   const { inputTask, questionnaire } = props;
   const updatableResponse = useQuestionnaireResponseStore.use.updatableResponse();
-  const responseIsValid = useQuestionnaireResponseStore.use.responseIsValid();
+    const responseIsValid = useQuestionnaireResponseStore.use.responseIsValid();
 
   const { patient, practitioner } = useEnrollmentStore()
   const [isSubmitting, setIsSubmitting] = useState(false);
@@ -58,7 +60,7 @@
 
   const cpsClient = useCpsClient()
   const { onSubTaskSubmit } = useTaskProgressStore()
-  const router = useRouter()
+    const router = useRouter()
 
   useEffect(() => {
     if (shouldScroll) {
@@ -172,7 +174,7 @@
       body: bundle
     });
 
-    onSubTaskSubmit(router.push(`/enrollment/success`))
+      onSubTaskSubmit(router.push(`/enrollment/success`))
   }
 
   useEffect(() => {
@@ -199,52 +201,53 @@
 
   }, [initialized, patient, practitioner, questionnaire, prePopulated])
 
-  const queryClient = useRendererQueryClient();
-
-  // This hook builds the form based on the questionnaire
-  const isBuilding = useBuildForm(questionnaire);
-
-  const theme = createTheme({
-    palette: {
-      primary: {
-        main: '#1c6268',
-      },
-    },
-    components: {
-      MuiGrid: {
-        styleOverrides: {
-          root: {
-            '& .MuiGrid-item': {
-              marginBottom: '5px',
+    const queryClient = useRendererQueryClient();
+
+    // This hook builds the form based on the questionnaire
+    const isBuilding = useBuildForm(questionnaire);
+
+    const theme = createTheme({
+        palette: {
+            primary: {
+                main: '#1c6268',
+            },
+        },
+        components: {
+            MuiGrid: {
+                styleOverrides: {
+                    root: {
+                        '& .MuiGrid-item': {
+                            marginBottom: '5px',
+                        }
+
+                    },
+                },
             }
-
-          },
-        },
-      }
-    }
-  });
-
-  if (!questionnaire || isBuilding) {
-    return <Loading />
+        }
+    });
+
+    if (!questionnaire || isBuilding) {
+        return <Loading/>
   }
 
   return (
     <div className="margin-y">
-      <ThemeProvider theme={theme}>
-        <QueryClientProvider client={queryClient}>
-          <BaseRenderer />
-        </QueryClientProvider>
-
-        <div className='flex gap-3 mt-5'>
-          <Button variant='text' onClick={router.back}>
-            Terug
-          </Button>
-          <Button variant='contained' disabled={isSubmitting || !responseIsValid} onClick={submitQuestionnaireResponse}>
-            {isSubmitting && <Spinner className='h-6 mr-2 text-inherit' />}
-            Verzoek versturen
-          </Button>
-        </div>
-      </ThemeProvider>
+        <ThemeProvider theme={theme}>
+            <QueryClientProvider client={queryClient}>
+                <BaseRenderer/>
+            </QueryClientProvider>
+
+            <div className='flex gap-3 mt-5'>
+                <Button variant='text' onClick={router.back}>
+                    Terug
+                </Button>
+                <Button variant='contained' disabled={isSubmitting || !responseIsValid}
+                        onClick={submitQuestionnaireResponse}>
+                    {isSubmitting && <Spinner className='h-6 mr-2 text-inherit'/>}
+                    Verzoek versturen
+                </Button>
+            </div>
+        </ThemeProvider>
     </div>
   );
 }
