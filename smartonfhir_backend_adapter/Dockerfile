--- conflicted
+++ resolved
@@ -1,10 +1,6 @@
-<<<<<<< HEAD
 # syntax=docker/dockerfile:1
 
 FROM golang:1.22.2-alpine AS build
-=======
-FROM golang:1.22.2-alpine as builder
->>>>>>> ba540d52
 
 LABEL maintainer="info@reinkrul.nl"
 
@@ -19,28 +15,13 @@
 RUN mkdir /app
 RUN go build -o /app/bin .
 
-<<<<<<< HEAD
-
-# Run the app binary when we run the container
-
 # ## Deploy
 FROM gcr.io/distroless/base-debian11:debug  
 # Connect to shell via /busybox/sh
 
-WORKDIR /
-
-COPY --from=build /app /app
-=======
-# alpine
-FROM alpine:3.19.1
-RUN apk update \
-  && apk add --no-cache \
-             tzdata \
-             curl \
-  && update-ca-certificates
-COPY --from=builder /app/bin /app/bin
->>>>>>> ba540d52
+COPY --from=build /app/bin /app/bin
 
 WORKDIR /app
 
+# Run the app binary when we run the container
 ENTRYPOINT ["/app/bin"]