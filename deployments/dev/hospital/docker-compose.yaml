services:
  proxy:
    image: nginx:latest
    depends_on:
      - nutsnode
      - ehr
    ports:
      - "9080:8080"
    volumes:
      - "./config/nginx-proxy.conf:/etc/nginx/conf.d/nginx-proxy.conf:ro"
  nutsnode:
    image: nutsfoundation/nuts-node:6.0.0-beta.8
    ports:
      - "9081:8081" # port exposed for loading test data (create DIDs and VCs, requesting access token)
    volumes:
      - "../shared_config/policy/:/nuts/config/policy:ro"
      - "../shared_config/discovery/homemonitoring.json:/nuts/discovery/homemonitoring.json:ro"
    environment:
      - NUTS_VERBOSITY=debug
      - NUTS_STRICTMODE=false
      - NUTS_HTTP_INTERNAL_ADDRESS=:8081
      - NUTS_AUTH_CONTRACTVALIDATORS=dummy
      - NUTS_URL=${NUTS_URL}
      - NUTS_DISCOVERY_DEFINITIONS_DIRECTORY=/nuts/discovery/
  nutsadmin:
    image: "nutsfoundation/nuts-admin:main"
    environment:
      - NUTS_NODE_ADDRESS=http://nutsnode:8081
    ports:
<<<<<<< HEAD
      - "1305:1305"
  enrollment:
    image: ghcr.io/santeonnl/enrollment_form:main
    # build:
    #  context: ../../../enrollment_form
    #  dockerfile: Dockerfile
     # Make sure to copy the .env.secrets.example and fill in the terminology server credentials for the tx server to work
    env_file:
      - ../../../enrollment_form/.env.secrets
    ports:
      - "3003:3000"
=======
      - "1405:1305"
>>>>>>> ed5e56fa
  orchestrator:
    image: ghcr.io/santeonnl/orca_orchestrator:main
    # build:
    #  context: ../../../orchestrator
    #  dockerfile: Dockerfile
    ports:
      - "8090:8080"
    environment:
      - ORCA_NUTS_API_ADDRESS=http://nutsnode:8081
      - ORCA_PUBLIC_BASEURL=/orca
      - ORCA_CAREPLANCONTRIBUTOR_ENABLED=true
      - ORCA_CAREPLANCONTRIBUTOR_CAREPLANSERVICE_URL=${CAREPLANCONTRIBUTOR_CAREPLANSERVICE_URL}
      - ORCA_CAREPLANCONTRIBUTOR_ENROLLMENTFORM_URL=${HOSPITAL_URL}/enrollment
      - ORCA_APPLAUNCH_DEMO_ENABLED=true
  fhirstore:
    image: hapiproject/hapi:v7.2.0
    ports:
      - "9090:8080"
    environment:
      - hapi.fhir.fhir_version=R4
  ehr:
    image: ghcr.io/santeonnl/orca_hospitalsimulator:main
    # build:
    #  context: ../../../hospital_simulator
    #  dockerfile: Dockerfile
    volumes:
      - "./config/simulator.config.env:/app/.env.production:ro"
    ports:
      - "3001:3000"
    depends_on:
      - fhirstore
#  hospital_sof_adapter:
#    build:
#      context: ../../../smartonfhir_backend_adapter
#      dockerfile: Dockerfile
#    environment:
#      - SOF_BACKEND_ADAPTER_FHIR_BASEURL=https://launch.smarthealthit.org/v/r4/sim/WzQsIiIsIiIsIiIsMCwwLDAsIiIsIiIsIiIsIiIsIiIsIiIsIiIsMCwxXQ/fhir
#      - SOF_BACKEND_ADAPTER_LISTEN_ADDRESS=:8080
#      - SOF_BACKEND_ADAPTER_OAUTH_CLIENT_ID=canbeanything_for_smart_sandbox
#      - SOF_BACKEND_ADAPTER_SIGNINGKEY_FILE=/app/jwk.json
#    ports:
#      - "8080"
#    volumes:
#      - ./config/sof_adapter_signingkey.json:/app/jwk.json:ro<|MERGE_RESOLUTION|>--- conflicted
+++ resolved
@@ -27,8 +27,7 @@
     environment:
       - NUTS_NODE_ADDRESS=http://nutsnode:8081
     ports:
-<<<<<<< HEAD
-      - "1305:1305"
+      - "1405:1305"
   enrollment:
     image: ghcr.io/santeonnl/enrollment_form:main
     # build:
@@ -39,9 +38,6 @@
       - ../../../enrollment_form/.env.secrets
     ports:
       - "3003:3000"
-=======
-      - "1405:1305"
->>>>>>> ed5e56fa
   orchestrator:
     image: ghcr.io/santeonnl/orca_orchestrator:main
     # build:
