--- conflicted
+++ resolved
@@ -96,12 +96,9 @@
       - "9090:8080"
     environment:
       - hapi.fhir.fhir_version=R4
-<<<<<<< HEAD
+      - hapi.fhir.allow_external_references=true
       - hapi.fhir.server_address=${HOSPITAL_URL}/fhir
-=======
-      - hapi.fhir.allow_external_references=true
->>>>>>> 58a00779
-  # The HAPI image has no binaries such as curl, so we use the curl image to perform the health check  
+  # The HAPI image has no binaries such as curl, so we use the curl image to perform the health check
   fhirstore-healthcheck:
     image: curlimages/curl:7.87.0
     depends_on:
