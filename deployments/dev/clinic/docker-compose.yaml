services:
  proxy:
    image: nginx:latest
    depends_on:
      - nutsnode
      - orchestrator
    ports:
      - "7080:8080"
    volumes:
      - "./config/nginx-proxy.conf:/etc/nginx/conf.d/nginx-proxy.conf:ro"
  nutsnode:
    image: nutsfoundation/nuts-node:master
    ports:
      - "8081:8081" # port exposed for loading test data (create DIDs and VCs, requesting access token)
    volumes:
      - "../shared_config/policy/:/nuts/config/policy:ro"
      - "../shared_config/discovery/homemonitoring.json:/nuts/discovery/homemonitoring.json:ro"
    environment:
      - NUTS_VERBOSITY=debug
      - NUTS_STRICTMODE=false
      - NUTS_HTTP_INTERNAL_ADDRESS=:8081
      - NUTS_AUTH_CONTRACTVALIDATORS=dummy
      - NUTS_URL=${NUTS_URL}
      - NUTS_DISCOVERY_DEFINITIONS_DIRECTORY=/nuts/discovery/
      - NUTS_VDR_DIDMETHODS=web
  nutsadmin:
    image: "nutsfoundation/nuts-admin:main"
    environment:
      - NUTS_NODE_ADDRESS=http://nutsnode:8081
    ports:
      - "1305:1305"
  orchestrator:
    image: ghcr.io/santeonnl/orca_orchestrator:main
<<<<<<< HEAD
    # build:
=======
    #build:
>>>>>>> fe43da05
    #  context: ../../../orchestrator
    #  dockerfile: Dockerfile
    ports:
      - "3030:8080"
    environment:
      - ORCA_NUTS_API_URL=http://nutsnode:8081
      - ORCA_NUTS_PUBLIC_URL=${NUTS_URL}
      - ORCA_NUTS_SUBJECT=clinic
      - ORCA_NUTS_DISCOVERYSERVICE=dev:HomeMonitoring2024
      - ORCA_PUBLIC_URL=${NUTS_URL}/orca
      - ORCA_CAREPLANCONTRIBUTOR_CAREPLANSERVICE_URL=${CAREPLANCONTRIBUTOR_CAREPLANSERVICE_URL}
      - ORCA_CAREPLANCONTRIBUTOR_STATICBEARERTOKEN=valid
      - ORCA_CAREPLANCONTRIBUTOR_HEALTHDATAVIEWENDPOINTENABLED=true
      - ORCA_CAREPLANCONTRIBUTOR_KAFKA_ENABLED=true
      - ORCA_CAREPLANCONTRIBUTOR_KAFKA_TOPIC=orca-patient-enrollment-events
      - ORCA_CAREPLANCONTRIBUTOR_KAFKA_ENDPOINT=eventhubs-emulator:9092
      - ORCA_CAREPLANCONTRIBUTOR_KAFKA_SASL_MECHANISM=PLAIN
      - ORCA_CAREPLANCONTRIBUTOR_KAFKA_SASL_USERNAME=$$ConnectionString
      - ORCA_CAREPLANCONTRIBUTOR_KAFKA_SASL_PASSWORD=Endpoint=sb://eventhubs-emulator;SharedAccessKeyName=RootManageSharedAccessKey;SharedAccessKey=SAS_KEY_VALUE;UseDevelopmentEmulator=true;
      - ORCA_CAREPLANCONTRIBUTOR_KAFKA_SECURITY_PROTOCOL=SASL_PLAINTEXT
      - ORCA_CAREPLANCONTRIBUTOR_TASKFILLER_QUESTIONNAIRESYNCURLS=file:///config/fhir/healthcareservices.json,file:///config/fhir/questionnaires.json
      # Note: clinic re-uses the FHIR store of the Hospital, so we don't need to start a second one making things even slower
      - ORCA_CAREPLANCONTRIBUTOR_TASKFILLER_QUESTIONNAIREFHIR_URL=${HOSPITAL_URL}/fhir
    volumes:
      # FHIR HealthcareService and Questionnaire resources that are loaded into the FHIR store on startup,
      # used by the Task Filler Engine
      - "../../../orchestrator/careplancontributor/taskengine/testdata/healthcareservice-bundle.json:/config/fhir/healthcareservices.json:ro"
      - "../../../orchestrator/careplancontributor/taskengine/testdata/questionnaire-bundle.json:/config/fhir/questionnaires.json:ro"
  viewer:
    image: ghcr.io/santeonnl/orca_orchestrator:main
    # build:
    #  context: ../../../orchestrator
    #  dockerfile: Dockerfile
    environment:
      ORCA_CAREPLANCONTRIBUTOR_CAREPLANSERVICE_URL: ${CAREPLANCONTRIBUTOR_CAREPLANSERVICE_URL}
      FHIR_BASE_URL: http://orchestrator:8080/cpc/cps/fhir
      FHIR_AGGREGATE_URL: http://orchestrator:8080/cpc/aggregate/fhir
      FHIR_AUTHORIZATION_TOKEN: valid
      NEXT_ALLOWED_ORIGINS: localhost:7080
  eventhubs-emulator:
    container_name: "eventhubs-emulator"
    image: "mcr.microsoft.com/azure-messaging/eventhubs-emulator:latest"
    volumes:
      - "./config/eventhubs-emulator.json:/Eventhubs_Emulator/ConfigFiles/Config.json"
    ports:
      - "5672:5672"
      - "9092:9092"
    environment:
      BLOB_SERVER: azurite
      METADATA_SERVER: azurite
      ACCEPT_EULA: "Y"
    depends_on:
      - azurite
  azurite:
    container_name: "azurite"
    image: "mcr.microsoft.com/azure-storage/azurite:latest"
    volumes:
      - azurite:/data
    ports:
      - "10000:10000"
      - "10001:10001"
      - "10002:10002"
  init-azurite:
    container_name: "init-azurite"
    image: mcr.microsoft.com/azure-cli:latest
    command: >
      bash -c "az storage container create --name leases --connection-string \"DefaultEndpointsProtocol=http;AccountName=devstoreaccount1;AccountKey=Eby8vdM02xNOcqFlqUwJPLlmEtlCDXJ1OUzFT50uSRZ6IFsuFq2UVErCz4I6tq/K1SZFPTOtr/KBHBeksoGMGw==;BlobEndpoint=http://azurite:10000/devstoreaccount1;\" && sleep 999999999"
    depends_on:
      azurite:
        condition: service_started
volumes:
  azurite:<|MERGE_RESOLUTION|>--- conflicted
+++ resolved
@@ -31,11 +31,7 @@
       - "1305:1305"
   orchestrator:
     image: ghcr.io/santeonnl/orca_orchestrator:main
-<<<<<<< HEAD
-    # build:
-=======
     #build:
->>>>>>> fe43da05
     #  context: ../../../orchestrator
     #  dockerfile: Dockerfile
     ports:
@@ -49,6 +45,8 @@
       - ORCA_CAREPLANCONTRIBUTOR_CAREPLANSERVICE_URL=${CAREPLANCONTRIBUTOR_CAREPLANSERVICE_URL}
       - ORCA_CAREPLANCONTRIBUTOR_STATICBEARERTOKEN=valid
       - ORCA_CAREPLANCONTRIBUTOR_HEALTHDATAVIEWENDPOINTENABLED=true
+      # Note: clinic re-uses the FHIR store of the Hospital, so we don't need to start a second one making things even slower
+      - ORCA_CAREPLANCONTRIBUTOR_TASKFILLER_QUESTIONNAIREFHIR_URL=${HOSPITAL_URL}/fhir
       - ORCA_CAREPLANCONTRIBUTOR_KAFKA_ENABLED=true
       - ORCA_CAREPLANCONTRIBUTOR_KAFKA_TOPIC=orca-patient-enrollment-events
       - ORCA_CAREPLANCONTRIBUTOR_KAFKA_ENDPOINT=eventhubs-emulator:9092
@@ -57,18 +55,16 @@
       - ORCA_CAREPLANCONTRIBUTOR_KAFKA_SASL_PASSWORD=Endpoint=sb://eventhubs-emulator;SharedAccessKeyName=RootManageSharedAccessKey;SharedAccessKey=SAS_KEY_VALUE;UseDevelopmentEmulator=true;
       - ORCA_CAREPLANCONTRIBUTOR_KAFKA_SECURITY_PROTOCOL=SASL_PLAINTEXT
       - ORCA_CAREPLANCONTRIBUTOR_TASKFILLER_QUESTIONNAIRESYNCURLS=file:///config/fhir/healthcareservices.json,file:///config/fhir/questionnaires.json
-      # Note: clinic re-uses the FHIR store of the Hospital, so we don't need to start a second one making things even slower
-      - ORCA_CAREPLANCONTRIBUTOR_TASKFILLER_QUESTIONNAIREFHIR_URL=${HOSPITAL_URL}/fhir
     volumes:
       # FHIR HealthcareService and Questionnaire resources that are loaded into the FHIR store on startup,
       # used by the Task Filler Engine
       - "../../../orchestrator/careplancontributor/taskengine/testdata/healthcareservice-bundle.json:/config/fhir/healthcareservices.json:ro"
       - "../../../orchestrator/careplancontributor/taskengine/testdata/questionnaire-bundle.json:/config/fhir/questionnaires.json:ro"
   viewer:
-    image: ghcr.io/santeonnl/orca_orchestrator:main
+    image: ghcr.io/santeonnl/orca_viewersimulator:main
     # build:
-    #  context: ../../../orchestrator
-    #  dockerfile: Dockerfile
+    #   context: ../../../viewer_simulator
+    #   dockerfile: Dockerfile
     environment:
       ORCA_CAREPLANCONTRIBUTOR_CAREPLANSERVICE_URL: ${CAREPLANCONTRIBUTOR_CAREPLANSERVICE_URL}
       FHIR_BASE_URL: http://orchestrator:8080/cpc/cps/fhir
