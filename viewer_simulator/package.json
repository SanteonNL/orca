--- conflicted
+++ resolved
@@ -16,13 +16,8 @@
     "@emotion/styled": "^11.14.0",
     "@mui/icons-material": "^5.16.11",
     "@mui/lab": "^5.0.0-alpha.174",
-<<<<<<< HEAD
-    "@mui/material": "^7.1.0",
-    "@mui/x-data-grid": "^5.17.26",
-=======
     "@mui/material": "^5.16.14",
     "@mui/x-data-grid": "^8.14.0",
->>>>>>> 649dfec9
     "@mui/x-date-pickers": "^6.20.2",
     "@tabler/icons-react": "3.24.0",
     "@types/fhir": "^0.0.41",
