import React from 'react';
import EnrolledTaskTable from './enrolled-task-table';

export default async function AcceptedTaskOverview() {

    if (!process.env.FHIR_BASE_URL) {
        console.error('FHIR_BASE_URL is not defined');
        return <>FHIR_BASE_URL is not defined</>;
    }

    let rows = [];

    try {
<<<<<<< HEAD
        const response = await fetch(`${process.env.NEXT_PUBLIC_FHIR_BASE_URL_DOCKER}/Task`, {
=======
        const response = await fetch(`${process.env.FHIR_BASE_URL}/Task`, {
>>>>>>> 3552de36
            cache: 'no-store',
            headers: {
                "Cache-Control": "no-cache"
            }
        });

        if (!response.ok) {
            const errorText = await response.text();
            console.error('Failed to fetch tasks: ', errorText);
            throw new Error('Failed to fetch tasks: ' + errorText);
        }

        const taskData = await response.json();
        console.log(`Found [${taskData.total}] Task resources`);

        if (taskData?.total > 0) {
            const tasks = taskData.entry

            rows = tasks.map((entry: any) => {
                const task = entry.resource;
                const bsn = task.for.identifier.value
                const serviceRequest = task.contained?.find((contained: any) => contained.resourceType === "ServiceRequest")

                console.log(task.basedOn[0].display)
                return {
                    id: task.id,
                    hospitalUra: serviceRequest.requester.identifier.value,
                    hospitalName: serviceRequest.requester.display,
                    patientBsn: bsn || "Unknown",
                    careplan: task.basedOn[0].display,
                    status: task.status,
                    lastUpdated: new Date(task.meta.lastUpdated),
                    task: task
                };
            });
        }

        console.log(rows)
    } catch (error) {
        console.error('Error occurred while fetching tasks:', error);
    }

    return (
        <EnrolledTaskTable rows={rows} />
    );
}<|MERGE_RESOLUTION|>--- conflicted
+++ resolved
@@ -11,11 +11,7 @@
     let rows = [];
 
     try {
-<<<<<<< HEAD
-        const response = await fetch(`${process.env.NEXT_PUBLIC_FHIR_BASE_URL_DOCKER}/Task`, {
-=======
         const response = await fetch(`${process.env.FHIR_BASE_URL}/Task`, {
->>>>>>> 3552de36
             cache: 'no-store',
             headers: {
                 "Cache-Control": "no-cache"
