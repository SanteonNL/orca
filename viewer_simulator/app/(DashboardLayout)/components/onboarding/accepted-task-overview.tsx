--- conflicted
+++ resolved
@@ -1,11 +1,7 @@
 import React from 'react';
 import EnrolledTaskTable from './enrolled-task-table';
-<<<<<<< HEAD
-import { Bundle, Task } from 'fhir/r4';
+import { Bundle, PractitionerRole, Task } from 'fhir/r4';
 import {getNotificationBundles} from "@/app/api/delivery/storage";
-=======
-import { Bundle, PractitionerRole, Task } from 'fhir/r4';
->>>>>>> bb1f6b87
 
 export default async function AcceptedTaskOverview() {
 
@@ -19,7 +15,6 @@
     try {
         // Get bundles from internal storage, join all entries
         const notificationBundles = getNotificationBundles();
-        console.log(`Found [${notificationBundles?.length}] NotificationBundle resources`);
         let entries = notificationBundles.flatMap(bundle => bundle.entry || []);
         console.log(`Found [${entries?.length}] bundle resources`);
 
