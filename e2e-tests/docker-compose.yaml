--- conflicted
+++ resolved
@@ -21,18 +21,12 @@
     #  context: ../orchestrator
     #  dockerfile: Dockerfile
     environment:
-<<<<<<< HEAD
+      # TODO: Fix in INT-218: Simply point to the health endpoint so we don't have to integrate enrollment yet, as it will change quite a bit in the future
       - ORCA_CAREPLANCONTRIBUTOR_FRONTEND_URL=http://localhost:8080/frontend/enrollment/new
-      - ORCA_NUTS_API_ADDRESS=http://nutsnode:8081
-      - ORCA_PUBLIC_BASEURL=/hospital/orca
-=======
-      # TODO: Fix in INT-218: Simply point to the health endpoint so we don't have to integrate enrollment yet, as it will change quite a bit in the future
-      - ORCA_CAREPLANCONTRIBUTOR_FRONTEND_URL=http://localhost:8080/frontend/api/health
       - ORCA_NUTS_API_URL=http://nutsnode:8081
       - ORCA_NUTS_PUBLIC_URL=https://proxy/nuts
       - ORCA_NUTS_DID=${HOSPITAL_DID:-}
       - ORCA_PUBLIC_URL=/hospital/orca
->>>>>>> 411adc73
       - ORCA_CAREPLANCONTRIBUTOR_ENABLED=true
       - ORCA_CAREPLANCONTRIBUTOR_CAREPLANSERVICE_URL=https://proxy/clinic/orca/cps
       - ORCA_APPLAUNCH_DEMO_ENABLED=true
