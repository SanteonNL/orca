--- conflicted
+++ resolved
@@ -47,13 +47,8 @@
 	const hospitalBaseUrl = "http://hospital-orchestrator:8080"
 	const hospitalURA = 2
 
-<<<<<<< HEAD
 	// Setup Clinic with OpenTelemetry enabled
-	err = createTenant(nutsInternalURL, hapiFhirClient, "clinic", clinicURA, "Clinic", "Bug City", clinicBaseUrl+"/cpc/fhir", false)
-=======
-	// Setup Clinic
 	err = createTenant(nutsInternalURL, hapiFhirClient, "clinic", clinicURA, "Clinic", "Bug City", clinicBaseUrl+"/cpc/clinic/fhir", false)
->>>>>>> e65d4a18
 	require.NoError(t, err)
 	_ = setupOrchestrator(t, dockerNetwork.Name, "clinic-orchestrator", "clinic", false, clinicFHIRStoreURL, clinicQuestionnaireFHIRStoreURL)
 
