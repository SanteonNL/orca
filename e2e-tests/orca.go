package main

import (
	"context"
	"net/url"
	"os"
	"strconv"
	"testing"

	"github.com/stretchr/testify/require"
	testcontainers "github.com/testcontainers/testcontainers-go"
	"github.com/testcontainers/testcontainers-go/wait"
)

<<<<<<< HEAD
func setupOrchestrator(t *testing.T, dockerNetworkName string, containerName string, tenant string, cpsEnabled bool, fhirStoreURL string, questionnaireFhirStoreUrl string, allowUnmanagedFHIROperations bool) *url.URL {
=======
func setupOrchestrator(t *testing.T, dockerNetworkName string, containerName string, nutsSubject string, cpsEnabled bool, fhirStoreURL string, questionnaireFhirStoreUrl string) *url.URL {
>>>>>>> 6c82054e
	image := os.Getenv("ORCHESTRATOR_IMAGE")
	pullImage := false
	if image == "" {
		image = "ghcr.io/santeonnl/orca_orchestrator:main"
		pullImage = true
	}
	println("Starting ORCA Orchestrator...")
	ctx := context.Background()
	req := testcontainers.ContainerRequest{
		Image:           image,
		Name:            containerName,
		ExposedPorts:    []string{"8080/tcp"},
		Networks:        []string{dockerNetworkName},
		AlwaysPullImage: pullImage,
		LogConsumerCfg: &testcontainers.LogConsumerConfig{
			Consumers: []testcontainers.LogConsumer{&testcontainers.StdoutLogConsumer{}},
		},
		Env: map[string]string{
<<<<<<< HEAD
			"ORCA_LOGLEVEL":                                     "debug",
			"ORCA_PUBLIC_URL":                                   "http://" + containerName + ":8080",
			"ORCA_NUTS_API_URL":                                 "http://nutsnode:8081",
			"ORCA_NUTS_PUBLIC_URL":                              "http://nutsnode:8080",
			"ORCA_TENANT_" + tenant + "_NUTS_SUBJECT":           tenant,
			"ORCA_TENANT_" + tenant + "_CPS_FHIR_URL":           fhirStoreURL,
			"ORCA_TENANT_" + tenant + "_DEMO_FHIR_URL":          fhirStoreURL,
			"ORCA_NUTS_DISCOVERYSERVICE":                        "dev:HomeMonitoring2024",
			"ORCA_CAREPLANSERVICE_ENABLED":                      strconv.FormatBool(cpsEnabled),
			"ORCA_CAREPLANSERVICE_ALLOWUNMANAGEDFHIROPERATIONS": strconv.FormatBool(allowUnmanagedFHIROperations),
=======
			"ORCA_LOGLEVEL":                     "debug",
			"ORCA_PUBLIC_URL":                   "http://" + containerName + ":8080",
			"ORCA_NUTS_API_URL":                 "http://nutsnode:8081",
			"ORCA_NUTS_PUBLIC_URL":              "http://nutsnode:8080",
			"ORCA_NUTS_SUBJECT":                 nutsSubject,
			"ORCA_NUTS_DISCOVERYSERVICE":        "dev:HomeMonitoring2024",
			"ORCA_CAREPLANSERVICE_ENABLED":      strconv.FormatBool(cpsEnabled),
			"ORCA_CAREPLANSERVICE_FHIR_URL":     fhirStoreURL,
			"ORCA_CAREPLANCONTRIBUTOR_FHIR_URL": fhirStoreURL,
>>>>>>> 6c82054e
			// HAPI FHIR can only store Questionnaires in the default partition.
			"ORCA_CAREPLANCONTRIBUTOR_TASKFILLER_QUESTIONNAIREFHIR_URL": questionnaireFhirStoreUrl,
			"ORCA_CAREPLANCONTRIBUTOR_TASKFILLER_QUESTIONNAIRESYNCURLS": "file:///config/fhir/healthcareservices.json,file:///config/fhir/questionnaires.json",
			"ORCA_CAREPLANCONTRIBUTOR_ENABLED":                          "true",
			"ORCA_CAREPLANCONTRIBUTOR_STATICBEARERTOKEN":                "valid",
			"ORCA_CAREPLANCONTRIBUTOR_APPLAUNCH_DEMO_ENABLED":           "true",
			"ORCA_STRICTMODE": "false",
		},
		Files: []testcontainers.ContainerFile{
			// Questionnaire and HealthcareService bundles required by Task Filler Engine
			{
				HostFilePath:      "../orchestrator/careplancontributor/taskengine/testdata/healthcareservice-bundle.json",
				ContainerFilePath: "/config/fhir/healthcareservices.json",
				FileMode:          0444,
			},
			{
				HostFilePath:      "../orchestrator/careplancontributor/taskengine/testdata/questionnaire-bundle.json",
				ContainerFilePath: "/config/fhir/questionnaires.json",
				FileMode:          0444,
			},
		},
		WaitingFor: wait.ForHTTP("/health"),
	}
	if questionnaireFhirStoreUrl == "" {
		delete(req.Env, "ORCA_CAREPLANCONTRIBUTOR_TASKFILLER_QUESTIONNAIRESYNCURLS")
	}
	container, err := testcontainers.GenericContainer(ctx, testcontainers.GenericContainerRequest{
		ContainerRequest: req,
		Started:          true,
	})
	require.NoError(t, err)
	t.Cleanup(func() {
		if err := container.Terminate(ctx); err != nil {
			panic(err)
		}
	})
	endpoint, err := container.Endpoint(ctx, "http")
	require.NoError(t, err)
	r, _ := url.Parse(endpoint)
	return r
}<|MERGE_RESOLUTION|>--- conflicted
+++ resolved
@@ -12,11 +12,7 @@
 	"github.com/testcontainers/testcontainers-go/wait"
 )
 
-<<<<<<< HEAD
-func setupOrchestrator(t *testing.T, dockerNetworkName string, containerName string, tenant string, cpsEnabled bool, fhirStoreURL string, questionnaireFhirStoreUrl string, allowUnmanagedFHIROperations bool) *url.URL {
-=======
-func setupOrchestrator(t *testing.T, dockerNetworkName string, containerName string, nutsSubject string, cpsEnabled bool, fhirStoreURL string, questionnaireFhirStoreUrl string) *url.URL {
->>>>>>> 6c82054e
+func setupOrchestrator(t *testing.T, dockerNetworkName string, containerName string, tenant string, cpsEnabled bool, fhirStoreURL string, questionnaireFhirStoreUrl string) *url.URL {
 	image := os.Getenv("ORCHESTRATOR_IMAGE")
 	pullImage := false
 	if image == "" {
@@ -35,28 +31,15 @@
 			Consumers: []testcontainers.LogConsumer{&testcontainers.StdoutLogConsumer{}},
 		},
 		Env: map[string]string{
-<<<<<<< HEAD
-			"ORCA_LOGLEVEL":                                     "debug",
-			"ORCA_PUBLIC_URL":                                   "http://" + containerName + ":8080",
-			"ORCA_NUTS_API_URL":                                 "http://nutsnode:8081",
-			"ORCA_NUTS_PUBLIC_URL":                              "http://nutsnode:8080",
-			"ORCA_TENANT_" + tenant + "_NUTS_SUBJECT":           tenant,
-			"ORCA_TENANT_" + tenant + "_CPS_FHIR_URL":           fhirStoreURL,
-			"ORCA_TENANT_" + tenant + "_DEMO_FHIR_URL":          fhirStoreURL,
-			"ORCA_NUTS_DISCOVERYSERVICE":                        "dev:HomeMonitoring2024",
-			"ORCA_CAREPLANSERVICE_ENABLED":                      strconv.FormatBool(cpsEnabled),
-			"ORCA_CAREPLANSERVICE_ALLOWUNMANAGEDFHIROPERATIONS": strconv.FormatBool(allowUnmanagedFHIROperations),
-=======
-			"ORCA_LOGLEVEL":                     "debug",
-			"ORCA_PUBLIC_URL":                   "http://" + containerName + ":8080",
-			"ORCA_NUTS_API_URL":                 "http://nutsnode:8081",
-			"ORCA_NUTS_PUBLIC_URL":              "http://nutsnode:8080",
-			"ORCA_NUTS_SUBJECT":                 nutsSubject,
-			"ORCA_NUTS_DISCOVERYSERVICE":        "dev:HomeMonitoring2024",
-			"ORCA_CAREPLANSERVICE_ENABLED":      strconv.FormatBool(cpsEnabled),
-			"ORCA_CAREPLANSERVICE_FHIR_URL":     fhirStoreURL,
-			"ORCA_CAREPLANCONTRIBUTOR_FHIR_URL": fhirStoreURL,
->>>>>>> 6c82054e
+			"ORCA_LOGLEVEL":                            "debug",
+			"ORCA_PUBLIC_URL":                          "http://" + containerName + ":8080",
+			"ORCA_NUTS_API_URL":                        "http://nutsnode:8081",
+			"ORCA_NUTS_PUBLIC_URL":                     "http://nutsnode:8080",
+			"ORCA_TENANT_" + tenant + "_NUTS_SUBJECT":  tenant,
+			"ORCA_TENANT_" + tenant + "_CPS_FHIR_URL":  fhirStoreURL,
+			"ORCA_TENANT_" + tenant + "_DEMO_FHIR_URL": fhirStoreURL,
+			"ORCA_NUTS_DISCOVERYSERVICE":               "dev:HomeMonitoring2024",
+			"ORCA_CAREPLANSERVICE_ENABLED":             strconv.FormatBool(cpsEnabled),
 			// HAPI FHIR can only store Questionnaires in the default partition.
 			"ORCA_CAREPLANCONTRIBUTOR_TASKFILLER_QUESTIONNAIREFHIR_URL": questionnaireFhirStoreUrl,
 			"ORCA_CAREPLANCONTRIBUTOR_TASKFILLER_QUESTIONNAIRESYNCURLS": "file:///config/fhir/healthcareservices.json,file:///config/fhir/questionnaires.json",
