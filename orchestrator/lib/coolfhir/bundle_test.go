package coolfhir

import (
	"encoding/json"
	"net/http/httptest"
	"testing"

	"github.com/SanteonNL/orca/orchestrator/careplancontributor/mock"
	"github.com/SanteonNL/orca/orchestrator/lib/to"
	"github.com/samply/golang-fhir-models/fhir-models/fhir"
	"github.com/stretchr/testify/require"
	"go.uber.org/mock/gomock"
<<<<<<< HEAD
=======
	"io"
	"net/http/httptest"
	"testing"
>>>>>>> 0e73e800
)

func TestTransactionBuilder(t *testing.T) {
	tx := Transaction().
		Create(fhir.Task{
			Id: to.Ptr("task1"),
		}).
		Create(fhir.Task{
			Id: to.Ptr("task2"),
		}).
		Bundle()

	require.Equal(t, fhir.BundleTypeTransaction, tx.Type)
	require.Len(t, tx.Entry, 2)

	var task1 map[string]interface{}
	require.NoError(t, json.Unmarshal(tx.Entry[0].Resource, &task1))
	require.Equal(t, "task1", task1["id"])
	var task2 map[string]interface{}
	require.NoError(t, json.Unmarshal(tx.Entry[1].Resource, &task2))
	require.Equal(t, "task2", task2["id"])
}

func TestExecuteTransactionAndRespondWithEntry(t *testing.T) {
	t.Run("ok", func(t *testing.T) {
		ctrl := gomock.NewController(t)
		tx := Transaction().Create(fhir.CarePlan{Id: to.Ptr("careplan1")})
		fhirBundleResult := fhir.Bundle{
			Entry: []fhir.BundleEntry{
				{
					Response: &fhir.BundleEntryResponse{
						Location: to.Ptr("CarePlan/careplan1"),
					},
				},
				{
					Response: &fhir.BundleEntryResponse{
						Location: to.Ptr("Task/task1"),
					},
				},
			},
		}
		fhirCreatedTask := fhir.Task{
			Id:     to.Ptr("task1"),
			Intent: "order",
			Status: fhir.TaskStatusCompleted,
		}

		t.Run("provide result struct", func(t *testing.T) {
			fhirClient := mock.NewMockClient(ctrl)
			fhirClient.EXPECT().Create(tx.Bundle(), gomock.Any(), gomock.Any()).
				DoAndReturn(func(_ fhir.Bundle, result *fhir.Bundle, _ interface{}) error {
					*result = fhirBundleResult
					return nil
				})
			fhirClient.EXPECT().Read("Task/task1", gomock.Any(), gomock.Any()).
				DoAndReturn(func(_ string, result *fhir.Task, _ interface{}) error {
					*result = fhirCreatedTask
					return nil
				})

			var result fhir.Task
			httpResponse := httptest.NewRecorder()
			err := ExecuteTransactionAndRespondWithEntry(fhirClient, tx.Bundle(), func(entry fhir.BundleEntry) bool {
				return *entry.Response.Location == "Task/task1"
			}, httpResponse, &result)

			require.NoError(t, err)
			require.Equal(t, fhirCreatedTask, result)
			responseData, _ := io.ReadAll(httpResponse.Body)
			require.JSONEq(t, `{"id":"task1", "intent":"order", "resourceType":"Task", "status":"completed"}`, string(responseData))
		})
		t.Run("caller not interested in result", func(t *testing.T) {
			fhirClient := mock.NewMockClient(ctrl)
			fhirClient.EXPECT().Create(tx.Bundle(), gomock.Any(), gomock.Any()).
				DoAndReturn(func(_ fhir.Bundle, result *fhir.Bundle, _ interface{}) error {
					*result = fhirBundleResult
					return nil
				})
			fhirClient.EXPECT().Read("Task/task1", gomock.Any(), gomock.Any()).
				DoAndReturn(func(_ string, result *map[string]interface{}, _ interface{}) error {
					*result = map[string]interface{}{
						"id": "task1",
					}
					return nil
				})

<<<<<<< HEAD
		_, err := ExecuteTransactionAndRespondWithEntry(fhirClient, tx.Bundle(), func(entry fhir.BundleEntry) bool {
			return *entry.Response.Location == "Task/task1"
		}, httpResponse)
=======
			httpResponse := httptest.NewRecorder()
			err := ExecuteTransactionAndRespondWithEntry(fhirClient, tx.Bundle(), func(entry fhir.BundleEntry) bool {
				return *entry.Response.Location == "Task/task1"
			}, httpResponse, nil)
>>>>>>> 0e73e800

			require.NoError(t, err)
			responseData, _ := io.ReadAll(httpResponse.Body)
			require.JSONEq(t, `{"id":"task1"}`, string(responseData))
		})
	})
}<|MERGE_RESOLUTION|>--- conflicted
+++ resolved
@@ -5,17 +5,13 @@
 	"net/http/httptest"
 	"testing"
 
+	"io"
+
 	"github.com/SanteonNL/orca/orchestrator/careplancontributor/mock"
 	"github.com/SanteonNL/orca/orchestrator/lib/to"
 	"github.com/samply/golang-fhir-models/fhir-models/fhir"
 	"github.com/stretchr/testify/require"
 	"go.uber.org/mock/gomock"
-<<<<<<< HEAD
-=======
-	"io"
-	"net/http/httptest"
-	"testing"
->>>>>>> 0e73e800
 )
 
 func TestTransactionBuilder(t *testing.T) {
@@ -102,20 +98,36 @@
 					return nil
 				})
 
-<<<<<<< HEAD
-		_, err := ExecuteTransactionAndRespondWithEntry(fhirClient, tx.Bundle(), func(entry fhir.BundleEntry) bool {
-			return *entry.Response.Location == "Task/task1"
-		}, httpResponse)
-=======
 			httpResponse := httptest.NewRecorder()
 			err := ExecuteTransactionAndRespondWithEntry(fhirClient, tx.Bundle(), func(entry fhir.BundleEntry) bool {
 				return *entry.Response.Location == "Task/task1"
 			}, httpResponse, nil)
->>>>>>> 0e73e800
 
 			require.NoError(t, err)
 			responseData, _ := io.ReadAll(httpResponse.Body)
 			require.JSONEq(t, `{"id":"task1"}`, string(responseData))
 		})
+
+		t.Run("caller not interested in setting the response", func(t *testing.T) {
+			fhirClient := mock.NewMockClient(ctrl)
+			fhirClient.EXPECT().Create(tx.Bundle(), gomock.Any(), gomock.Any()).
+				DoAndReturn(func(_ fhir.Bundle, result *fhir.Bundle, _ interface{}) error {
+					*result = fhirBundleResult
+					return nil
+				})
+			fhirClient.EXPECT().Read("Task/task1", gomock.Any(), gomock.Any()).
+				DoAndReturn(func(_ string, result *fhir.Task, _ interface{}) error {
+					*result = fhirCreatedTask
+					return nil
+				})
+
+			var result fhir.Task
+			err := ExecuteTransactionAndRespondWithEntry(fhirClient, tx.Bundle(), func(entry fhir.BundleEntry) bool {
+				return *entry.Response.Location == "Task/task1"
+			}, nil, &result)
+
+			require.NoError(t, err)
+			require.Equal(t, fhirCreatedTask, result)
+		})
 	})
 }