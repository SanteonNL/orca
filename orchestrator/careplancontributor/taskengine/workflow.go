package taskengine

import "errors"

var ErrWorkflowNotFound = errors.New("workflow not found")

// Workflows is a map of workflow IDs to workflows.
// It's a map of a care service (e.g. Telemonitoring, http://snomed.info/sct|719858009),
// to conditions (e.g. COPD, http://snomed.info/sct|13645005) and their workflows.
type Workflows map[string]map[string]Workflow

// DefaultWorkflows returns a set of default, embedded workflows.
func DefaultWorkflows() Workflows {
	return Workflows{
<<<<<<< HEAD
		// Telemonitoring
		"http://snomed.info/sct|719858009": map[string]Workflow{
			// COPD
			"http://snomed.info/sct|13645005": {
				Steps: []WorkflowStep{
					{
						QuestionnaireUrl: "http://decor.nictiz.nl/fhir/Questionnaire/2.16.840.1.113883.2.4.3.11.60.909.26.34-1--20240902134017",
					},
					{
						QuestionnaireUrl: "http://decor.nictiz.nl/fhir/Questionnaire/2.16.840.1.113883.2.4.3.11.60.909.26.34-2--20240902134017",
					},
=======
		// COPD
		"2.16.528.1.1007.3.3.21514.ehr.orders|99534756439": Workflow{
			Steps: []WorkflowStep{
				{
					QuestionnaireUrl: "http://decor.nictiz.nl/fhir/Questionnaire/2.16.840.1.113883.2.4.3.11.60.909.26.34-1--20240902134017",
				},
				//TODO: Commented out fow now, remove once we provide the Patient resource
				// {
				// 	QuestionnaireUrl: "http://decor.nictiz.nl/fhir/Questionnaire/2.16.840.1.113883.2.4.3.11.60.909.26.34-2--20240902134017",
				// },
			},
		},
		// Hartfalen TODO: Made op the code value - check where it comes from
		"2.16.528.1.1007.3.3.21514.ehr.orders|99534756440": Workflow{
			Steps: []WorkflowStep{
				{
					QuestionnaireUrl: "http://decor.nictiz.nl/fhir/Questionnaire/2.16.840.1.113883.2.4.3.11.60.909.26.34-1--20240902134018",
>>>>>>> 8fbbe7c3
				},
			},
			// Heart failure
			"http://snomed.info/sct|84114007": {
				// TODO
				Steps: []WorkflowStep{},
			},
			"tmp|fractuur-pols": {
				Steps: []WorkflowStep{
					{
						QuestionnaireUrl: "http://tmp.sharedcareplanning.nl/fhir/Questionnaire/fractuur-pols",
					},
				},
			},
		},
	}
}

type Workflow struct {
	Steps []WorkflowStep
}

func (w Workflow) Start() WorkflowStep {
	return w.Steps[0]
}

func (w Workflow) Proceed(previousQuestionnaireUrl string) (*WorkflowStep, error) {
	for i, step := range w.Steps {
		if step.QuestionnaireUrl == previousQuestionnaireUrl {
			if i+1 < len(w.Steps) {
				return &w.Steps[i+1], nil
			} else {
				return nil, nil
			}
		}
	}
	return nil, errors.New("previous questionnaire doesn't exist for this workflow")
}

type WorkflowStep struct {
	QuestionnaireUrl string
}<|MERGE_RESOLUTION|>--- conflicted
+++ resolved
@@ -12,7 +12,6 @@
 // DefaultWorkflows returns a set of default, embedded workflows.
 func DefaultWorkflows() Workflows {
 	return Workflows{
-<<<<<<< HEAD
 		// Telemonitoring
 		"http://snomed.info/sct|719858009": map[string]Workflow{
 			// COPD
@@ -21,35 +20,21 @@
 					{
 						QuestionnaireUrl: "http://decor.nictiz.nl/fhir/Questionnaire/2.16.840.1.113883.2.4.3.11.60.909.26.34-1--20240902134017",
 					},
-					{
-						QuestionnaireUrl: "http://decor.nictiz.nl/fhir/Questionnaire/2.16.840.1.113883.2.4.3.11.60.909.26.34-2--20240902134017",
-					},
-=======
-		// COPD
-		"2.16.528.1.1007.3.3.21514.ehr.orders|99534756439": Workflow{
-			Steps: []WorkflowStep{
-				{
-					QuestionnaireUrl: "http://decor.nictiz.nl/fhir/Questionnaire/2.16.840.1.113883.2.4.3.11.60.909.26.34-1--20240902134017",
-				},
-				//TODO: Commented out fow now, remove once we provide the Patient resource
-				// {
-				// 	QuestionnaireUrl: "http://decor.nictiz.nl/fhir/Questionnaire/2.16.840.1.113883.2.4.3.11.60.909.26.34-2--20240902134017",
-				// },
-			},
-		},
-		// Hartfalen TODO: Made op the code value - check where it comes from
-		"2.16.528.1.1007.3.3.21514.ehr.orders|99534756440": Workflow{
-			Steps: []WorkflowStep{
-				{
-					QuestionnaireUrl: "http://decor.nictiz.nl/fhir/Questionnaire/2.16.840.1.113883.2.4.3.11.60.909.26.34-1--20240902134018",
->>>>>>> 8fbbe7c3
+					//TODO: Commented out fow now, remove once we provide the Patient resource
+					//{
+					//	QuestionnaireUrl: "http://decor.nictiz.nl/fhir/Questionnaire/2.16.840.1.113883.2.4.3.11.60.909.26.34-2--20240902134017",
+					//},
 				},
 			},
 			// Heart failure
 			"http://snomed.info/sct|84114007": {
-				// TODO
-				Steps: []WorkflowStep{},
+				Steps: []WorkflowStep{
+					{
+						QuestionnaireUrl: "http://decor.nictiz.nl/fhir/Questionnaire/2.16.840.1.113883.2.4.3.11.60.909.26.34-1--20240902134018",
+					},
+				},
 			},
+			// TODO: what about this?
 			"tmp|fractuur-pols": {
 				Steps: []WorkflowStep{
 					{
