--- conflicted
+++ resolved
@@ -13,6 +13,8 @@
 	"fmt"
 	fhirclient "github.com/SanteonNL/go-fhir-client"
 	"github.com/SanteonNL/orca/orchestrator/globals"
+	"github.com/SanteonNL/orca/orchestrator/lib/test"
+	"github.com/jellydator/ttlcache/v3"
 	"hash"
 	"net/http"
 	"net/http/httptest"
@@ -24,7 +26,6 @@
 
 	"github.com/stretchr/testify/assert"
 
-	"github.com/SanteonNL/orca/orchestrator/careplancontributor/mock"
 	"github.com/SanteonNL/orca/orchestrator/lib/coolfhir"
 	"github.com/zorgbijjou/golang-fhir-models/fhir-models/fhir"
 
@@ -306,17 +307,12 @@
 	accessToken string
 }
 
-<<<<<<< HEAD
-func (s *stubSecureTokenService) RequestAccessToken(launchContext LaunchContext, tokenType TokenType) (string, error) {
+func (s *stubSecureTokenService) RequestAccessToken(ctx context.Context, launchContext LaunchContext, tokenType TokenType) (string, error) {
 	s.invocations++
 	if s.accessToken == "" {
 		return "stub-at", nil
 	}
 	return s.accessToken, nil
-=======
-func (s stubSecureTokenService) RequestAccessToken(ctx context.Context, launchContext LaunchContext, tokenType TokenType) (string, error) {
-	return "stub-at", nil
->>>>>>> f2dfa5a7
 }
 
 func Test_getConditionCodeFromWorkflowTask(t *testing.T) {
@@ -387,32 +383,30 @@
 	})
 }
 
-<<<<<<< HEAD
-func TestGetWorkflowId(t *testing.T) {
+func TestGetWorkflowContext(t *testing.T) {
 	tests := []struct {
 		name              string
 		ctx               context.Context
 		carePlanReference string
 		expectedError     bool
-		mock              func(*mock.MockClient)
+		expectedCacheHits int
+		carePlan          *fhir.CarePlan
+		task              *fhir.Task
+		serviceRequest    *fhir.ServiceRequest
+		patient           *fhir.Patient
 	}{
 		{
 			name:              "Cache Miss",
 			ctx:               context.Background(),
 			carePlanReference: "http://example.com/CarePlan/123",
 			expectedError:     false,
-			mock: func(mockClient *mock.MockClient) {
-				mockClient.EXPECT().ReadWithContext(gomock.Any(), gomock.Any(), gomock.Any()).Return(nil)
-			},
 		},
 		{
 			name:              "Cache Hit",
 			ctx:               context.Background(),
 			carePlanReference: "http://example.com/CarePlan/123",
 			expectedError:     false,
-			mock: func(mockClient *mock.MockClient) {
-				mockClient.EXPECT().ReadWithContext(gomock.Any(), gomock.Any(), gomock.Any()).Return(nil).Times(1)
-			},
+			expectedCacheHits: 3,
 		},
 	}
 
@@ -421,29 +415,87 @@
 			ctrl := gomock.NewController(t)
 			defer ctrl.Finish()
 
-			mockClient := mock.NewMockClient(ctrl)
-			tt.mock(mockClient)
-
-			service := &Service{}
-
-			// First call to populate the cache
-			req, err := http.NewRequestWithContext(tt.ctx, "GET", tt.carePlanReference, nil)
-			require.NoError(t, err)
-			rr := httptest.NewRecorder()
-			service.EhrFhirProxy().ServeHTTP(rr, req)
-			require.Equal(t, http.StatusOK, rr.Code)
-			require.NotEmpty(t, rr.Body.String())
-
-			// Second call to test cache hit
-			req, err = http.NewRequestWithContext(tt.ctx, "GET", tt.carePlanReference, nil)
-			require.NoError(t, err)
-			rr = httptest.NewRecorder()
-			service.EhrFhirProxy().ServeHTTP(rr, req)
-			require.Equal(t, http.StatusOK, rr.Code)
-			require.NotEmpty(t, rr.Body.String())
+			cpsFHIRClient := test.StubFHIRClient{}
+			if tt.carePlan == nil {
+				cpsFHIRClient.Resources = append(cpsFHIRClient.Resources, fhir.CarePlan{
+					Id: to.Ptr("123"),
+					Subject: fhir.Reference{
+						Reference: to.Ptr("Patient/123"),
+					},
+					Activity: []fhir.CarePlanActivity{
+						{
+							Reference: &fhir.Reference{
+								Reference: to.Ptr("Task/123"),
+							},
+						},
+					},
+				})
+			} else {
+				cpsFHIRClient.Resources = append(cpsFHIRClient.Resources, *tt.carePlan)
+			}
+			if tt.task == nil {
+				cpsFHIRClient.Resources = append(cpsFHIRClient.Resources, fhir.Task{
+					Id: to.Ptr("123"),
+					Focus: &fhir.Reference{
+						Reference: to.Ptr("ServiceRequest/123"),
+					},
+				})
+			} else {
+				cpsFHIRClient.Resources = append(cpsFHIRClient.Resources, *tt.task)
+			}
+			if tt.serviceRequest == nil {
+				cpsFHIRClient.Resources = append(cpsFHIRClient.Resources, fhir.ServiceRequest{
+					Id: to.Ptr("123"),
+					Identifier: []fhir.Identifier{
+						{
+							System: to.Ptr("http://sts.zorgplatform.online/ws/claims/2017/07/workflow/workflow-id"),
+							Value:  to.Ptr("415FD2C0-E88D-4C89-B9D6-8FBE31E2D1C9"),
+						},
+					},
+				})
+			} else {
+				cpsFHIRClient.Resources = append(cpsFHIRClient.Resources, *tt.serviceRequest)
+			}
+			if tt.patient == nil {
+				cpsFHIRClient.Resources = append(cpsFHIRClient.Resources, fhir.Patient{
+					Id: to.Ptr("123"),
+					Identifier: []fhir.Identifier{
+						{
+							System: to.Ptr("http://fhir.nl/fhir/NamingSystem/bsn"),
+							Value:  to.Ptr("123456789"),
+						},
+					},
+				})
+			} else {
+				cpsFHIRClient.Resources = append(cpsFHIRClient.Resources, *tt.patient)
+			}
+
+			service := stsAccessTokenRoundTripper{
+				transport: nil,
+				cpsFhirClient: func() fhirclient.Client {
+					return cpsFHIRClient
+				},
+				secureTokenService: &stubSecureTokenService{},
+				workflowContextCache: ttlcache.New[string, workflowContext](
+					ttlcache.WithTTL[string, workflowContext](cacheTTL),
+				),
+			}
+
+			for i := 0; i < tt.expectedCacheHits+1; i++ {
+				result, err := service.getWorkflowContext(context.Background(), tt.carePlanReference)
+				if tt.expectedError {
+					require.Error(t, err)
+				} else {
+					require.NoError(t, err)
+					require.Equal(t, "415FD2C0-E88D-4C89-B9D6-8FBE31E2D1C9", result.workflowId)
+					require.Equal(t, "123456789", result.patientBsn)
+				}
+			}
+			assert.Equal(t, tt.expectedCacheHits, int(service.workflowContextCache.Metrics().Hits))
 		})
 	}
-=======
+}
+
 func TestService_EhrFhirProxy(t *testing.T) {
 	t.Run("POST-based search is rewritten to GET-based search", func(t *testing.T) {
 		cpsHttpServer := setupCarePlanService(t)
@@ -459,7 +511,10 @@
 		service := &Service{
 			zorgplatformHttpClient: zorgplatformFHIRServer.Client(),
 			secureTokenService:     &stubSecureTokenService{},
-			config:                 Config{ApiUrl: zorgplatformFHIRServer.URL + "/fhir"},
+			workflowContextCache: ttlcache.New[string, workflowContext](
+				ttlcache.WithTTL[string, workflowContext](cacheTTL),
+			),
+			config: Config{ApiUrl: zorgplatformFHIRServer.URL + "/fhir"},
 		}
 
 		expectedSearchParams := url.Values{
@@ -529,5 +584,4 @@
 	baseURL, _ := url.Parse(httpServer.URL)
 	globals.CarePlanServiceFhirClient = fhirclient.New(baseURL.JoinPath("fhir"), http.DefaultClient, nil)
 	return httpServer
->>>>>>> f2dfa5a7
 }