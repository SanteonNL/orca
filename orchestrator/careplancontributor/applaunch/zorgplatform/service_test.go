package zorgplatform

import (
	"crypto/rand"
	"crypto/rsa"
	"crypto/sha1"
	"crypto/sha256"
	"crypto/tls"
	"crypto/x509"
	"encoding/binary"
	"encoding/pem"
	"fmt"
<<<<<<< HEAD
=======
	"github.com/stretchr/testify/assert"
>>>>>>> 68c6b513
	"hash"
	"net/http"
	"net/http/httptest"
	"net/url"
	"os"
	"testing"
	"time"

	"github.com/SanteonNL/orca/orchestrator/lib/coolfhir"
	"github.com/zorgbijjou/golang-fhir-models/fhir-models/fhir"

	"github.com/Azure/azure-sdk-for-go/sdk/security/keyvault/azcertificates"
	"github.com/Azure/azure-sdk-for-go/sdk/security/keyvault/azkeys"
	"github.com/SanteonNL/orca/orchestrator/cmd/profile"
	"github.com/SanteonNL/orca/orchestrator/lib/auth"
	"github.com/SanteonNL/orca/orchestrator/lib/az/azkeyvault"
	"github.com/SanteonNL/orca/orchestrator/lib/to"
	"github.com/SanteonNL/orca/orchestrator/user"
	"github.com/beevik/etree"
	"github.com/braineet/saml/xmlenc"
	"github.com/segmentio/asm/base64"
	"github.com/stretchr/testify/require"
	"go.uber.org/mock/gomock"
)

func TestService(t *testing.T) {
	httpServerMux := http.NewServeMux()
	httpServer := httptest.NewServer(httpServerMux)

	ctrl := gomock.NewController(t)
	keysClient := azkeyvault.NewMockKeysClient(ctrl)
	certsClient := azkeyvault.NewMockCertificatesClient(ctrl)

	// Client cert
	// Certificate and key generated with:
	// openssl req -x509 -newkey rsa:2048 -keyout test-key.pem -out test-certificate.pem -sha256 -days 9999 -nodes -subj "/CN=localhost"
	certificate, err := tls.LoadX509KeyPair("test-certificate.pem", "test-key.pem")
	require.NoError(t, err)
	clientCertName := "client-cert"
	certsClient.EXPECT().GetCertificate(gomock.Any(), clientCertName, "", nil).
		Return(azcertificates.GetCertificateResponse{
			Certificate: azcertificates.Certificate{
				CER: certificate.Certificate[0],
				KID: (*azcertificates.ID)(&clientCertName),
			},
		}, nil)
	keysClient.EXPECT().GetKey(gomock.Any(), clientCertName, "", nil).
		Return(azkeys.GetKeyResponse{
			KeyBundle: azkeys.KeyBundle{
				Key: publicKeyToJWK(certificate.PrivateKey.(*rsa.PrivateKey).PublicKey, clientCertName, "0"),
			},
		}, nil)
	// Decryption cert
	decryptKeyName := "decrypt-cert"
	keysClient.EXPECT().GetKey(gomock.Any(), decryptKeyName, "", nil).
		Return(azkeys.GetKeyResponse{
			KeyBundle: azkeys.KeyBundle{
				Key: publicKeyToJWK(*certificate.Leaf.PublicKey.(*rsa.PublicKey), decryptKeyName, "0"),
			},
		}, nil)
	keysClient.EXPECT().Decrypt(gomock.Any(), decryptKeyName, "0", gomock.Any(), nil).
		DoAndReturn(func(ctx interface{}, keyName string, keyVersion string, parameters azkeys.KeyOperationParameters, options *azkeys.DecryptOptions) (azkeys.DecryptResponse, error) {
			var h hash.Hash
			switch *parameters.Algorithm {
			case azkeys.EncryptionAlgorithmRSAOAEP:
				h = sha1.New()
			case azkeys.EncryptionAlgorithmRSAOAEP256:
				h = sha256.New()
			default:
				return azkeys.DecryptResponse{}, fmt.Errorf("unexpected algorithm: %s", *parameters.Algorithm)
			}
			result, err := rsa.DecryptOAEP(h, rand.Reader, certificate.PrivateKey.(*rsa.PrivateKey), parameters.Value, nil)
			if err != nil {
				return azkeys.DecryptResponse{}, err
			}
			return azkeys.DecryptResponse{
				KeyOperationResult: azkeys.KeyOperationResult{
					Result: result,
				},
			}, nil
		})
	// Signing cert
	signKeyName := "sign-cert"
	signingKeyPair, _ := rsa.GenerateKey(rand.Reader, 2048)
	certsClient.EXPECT().GetCertificate(gomock.Any(), signKeyName, "", nil).
		Return(azcertificates.GetCertificateResponse{
			Certificate: azcertificates.Certificate{
				CER: certificate.Certificate[0],
				KID: (*azcertificates.ID)(&signKeyName),
			},
		}, nil)
	keysClient.EXPECT().GetKey(gomock.Any(), signKeyName, "", nil).
		Return(azkeys.GetKeyResponse{
			KeyBundle: azkeys.KeyBundle{
				Key: publicKeyToJWK(signingKeyPair.PublicKey, signKeyName, "0"),
			},
		}, nil)

	zorgplatformHttpServerMux := http.NewServeMux()
	zorgplatformHttpServer := httptest.NewServer(zorgplatformHttpServerMux)
	zorgplatformHttpServerMux.Handle("GET /api/Task/b526e773-e1a6-4533-bd00-1360c97e745f", http.HandlerFunc(func(w http.ResponseWriter, r *http.Request) {
		// Get Zorgplatform Workflow Task
		coolfhir.SendResponse(w, http.StatusOK, map[string]interface{}{
			"context": map[string]interface{}{
				"reference": "Encounter/enc-123",
			},
			"definitionReference": map[string]interface{}{
				"reference": "ActivityDefinition/1.0",
			},
		})
	}))
	zorgplatformHttpServerMux.Handle("GET /api/Patient", http.HandlerFunc(func(w http.ResponseWriter, r *http.Request) {
		coolfhir.SendResponse(w, http.StatusOK, coolfhir.SearchSet().
			Append(
				fhir.Patient{
					Id: to.Ptr("pat-123"),
				}, nil, nil).
			Append(
				fhir.PractitionerRole{
					Practitioner: &fhir.Reference{
						Reference: to.Ptr("Practitioner/prac-123"),
					},
				}, nil, nil).
			Append(
				fhir.Practitioner{
					Id: to.Ptr("prac-123"),
				}, nil, nil),
		)
	}))
	zorgplatformHttpServerMux.Handle("GET /api/Encounter", http.HandlerFunc(func(w http.ResponseWriter, r *http.Request) {
		if r.URL.Query().Get("_id") == "enc-123" {
			enc := fhir.Encounter{
				Subject: &fhir.Reference{
					Reference: to.Ptr("Patient/pat-123"),
				},
				ServiceProvider: &fhir.Reference{
					Reference: to.Ptr("Organization/org-123"),
				},
			}
			org := fhir.Organization{
				Id: to.Ptr("org-123"),
			}
			coolfhir.SendResponse(w, http.StatusOK, coolfhir.SearchSet().
				Append(enc, nil, nil).
				Append(org, nil, nil),
			)
			return
		}
		coolfhir.SendResponse(w, http.StatusNotFound, nil)
	}))

	certDER := certificate.Certificate[0]

	// Encode to PEM
	pemBlock := pem.EncodeToMemory(&pem.Block{
		Type:  "CERTIFICATE",
		Bytes: certDER,
	})

	cfg := Config{
		Enabled:            true,
		ApiUrl:             zorgplatformHttpServer.URL + "/api",
		SAMLRequestTimeout: 10 * time.Second,
		SigningConfig: SigningConfig{
			Issuer:   "https://partner-application.nl",
			Audience: "unit-test",
		},
		DecryptConfig: DecryptConfig{
			Issuer:      "unit-test",
			Audience:    "https://partner-application.nl",
			SignCertPem: string(pemBlock),
		},
		AzureConfig: AzureConfig{
			CredentialType: "default",
			KeyVaultConfig: AzureKeyVaultConfig{
				DecryptCertName: decryptKeyName,
				SignCertName:    signKeyName,
				ClientCertName:  clientCertName,
				AllowInsecure:   true,
			},
		},
	}

	sessionManager := user.NewSessionManager(time.Minute)
	service, err := newWithClients(sessionManager, cfg, httpServer.URL, "/", keysClient, certsClient, profile.TestProfile{
		Principal:        auth.TestPrincipal1,
		TestCsdDirectory: profile.TestCsdDirectory{},
	})
	service.secureTokenService = &stubSecureTokenService{}
	require.NoError(t, err)
	service.RegisterHandlers(httpServerMux)

	client := &http.Client{
		CheckRedirect: func(req *http.Request, via []*http.Request) error {
			return http.ErrUseLastResponse
		},
	}

	launchHttpResponse, err := client.PostForm(httpServer.URL+"/zorgplatform-app-launch", url.Values{
		"SAMLResponse": {createSAMLResponse(t, certificate.Leaf)},
	})

	require.NoError(t, err)
	require.Equal(t, http.StatusFound, launchHttpResponse.StatusCode)

	t.Run("assert user session", func(t *testing.T) {
		sessionData := user.SessionFromHttpResponse(sessionManager, launchHttpResponse)
		require.NotNil(t, sessionData)

		t.Run("check Practitioner is in session", func(t *testing.T) {
			practitionerRef := sessionData.StringValues["practitioner"]
			require.NotEmpty(t, practitionerRef)
			require.IsType(t, fhir.Practitioner{}, sessionData.OtherValues[practitionerRef])
		})
		t.Run("check ServiceRequest is in session", func(t *testing.T) {
			serviceRequestRef := sessionData.StringValues["serviceRequest"]
			require.NotEmpty(t, serviceRequestRef)
			require.IsType(t, fhir.ServiceRequest{}, sessionData.OtherValues[serviceRequestRef])
			t.Run("check Workflow-ID identifier is properly set on the ServiceRequest", func(t *testing.T) {
				serviceRequest := sessionData.OtherValues[serviceRequestRef].(fhir.ServiceRequest)
				assert.Contains(t, serviceRequest.Identifier, fhir.Identifier{
					System: to.Ptr("https://api.zorgplatform.online/fhir/v1/Task"),
					Value:  to.Ptr("b526e773-e1a6-4533-bd00-1360c97e745f"),
				})
			})
		})
		t.Run("check Patient is in session", func(t *testing.T) {
			patientRef := sessionData.StringValues["patient"]
			require.NotEmpty(t, patientRef)
			require.IsType(t, fhir.Patient{}, sessionData.OtherValues[patientRef])
		})
	})

	t.Run("test invalid SAML response", func(t *testing.T) {
		invalidSAMLResponse := "invalidSAMLResponse"
		launchHttpResponse, err := client.PostForm(httpServer.URL+"/zorgplatform-app-launch", url.Values{
			"SAMLResponse": {invalidSAMLResponse},
		})
		require.NoError(t, err)
		require.Equal(t, http.StatusBadRequest, launchHttpResponse.StatusCode)
	})

	t.Run("test missing SAML response", func(t *testing.T) {
		launchHttpResponse, err := client.PostForm(httpServer.URL+"/zorgplatform-app-launch", url.Values{})
		require.NoError(t, err)
		require.Equal(t, http.StatusBadRequest, launchHttpResponse.StatusCode)
	})
}

func createSAMLResponse(t *testing.T, encryptionKey *x509.Certificate) string {
	//TODO: This needs to be fixed once the validation verified expiration date
	plainText, err := os.ReadFile("saml_assertion_input.xml") //DO NOT modify this file, it is a signed assertion with the test-certificate.pem via the service integration test - needs to be to validate the signature
	require.NoError(t, err)

	e := xmlenc.OAEP()
	e.BlockCipher = xmlenc.AES256CBC
	e.DigestMethod = &xmlenc.SHA1

	el, err := e.Encrypt(encryptionKey, plainText, nil)

	require.NoError(t, err)
	samlResponse := etree.NewDocument()
	err = samlResponse.ReadFromFile("saml_response_input.xml")
	require.NoError(t, err)

	// add encrypted assertion to RequestedSecurityToken element
	requestedSecurityToken := samlResponse.FindElement("//trust:RequestedSecurityToken/EncryptedAssertion")
	requestedSecurityToken.AddChild(el)

	samlResponseString, err := samlResponse.WriteToString()
	require.NoError(t, err)
	return base64.StdEncoding.EncodeToString([]byte(samlResponseString))
}

func publicKeyToJWK(key rsa.PublicKey, id string, version string) *azkeys.JSONWebKey {
	kty := azkeys.KeyTypeRSA
	e := binary.BigEndian.AppendUint64(nil, uint64(key.E))
	return &azkeys.JSONWebKey{
		Kty: &kty,
		N:   key.N.Bytes(),
		E:   e,
		KID: (*azkeys.ID)(to.Ptr("https://myvaultname.vault.azure.net/keys/" + id + "/" + version)),
	}
}

var _ SecureTokenService = &stubSecureTokenService{}

type stubSecureTokenService struct {
}

func (s stubSecureTokenService) RequestAccessToken(launchContext LaunchContext, tokenType TokenType) (string, error) {
	return "stub-at", nil
}

func Test_getConditionCodeFromWorkflowTask(t *testing.T) {
	t.Run("Test code 1.0", func(t *testing.T) {
		task := map[string]interface{}{
			"definitionReference": map[string]interface{}{
				"reference": "ActivityDefinition/1.0",
			},
		}
		conditionCode, err := getConditionCodeFromWorkflowTask(task)
		require.NoError(t, err)
		require.Len(t, conditionCode.Coding, 1)
		require.Equal(t, "http://snomed.info/sct", *conditionCode.Coding[0].System)
		require.Equal(t, "84114007", *conditionCode.Coding[0].Code)
		require.Equal(t, "Heart failure (disorder)", *conditionCode.Coding[0].Display)
	})
	t.Run("Heart failure", func(t *testing.T) {
		task := map[string]interface{}{
			"definitionReference": map[string]interface{}{
				"reference": "ActivityDefinition/2.16.840.1.113883.2.4.3.224.2.1",
			},
		}
		conditionCode, err := getConditionCodeFromWorkflowTask(task)
		require.NoError(t, err)
		require.Len(t, conditionCode.Coding, 1)
		require.Equal(t, "http://snomed.info/sct", *conditionCode.Coding[0].System)
		require.Equal(t, "84114007", *conditionCode.Coding[0].Code)
		require.Equal(t, "Heart failure (disorder)", *conditionCode.Coding[0].Display)
	})
	t.Run("COPD", func(t *testing.T) {
		task := map[string]interface{}{
			"definitionReference": map[string]interface{}{
				"reference": "ActivityDefinition/2.16.840.1.113883.2.4.3.224.2.2",
			},
		}
		conditionCode, err := getConditionCodeFromWorkflowTask(task)
		require.NoError(t, err)
		require.Len(t, conditionCode.Coding, 1)
		require.Equal(t, "http://snomed.info/sct", *conditionCode.Coding[0].System)
		require.Equal(t, "13645005", *conditionCode.Coding[0].Code)
		require.Equal(t, "Chronic obstructive pulmonary disease (disorder)", *conditionCode.Coding[0].Display)
	})
	t.Run("Asthma", func(t *testing.T) {
		task := map[string]interface{}{
			"definitionReference": map[string]interface{}{
				"reference": "ActivityDefinition/2.16.840.1.113883.2.4.3.224.2.3",
			},
		}
		conditionCode, err := getConditionCodeFromWorkflowTask(task)
		require.NoError(t, err)
		require.Len(t, conditionCode.Coding, 1)
		require.Equal(t, "http://snomed.info/sct", *conditionCode.Coding[0].System)
		require.Equal(t, "195967001", *conditionCode.Coding[0].Code)
		require.Equal(t, "Asthma (disorder)", *conditionCode.Coding[0].Display)
	})
	t.Run("unknown workflow", func(t *testing.T) {
		task := map[string]interface{}{
			"definitionReference": map[string]interface{}{
				"reference": "ActivityDefinition/other",
			},
		}
		conditionCode, err := getConditionCodeFromWorkflowTask(task)
		require.EqualError(t, err, "unsupported workflow definition: ActivityDefinition/other")
		require.Nil(t, conditionCode)
	})
}<|MERGE_RESOLUTION|>--- conflicted
+++ resolved
@@ -10,10 +10,7 @@
 	"encoding/binary"
 	"encoding/pem"
 	"fmt"
-<<<<<<< HEAD
-=======
 	"github.com/stretchr/testify/assert"
->>>>>>> 68c6b513
 	"hash"
 	"net/http"
 	"net/http/httptest"
