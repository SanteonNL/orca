package zorgplatform

import (
	"context"
	"crypto/rand"
	"crypto/rsa"
	"crypto/sha1"
	"crypto/sha256"
	"crypto/tls"
	"crypto/x509"
	"encoding/binary"
	"encoding/pem"
	"errors"
	"fmt"
<<<<<<< HEAD
	fhirclient "github.com/SanteonNL/go-fhir-client"
	"github.com/SanteonNL/orca/orchestrator/globals"
	"github.com/SanteonNL/orca/orchestrator/lib/test"
	"github.com/jellydator/ttlcache/v3"
=======
>>>>>>> 0eabf2d3
	"hash"
	"net/http"
	"net/http/httptest"
	"net/url"
	"os"
	"strings"
	"testing"
	"time"

	fhirclient "github.com/SanteonNL/go-fhir-client"
	"github.com/SanteonNL/orca/orchestrator/globals"
	"github.com/SanteonNL/orca/orchestrator/lib/test"

	"github.com/stretchr/testify/assert"

	"github.com/SanteonNL/orca/orchestrator/lib/coolfhir"
	"github.com/zorgbijjou/golang-fhir-models/fhir-models/fhir"

	"github.com/Azure/azure-sdk-for-go/sdk/security/keyvault/azcertificates"
	"github.com/Azure/azure-sdk-for-go/sdk/security/keyvault/azkeys"
	"github.com/SanteonNL/orca/orchestrator/cmd/profile"
	"github.com/SanteonNL/orca/orchestrator/lib/az/azkeyvault"
	"github.com/SanteonNL/orca/orchestrator/lib/to"
	"github.com/SanteonNL/orca/orchestrator/user"
	"github.com/beevik/etree"
	"github.com/braineet/saml/xmlenc"
	"github.com/segmentio/asm/base64"
	"github.com/stretchr/testify/require"
	"go.uber.org/mock/gomock"
)

func TestService(t *testing.T) {
	httpServerMux := http.NewServeMux()
	httpServer := httptest.NewServer(httpServerMux)

	ctrl := gomock.NewController(t)
	keysClient := azkeyvault.NewMockKeysClient(ctrl)
	certsClient := azkeyvault.NewMockCertificatesClient(ctrl)

	// Client cert
	// Certificate and key generated with:
	// openssl req -x509 -newkey rsa:2048 -keyout test-key.pem -out test-certificate.pem -sha256 -days 9999 -nodes -subj "/CN=localhost"
	certificate, err := tls.LoadX509KeyPair("test-certificate.pem", "test-key.pem")
	require.NoError(t, err)
	clientCertName := "client-cert"
	certsClient.EXPECT().GetCertificate(gomock.Any(), clientCertName, "", nil).
		Return(azcertificates.GetCertificateResponse{
			Certificate: azcertificates.Certificate{
				CER: certificate.Certificate[0],
				KID: (*azcertificates.ID)(&clientCertName),
			},
		}, nil).MinTimes(1)
	keysClient.EXPECT().GetKey(gomock.Any(), clientCertName, "", nil).
		Return(azkeys.GetKeyResponse{
			KeyBundle: azkeys.KeyBundle{
				Key: publicKeyToJWK(certificate.PrivateKey.(*rsa.PrivateKey).PublicKey, clientCertName, "0"),
			},
		}, nil).MinTimes(1)
	// Decryption cert
	decryptKeyName := "decrypt-cert"
	keysClient.EXPECT().GetKey(gomock.Any(), decryptKeyName, "", nil).
		Return(azkeys.GetKeyResponse{
			KeyBundle: azkeys.KeyBundle{
				Key: publicKeyToJWK(*certificate.Leaf.PublicKey.(*rsa.PublicKey), decryptKeyName, "0"),
			},
		}, nil).MinTimes(1)
	keysClient.EXPECT().Decrypt(gomock.Any(), decryptKeyName, "0", gomock.Any(), nil).
		DoAndReturn(func(ctx interface{}, keyName string, keyVersion string, parameters azkeys.KeyOperationParameters, options *azkeys.DecryptOptions) (azkeys.DecryptResponse, error) {
			var h hash.Hash
			switch *parameters.Algorithm {
			case azkeys.EncryptionAlgorithmRSAOAEP:
				h = sha1.New()
			case azkeys.EncryptionAlgorithmRSAOAEP256:
				h = sha256.New()
			default:
				return azkeys.DecryptResponse{}, fmt.Errorf("unexpected algorithm: %s", *parameters.Algorithm)
			}
			result, err := rsa.DecryptOAEP(h, rand.Reader, certificate.PrivateKey.(*rsa.PrivateKey), parameters.Value, nil)
			if err != nil {
				return azkeys.DecryptResponse{}, err
			}
			return azkeys.DecryptResponse{
				KeyOperationResult: azkeys.KeyOperationResult{
					Result: result,
				},
			}, nil
		}).MinTimes(1)
	// Signing cert
	signKeyName := "sign-cert"
	signingKeyPair, _ := rsa.GenerateKey(rand.Reader, 2048)
	certsClient.EXPECT().GetCertificate(gomock.Any(), signKeyName, "", nil).
		Return(azcertificates.GetCertificateResponse{
			Certificate: azcertificates.Certificate{
				CER: certificate.Certificate[0],
				KID: (*azcertificates.ID)(&signKeyName),
			},
		}, nil).MinTimes(1)
	keysClient.EXPECT().GetKey(gomock.Any(), signKeyName, "", nil).
		Return(azkeys.GetKeyResponse{
			KeyBundle: azkeys.KeyBundle{
				Key: publicKeyToJWK(signingKeyPair.PublicKey, signKeyName, "0"),
			},
		}, nil).MinTimes(1)

	zorgplatformHttpServerMux := http.NewServeMux()
	zorgplatformHttpServer := httptest.NewServer(zorgplatformHttpServerMux)
	zorgplatformHttpServerMux.Handle("GET /api/Task/b526e773-e1a6-4533-bd00-1360c97e745f", http.HandlerFunc(func(w http.ResponseWriter, r *http.Request) {
		// Get Zorgplatform Workflow Task
		coolfhir.SendResponse(w, http.StatusOK, map[string]interface{}{
			"context": map[string]interface{}{
				"reference": "Encounter/enc-123",
			},
			"definitionReference": map[string]interface{}{
				"reference": "ActivityDefinition/1.0",
			},
		})
	}))
	zorgplatformHttpServerMux.Handle("GET /api/Patient", http.HandlerFunc(func(w http.ResponseWriter, r *http.Request) {
		coolfhir.SendResponse(w, http.StatusOK, coolfhir.SearchSet().
			Append(
				fhir.Patient{
					Id: to.Ptr("pat-123"),
				}, nil, nil).
			Append(
				fhir.PractitionerRole{
					Practitioner: &fhir.Reference{
						Reference: to.Ptr("Practitioner/prac-123"),
					},
				}, nil, nil).
			Append(
				fhir.Practitioner{
					Id: to.Ptr("prac-123"),
				}, nil, nil),
		)
	}))
	zorgplatformHttpServerMux.Handle("GET /api/Encounter", http.HandlerFunc(func(w http.ResponseWriter, r *http.Request) {
		if r.URL.Query().Get("_id") == "enc-123" {
			enc := fhir.Encounter{
				Subject: &fhir.Reference{
					Reference: to.Ptr("Patient/pat-123"),
				},
				ServiceProvider: &fhir.Reference{
					Reference: to.Ptr("Organization/org-123"),
				},
			}
			org := fhir.Organization{
				Id: to.Ptr("org-123"),
			}
			coolfhir.SendResponse(w, http.StatusOK, coolfhir.SearchSet().
				Append(enc, nil, nil).
				Append(org, nil, nil),
			)
			return
		}
		coolfhir.SendResponse(w, http.StatusNotFound, nil)
	}))

	certDER := certificate.Certificate[0]

	// Encode to PEM
	pemBlock := pem.EncodeToMemory(&pem.Block{
		Type:  "CERTIFICATE",
		Bytes: certDER,
	})

	cfg := Config{
		Enabled:            true,
		ApiUrl:             zorgplatformHttpServer.URL + "/api",
		SAMLRequestTimeout: 10 * time.Second,
		SigningConfig: SigningConfig{
			Issuer:   "https://partner-application.nl",
			Audience: "unit-test",
		},
		DecryptConfig: DecryptConfig{
			Issuer:      "unit-test",
			Audience:    "https://partner-application.nl",
			SignCertPem: string(pemBlock),
		},
		AzureConfig: AzureConfig{
			CredentialType: "default",
			KeyVaultConfig: AzureKeyVaultConfig{
				DecryptCertName: decryptKeyName,
				SignCertName:    signKeyName,
				ClientCertName:  clientCertName,
				AllowInsecure:   true,
			},
		},
	}

	sessionManager := user.NewSessionManager(time.Minute)
	service, err := newWithClients(context.Background(), sessionManager, cfg, httpServer.URL, "/frontend", keysClient, certsClient, profile.Test())
	require.NoError(t, err)
	service.secureTokenService = &stubSecureTokenService{}
	service.RegisterHandlers(httpServerMux)

	client := &http.Client{
		CheckRedirect: func(req *http.Request, via []*http.Request) error {
			return http.ErrUseLastResponse
		},
	}

	t.Run("ok, new Task", func(t *testing.T) {
		globals.CarePlanServiceFhirClient = &test.StubFHIRClient{}

		launchHttpResponse, err := client.PostForm(httpServer.URL+"/zorgplatform-app-launch", url.Values{
			"SAMLResponse": {createSAMLResponse(t, certificate.Leaf)},
		})

		require.NoError(t, err)
		require.Equal(t, http.StatusFound, launchHttpResponse.StatusCode)
		require.Equal(t, "/frontend/new", launchHttpResponse.Header.Get("Location"))

		t.Run("assert user session", func(t *testing.T) {
			sessionData := user.SessionFromHttpResponse(sessionManager, launchHttpResponse)
			require.NotNil(t, sessionData)

			t.Run("check Practitioner is in session", func(t *testing.T) {
				practitionerRef := sessionData.StringValues["practitioner"]
				require.NotEmpty(t, practitionerRef)
				require.IsType(t, fhir.Practitioner{}, sessionData.OtherValues[practitionerRef])
			})
			t.Run("check ServiceRequest is in session", func(t *testing.T) {
				serviceRequestRef := sessionData.StringValues["serviceRequest"]
				require.NotEmpty(t, serviceRequestRef)
				require.IsType(t, fhir.ServiceRequest{}, sessionData.OtherValues[serviceRequestRef])
				t.Run("check Workflow-ID identifier is properly set on the ServiceRequest", func(t *testing.T) {
					serviceRequest := sessionData.OtherValues[serviceRequestRef].(fhir.ServiceRequest)
					assert.Contains(t, serviceRequest.Identifier, fhir.Identifier{
						System: to.Ptr("http://sts.zorgplatform.online/ws/claims/2017/07/workflow/workflow-id"),
						Value:  to.Ptr("b526e773-e1a6-4533-bd00-1360c97e745f"),
					})
				})
			})
			t.Run("check Patient is in session", func(t *testing.T) {
				patientRef := sessionData.StringValues["patient"]
				require.NotEmpty(t, patientRef)
				require.IsType(t, fhir.Patient{}, sessionData.OtherValues[patientRef])
			})
		})
	})
	t.Run("ok, existing Task", func(t *testing.T) {
		existingTask := fhir.Task{
			Id: to.Ptr("12345678910"),
			Identifier: []fhir.Identifier{
				{
					System: to.Ptr("http://sts.zorgplatform.online/ws/claims/2017/07/workflow/workflow-id"),
					Value:  to.Ptr("b526e773-e1a6-4533-bd00-1360c97e745f"),
				},
			},
		}
		cpsFHIRClient := &test.StubFHIRClient{
			Resources: []interface{}{
				existingTask,
			},
		}
		globals.CarePlanServiceFhirClient = cpsFHIRClient

		launchHttpResponse, err := client.PostForm(httpServer.URL+"/zorgplatform-app-launch", url.Values{
			"SAMLResponse": {createSAMLResponse(t, certificate.Leaf)},
		})
		require.NoError(t, err)

		sessionData := user.SessionFromHttpResponse(sessionManager, launchHttpResponse)
		require.NotNil(t, sessionData)
		require.Equal(t, "/frontend/task/12345678910", launchHttpResponse.Header.Get("Location"))
		assert.Equal(t, "Task/"+*existingTask.Id, sessionData.StringValues["task"])
	})

	t.Run("test invalid SAML response", func(t *testing.T) {
		invalidSAMLResponse := "invalidSAMLResponse"
		launchHttpResponse, err := client.PostForm(httpServer.URL+"/zorgplatform-app-launch", url.Values{
			"SAMLResponse": {invalidSAMLResponse},
		})
		require.NoError(t, err)
		require.Equal(t, http.StatusBadRequest, launchHttpResponse.StatusCode)
	})

	t.Run("test missing SAML response", func(t *testing.T) {
		launchHttpResponse, err := client.PostForm(httpServer.URL+"/zorgplatform-app-launch", url.Values{})
		require.NoError(t, err)
		require.Equal(t, http.StatusBadRequest, launchHttpResponse.StatusCode)
	})
}

func createSAMLResponse(t *testing.T, encryptionKey *x509.Certificate) string {
	//TODO: This needs to be fixed once the validation verified expiration date
	plainText, err := os.ReadFile("saml_assertion_input.xml") //DO NOT modify this file, it is a signed assertion with the test-certificate.pem via the service integration test - needs to be to validate the signature
	require.NoError(t, err)

	e := xmlenc.OAEP()
	e.BlockCipher = xmlenc.AES256CBC
	e.DigestMethod = &xmlenc.SHA1

	el, err := e.Encrypt(encryptionKey, plainText, nil)

	require.NoError(t, err)
	samlResponse := etree.NewDocument()
	err = samlResponse.ReadFromFile("saml_response_input.xml")
	require.NoError(t, err)

	// add encrypted assertion to RequestedSecurityToken element
	requestedSecurityToken := samlResponse.FindElement("//trust:RequestedSecurityToken/EncryptedAssertion")
	requestedSecurityToken.AddChild(el)

	samlResponseString, err := samlResponse.WriteToString()
	require.NoError(t, err)
	return base64.StdEncoding.EncodeToString([]byte(samlResponseString))
}

func publicKeyToJWK(key rsa.PublicKey, id string, version string) *azkeys.JSONWebKey {
	kty := azkeys.KeyTypeRSA
	e := binary.BigEndian.AppendUint64(nil, uint64(key.E))
	return &azkeys.JSONWebKey{
		Kty: &kty,
		N:   key.N.Bytes(),
		E:   e,
		KID: (*azkeys.ID)(to.Ptr("https://myvaultname.vault.azure.net/keys/" + id + "/" + version)),
	}
}

var _ SecureTokenService = &stubSecureTokenService{}

type stubSecureTokenService struct {
	invocations int
	accessToken string
}

func (s *stubSecureTokenService) RequestAccessToken(ctx context.Context, launchContext LaunchContext, tokenType TokenType) (string, error) {
	s.invocations++
	if s.accessToken == "" {
		return "stub-at", nil
	}
	return s.accessToken, nil
}

func Test_getConditionCodeFromWorkflowTask(t *testing.T) {
	t.Run("Test code 1.0", func(t *testing.T) {
		task := map[string]interface{}{
			"definitionReference": map[string]interface{}{
				"reference": "ActivityDefinition/1.0",
			},
		}
		conditionCode, err := getConditionCodeFromWorkflowTask(task)
		require.NoError(t, err)
		require.Len(t, conditionCode.Coding, 1)
		require.Equal(t, "http://snomed.info/sct", *conditionCode.Coding[0].System)
		require.Equal(t, "84114007", *conditionCode.Coding[0].Code)
		require.Equal(t, "hartfalen", *conditionCode.Coding[0].Display)
	})
	t.Run("Heart failure", func(t *testing.T) {
		task := map[string]interface{}{
			"definitionReference": map[string]interface{}{
				"reference": "ActivityDefinition/urn:oid:2.16.840.1.113883.2.4.3.224.2.1",
			},
		}
		conditionCode, err := getConditionCodeFromWorkflowTask(task)
		require.NoError(t, err)
		require.Len(t, conditionCode.Coding, 1)
		require.Equal(t, "http://snomed.info/sct", *conditionCode.Coding[0].System)
		require.Equal(t, "84114007", *conditionCode.Coding[0].Code)
		require.Equal(t, "hartfalen", *conditionCode.Coding[0].Display)
		require.Equal(t, "hartfalen", *conditionCode.Text)
	})
	t.Run("COPD", func(t *testing.T) {
		task := map[string]interface{}{
			"definitionReference": map[string]interface{}{
				"reference": "ActivityDefinition/urn:oid:2.16.840.1.113883.2.4.3.224.2.2",
			},
		}
		conditionCode, err := getConditionCodeFromWorkflowTask(task)
		require.NoError(t, err)
		require.Len(t, conditionCode.Coding, 1)
		require.Equal(t, "http://snomed.info/sct", *conditionCode.Coding[0].System)
		require.Equal(t, "13645005", *conditionCode.Coding[0].Code)
		require.Equal(t, "chronische obstructieve longaandoening", *conditionCode.Coding[0].Display)
		require.Equal(t, "chronische obstructieve longaandoening", *conditionCode.Text)
	})
	t.Run("Asthma", func(t *testing.T) {
		task := map[string]interface{}{
			"definitionReference": map[string]interface{}{
				"reference": "ActivityDefinition/urn:oid:2.16.840.1.113883.2.4.3.224.2.3",
			},
		}
		conditionCode, err := getConditionCodeFromWorkflowTask(task)
		require.NoError(t, err)
		require.Len(t, conditionCode.Coding, 1)
		require.Equal(t, "http://snomed.info/sct", *conditionCode.Coding[0].System)
		require.Equal(t, "195967001", *conditionCode.Coding[0].Code)
		require.Equal(t, "astma", *conditionCode.Coding[0].Display)
		require.Equal(t, "astma", *conditionCode.Text)
	})
	t.Run("unknown workflow", func(t *testing.T) {
		task := map[string]interface{}{
			"definitionReference": map[string]interface{}{
				"reference": "ActivityDefinition/other",
			},
		}
		conditionCode, err := getConditionCodeFromWorkflowTask(task)
		require.EqualError(t, err, "unsupported workflow definition: ActivityDefinition/other")
		require.Nil(t, conditionCode)
	})
}

func TestSTSAccessTokenRoundTripper(t *testing.T) {
	tests := []struct {
		name              string
		carePlanReference string
		expectedError     error
		expectedCacheHits int
		carePlan          *fhir.CarePlan
		task              *fhir.Task
		serviceRequest    *fhir.ServiceRequest
		patient           *fhir.Patient
	}{
		{
			name:              "ok",
			carePlanReference: "http://example.com/CarePlan/123",
		},
		{
			name:              "access token cache hit",
			carePlanReference: "http://example.com/CarePlan/123",
			expectedCacheHits: 3,
		},
		{
			name:          "missing X-SCP-Context header",
			expectedError: errors.New("missing X-Scp-Context header"),
		},
		{
			name: "ServiceRequest doesn't have Zorgplatform Workflow ID",
			serviceRequest: &fhir.ServiceRequest{
				Id: to.Ptr("123"),
			},
			carePlanReference: "http://example.com/CarePlan/123",
			expectedError:     errors.New("unable to get workflowId for CarePlan reference: expected ServiceRequest to have 1 identifier with system http://sts.zorgplatform.online/ws/claims/2017/07/workflow/workflow-id"),
		},
	}

	for _, tt := range tests {
		t.Run(tt.name, func(t *testing.T) {
			ctrl := gomock.NewController(t)
			defer ctrl.Finish()

			cpsFHIRClient := test.StubFHIRClient{}
			if tt.carePlan == nil {
				cpsFHIRClient.Resources = append(cpsFHIRClient.Resources, fhir.CarePlan{
					Id: to.Ptr("123"),
					Subject: fhir.Reference{
						Reference: to.Ptr("Patient/123"),
					},
					Activity: []fhir.CarePlanActivity{
						{
							Reference: &fhir.Reference{
								Reference: to.Ptr("Task/123"),
							},
						},
					},
				})
			} else {
				cpsFHIRClient.Resources = append(cpsFHIRClient.Resources, *tt.carePlan)
			}
			if tt.task == nil {
				cpsFHIRClient.Resources = append(cpsFHIRClient.Resources, fhir.Task{
					Id: to.Ptr("123"),
					Focus: &fhir.Reference{
						Reference: to.Ptr("ServiceRequest/123"),
					},
				})
			} else {
				cpsFHIRClient.Resources = append(cpsFHIRClient.Resources, *tt.task)
			}
			if tt.serviceRequest == nil {
				cpsFHIRClient.Resources = append(cpsFHIRClient.Resources, fhir.ServiceRequest{
					Id: to.Ptr("123"),
					Identifier: []fhir.Identifier{
						{
							System: to.Ptr("http://sts.zorgplatform.online/ws/claims/2017/07/workflow/workflow-id"),
							Value:  to.Ptr("415FD2C0-E88D-4C89-B9D6-8FBE31E2D1C9"),
						},
					},
				})
			} else {
				cpsFHIRClient.Resources = append(cpsFHIRClient.Resources, *tt.serviceRequest)
			}
			if tt.patient == nil {
				cpsFHIRClient.Resources = append(cpsFHIRClient.Resources, fhir.Patient{
					Id: to.Ptr("123"),
					Identifier: []fhir.Identifier{
						{
							System: to.Ptr("http://fhir.nl/fhir/NamingSystem/bsn"),
							Value:  to.Ptr("123456789"),
						},
					},
				})
			} else {
				cpsFHIRClient.Resources = append(cpsFHIRClient.Resources, *tt.patient)
			}

			httpServer := httptest.NewServer(http.HandlerFunc(func(w http.ResponseWriter, r *http.Request) {
				coolfhir.SendResponse(w, http.StatusOK, fhir.Bundle{})
			}))
			rt := stsAccessTokenRoundTripper{
				transport: httpServer.Client().Transport,
				cpsFhirClient: func() fhirclient.Client {
					return cpsFHIRClient
				},
				secureTokenService: &stubSecureTokenService{},
				accessTokenCache: ttlcache.New[string, string](
					ttlcache.WithTTL[string, string](accessTokenCacheTTL),
				),
			}

			for i := 0; i < tt.expectedCacheHits+1; i++ {
				httpRequest := httptest.NewRequest("POST", httpServer.URL, nil)
				httpRequest.Header.Set("Content-Type", "application/x-www-form-urlencoded")
				httpRequest.Header.Set("X-SCP-Context", tt.carePlanReference)
				httpResponse, err := rt.RoundTrip(httpRequest)
				if tt.expectedError != nil {
					require.EqualError(t, err, tt.expectedError.Error())
				} else {
					require.NoError(t, err)
					require.Equal(t, http.StatusOK, httpResponse.StatusCode)
				}
			}
			assert.Equal(t, tt.expectedCacheHits, int(rt.accessTokenCache.Metrics().Hits))
		})
	}
}

func TestService_EhrFhirProxy(t *testing.T) {
	t.Run("POST-based search is rewritten to GET-based search", func(t *testing.T) {
		cpsHttpServer := setupCarePlanService(t)
		carePlanUrl := cpsHttpServer.URL + "/fhir/" + testCarePlanReference
		zorgplatformFHIRServerMux := http.NewServeMux()
		var actualQueryParams url.Values
		zorgplatformFHIRServerMux.HandleFunc("GET /fhir/Condition", func(w http.ResponseWriter, r *http.Request) {
			actualQueryParams = r.URL.Query()
			coolfhir.SendResponse(w, http.StatusOK, fhir.Bundle{})
		})
		zorgplatformFHIRServer := httptest.NewServer(zorgplatformFHIRServerMux)

		service := &Service{
			zorgplatformHttpClient: zorgplatformFHIRServer.Client(),
			secureTokenService:     &stubSecureTokenService{},
			accessTokenCache: ttlcache.New[string, string](
				ttlcache.WithTTL[string, string](accessTokenCacheTTL),
			),
			config: Config{ApiUrl: zorgplatformFHIRServer.URL + "/fhir"},
		}

		expectedSearchParams := url.Values{
			"_id": {"123"},
		}
		httpRequest := httptest.NewRequest("POST", "/cpc/fhir/Condition/_search", strings.NewReader(expectedSearchParams.Encode()))
		httpRequest.Header.Set("Content-Type", "application/x-www-form-urlencoded")
		httpRequest.Header.Set("X-SCP-Context", carePlanUrl)
		httpResponse := httptest.NewRecorder()
		service.EhrFhirProxy().ServeHTTP(httpResponse, httpRequest)

		require.Equal(t, http.StatusOK, httpResponse.Code)
		require.Equal(t, expectedSearchParams, actualQueryParams, "expected search parameters to be passed through")
	})
}

const testCarePlanReference = "CarePlan/CP-1"

func setupCarePlanService(t *testing.T) *httptest.Server {
	mux := http.NewServeMux()
	mux.HandleFunc("GET /fhir/"+testCarePlanReference, func(w http.ResponseWriter, r *http.Request) {
		coolfhir.SendResponse(w, http.StatusOK, fhir.CarePlan{
			Id: to.Ptr("CP-1"),
			Subject: fhir.Reference{
				Reference: to.Ptr("Patient/P-1"),
			},
			Activity: []fhir.CarePlanActivity{
				{
					Reference: &fhir.Reference{
						Reference: to.Ptr("Task/T-1"),
					},
				},
			},
		})
	})
	mux.HandleFunc("GET /fhir/Patient/P-1", func(w http.ResponseWriter, r *http.Request) {
		coolfhir.SendResponse(w, http.StatusOK, fhir.Patient{
			Id: to.Ptr("P-1"),
			Identifier: []fhir.Identifier{
				{
					System: to.Ptr("http://fhir.nl/fhir/NamingSystem/bsn"),
					Value:  to.Ptr("123456789"),
				},
			},
		})
	})
	mux.HandleFunc("GET /fhir/Task/T-1", func(w http.ResponseWriter, r *http.Request) {
		coolfhir.SendResponse(w, http.StatusOK, fhir.Task{
			Id: to.Ptr("T-1"),
			Focus: &fhir.Reference{
				Reference: to.Ptr("ServiceRequest/SR-1"),
			},
		})
	})
	mux.HandleFunc("GET /fhir/ServiceRequest/SR-1", func(w http.ResponseWriter, r *http.Request) {
		coolfhir.SendResponse(w, http.StatusOK, fhir.ServiceRequest{
			Id: to.Ptr("SR-1"),
			Identifier: []fhir.Identifier{
				{
					System: to.Ptr("http://sts.zorgplatform.online/ws/claims/2017/07/workflow/workflow-id"),
					Value:  to.Ptr("workflow-id-1"),
				},
			},
		})
	})
	httpServer := httptest.NewServer(mux)
	baseURL, _ := url.Parse(httpServer.URL)
	globals.CarePlanServiceFhirClient = fhirclient.New(baseURL.JoinPath("fhir"), http.DefaultClient, nil)
	return httpServer
}<|MERGE_RESOLUTION|>--- conflicted
+++ resolved
@@ -12,13 +12,10 @@
 	"encoding/pem"
 	"errors"
 	"fmt"
-<<<<<<< HEAD
 	fhirclient "github.com/SanteonNL/go-fhir-client"
 	"github.com/SanteonNL/orca/orchestrator/globals"
 	"github.com/SanteonNL/orca/orchestrator/lib/test"
 	"github.com/jellydator/ttlcache/v3"
-=======
->>>>>>> 0eabf2d3
 	"hash"
 	"net/http"
 	"net/http/httptest"
@@ -27,10 +24,6 @@
 	"strings"
 	"testing"
 	"time"
-
-	fhirclient "github.com/SanteonNL/go-fhir-client"
-	"github.com/SanteonNL/orca/orchestrator/globals"
-	"github.com/SanteonNL/orca/orchestrator/lib/test"
 
 	"github.com/stretchr/testify/assert"
 
@@ -461,7 +454,7 @@
 			ctrl := gomock.NewController(t)
 			defer ctrl.Finish()
 
-			cpsFHIRClient := test.StubFHIRClient{}
+			cpsFHIRClient := &test.StubFHIRClient{}
 			if tt.carePlan == nil {
 				cpsFHIRClient.Resources = append(cpsFHIRClient.Resources, fhir.CarePlan{
 					Id: to.Ptr("123"),
