package zorgplatform

import (
	"context"
	stdCrypto "crypto"
	"crypto/rsa"
	"crypto/tls"
	"crypto/x509"
	"encoding/pem"
	"errors"
	"fmt"
	"net/http"
	"net/url"
	"os"
	"strings"
	"time"

	"github.com/SanteonNL/orca/orchestrator/globals"

	fhirclient "github.com/SanteonNL/go-fhir-client"
	"github.com/SanteonNL/orca/orchestrator/cmd/profile"
	"github.com/SanteonNL/orca/orchestrator/lib/coolfhir"
	"github.com/SanteonNL/orca/orchestrator/lib/to"
	"github.com/zorgbijjou/golang-fhir-models/fhir-models/fhir"

	"github.com/SanteonNL/orca/orchestrator/careplancontributor/applaunch/clients"
	"github.com/SanteonNL/orca/orchestrator/lib/az/azkeyvault"
	"github.com/SanteonNL/orca/orchestrator/lib/crypto"
	"github.com/SanteonNL/orca/orchestrator/user"
	"github.com/google/uuid"
	"github.com/jellydator/ttlcache/v3"
	"github.com/rs/zerolog/log"
)

const launcherKey = "zorgplatform"
const appLaunchUrl = "/zorgplatform-app-launch"
const zorgplatformWorkflowIdSystem = "http://sts.zorgplatform.online/ws/claims/2017/07/workflow/workflow-id"

// accessTokenCacheTTL is the time-to-live for the Zorgplatform access tokens in the cache.
// They expire after ca. 12 minutes, so this value is on the safe side.
const accessTokenCacheTTL = time.Minute * 5

type workflowContext struct {
	workflowId string
	patientBsn string
}

func New(sessionManager *user.SessionManager, config Config, baseURL string, frontendLandingUrl string, profile profile.Provider) (*Service, error) {
	azKeysClient, err := azkeyvault.NewKeysClient(config.AzureConfig.KeyVaultConfig.KeyVaultURL, config.AzureConfig.CredentialType, false)
	if err != nil {
		return nil, fmt.Errorf("unable to create Azure Key Vault client: %w", err)
	}
	azCertClient, err := azkeyvault.NewCertificatesClient(config.AzureConfig.KeyVaultConfig.KeyVaultURL, config.AzureConfig.CredentialType, false)
	if err != nil {
		return nil, fmt.Errorf("unable to create Azure Key Vault client: %w", err)
	}

	ctx := context.Background()

	return newWithClients(ctx, sessionManager, config, baseURL, frontendLandingUrl, azKeysClient, azCertClient, profile)
}

func newWithClients(ctx context.Context, sessionManager *user.SessionManager, config Config, baseURL string, frontendLandingUrl string,
	keysClient azkeyvault.KeysClient, certsClient azkeyvault.CertificatesClient, profile profile.Provider) (*Service, error) {
	var appLaunchURL string
	if strings.HasPrefix(baseURL, "http://") || strings.HasPrefix(baseURL, "https://") {
		appLaunchURL = baseURL + appLaunchUrl
	} else {
		appLaunchURL = "http://localhost" + appLaunchURL + appLaunchUrl
	}
	log.Info().Ctx(ctx).Msgf("Zorgplatform app launch is: %s", appLaunchURL)

	// Load certs: signing, TLS client authentication and decryption certificates
	var signCert [][]byte
	var signCertKey crypto.Suite
	if config.AzureConfig.KeyVaultConfig.SignCertName == "" {
		if config.X509FileConfig.SignCertFile == "" {
			return nil, fmt.Errorf("no signing certificate provided in configuration")
		}
		keyPair, err := tls.LoadX509KeyPair(config.X509FileConfig.SignCertFile, config.X509FileConfig.SignKeyFile)
		if err != nil {
			return nil, fmt.Errorf("unable to load signing certificate and key: %w", err)
		}
		signCert = [][]byte{keyPair.Certificate[0]}
		signCertKey = crypto.RsaSuite{PrivateKey: keyPair.PrivateKey.(*rsa.PrivateKey)}
	} else {
		var err error
		chain, key, err := azkeyvault.GetSignatureCertificate(context.Background(), certsClient, keysClient, config.AzureConfig.KeyVaultConfig.SignCertName)
		if err != nil {
			return nil, fmt.Errorf("unable to get signing certificate from Azure Key Vault: %w", err)
		}
		signCert = chain.Certificate
		signCertKey = key

	}

	var decryptCert crypto.Suite
	if config.AzureConfig.KeyVaultConfig.DecryptCertName == "" {
		if config.X509FileConfig.DecryptCertFile == "" {
			return nil, fmt.Errorf("no decryption certificate provided in configuration")
		}
		privateKeyPem, err := os.ReadFile(config.X509FileConfig.DecryptCertFile)
		if err != nil {
			return nil, fmt.Errorf("unable to read decryption certificate from file: %w", err)
		}
		privateKeyBytes, _ := pem.Decode(privateKeyPem)
		rsaPrivateKey, err := x509.ParsePKCS8PrivateKey(privateKeyBytes.Bytes)
		if err != nil {
			return nil, fmt.Errorf("unable to parse decryption certificate: %w", err)
		}
		decryptCert = crypto.RsaSuite{PrivateKey: rsaPrivateKey.(*rsa.PrivateKey)}
	} else {
		var err error
		decryptCert, err = azkeyvault.GetKey(keysClient, config.AzureConfig.KeyVaultConfig.DecryptCertName)
		if err != nil {
			return nil, fmt.Errorf("unable to get decryption certificate from Azure Key Vault: %w", err)
		}
	}

	var tlsClientCert tls.Certificate
	if config.AzureConfig.KeyVaultConfig.ClientCertName == "" {
		if config.X509FileConfig.ClientCertFile == "" {
			return nil, fmt.Errorf("no TLS client certificate provided in configuration")
		}
		certFileContents, err := os.ReadFile(config.X509FileConfig.ClientCertFile)
		if err != nil {
			return nil, fmt.Errorf("unable to read TLS client certificate from file: %w", err)
		}
		tlsClientCert, err = tls.X509KeyPair(certFileContents, certFileContents)
		if err != nil {
			return nil, fmt.Errorf("unable to create TLS client certificate: %w", err)
		}
	} else {
		tlsClientCertPtr, err := azkeyvault.GetTLSCertificate(context.Background(), certsClient, keysClient, config.AzureConfig.KeyVaultConfig.ClientCertName)
		if err != nil {
			return nil, fmt.Errorf("unable to get TLS client certificate from Azure Key Vault: %w", err)
		}
		tlsClientCert = *tlsClientCertPtr
	}

	cert, err := getCertificate(ctx, config.DecryptConfig.SignCertPem)
	if err != nil {
		return nil, fmt.Errorf("unable to load Zorgplatform's public signing certificate: %w", err)
	}

	result := &Service{
		sessionManager:        sessionManager,
		config:                config,
		baseURL:               baseURL,
		frontendLandingUrl:    frontendLandingUrl,
		signingCertificate:    signCert,
		signingCertificateKey: signCertKey.SigningKey(),
		tlsClientCertificate:  &tlsClientCert,
		decryptCertificate:    decryptCert,
		zorgplatformCert:      cert,
		profile:               profile,
		accessTokenCache: ttlcache.New[string, string](
			ttlcache.WithTTL[string, string](accessTokenCacheTTL),
		),
		// performing HTTP requests with Zorgplatform requires mutual TLS
		zorgplatformHttpClient: &http.Client{
			Transport: &http.Transport{
				TLSClientConfig: &tls.Config{
					Certificates:  []tls.Certificate{tlsClientCert},
					MinVersion:    tls.VersionTLS12,
					Renegotiation: tls.RenegotiateOnceAsClient,
				},
			},
		},
	}
	// Start cache expiry
	go result.accessTokenCache.Start()

	result.secureTokenService = result
	result.registerFhirClientFactory(config)
	return result, nil
}

type Service struct {
	sessionManager         *user.SessionManager
	config                 Config
	baseURL                string
	frontendLandingUrl     string
	signingCertificate     [][]byte
	signingCertificateKey  stdCrypto.Signer
	tlsClientCertificate   *tls.Certificate
	decryptCertificate     crypto.Suite
	zorgplatformHttpClient *http.Client
	zorgplatformCert       *x509.Certificate
	profile                profile.Provider
	secureTokenService     SecureTokenService
	// accessTokenCache stores the Zorgplatform access tokens a given CarePlan (from X-SCP-Context)
	// Requesting an access token involves an, chained lookup, so we cache the result for some time.
	accessTokenCache *ttlcache.Cache[string, string]
}

func (s *Service) RegisterHandlers(mux *http.ServeMux) {
	mux.HandleFunc("POST "+appLaunchUrl, s.handleLaunch)
}

func (s *Service) EhrFhirProxy() coolfhir.HttpProxy {
	targetFhirBaseUrl, _ := url.Parse(s.config.ApiUrl)
	const proxyBasePath = "/cpc/fhir"
	rewriteUrl, _ := url.Parse(s.baseURL)
	rewriteUrl = rewriteUrl.JoinPath(proxyBasePath)
	result := coolfhir.NewProxy("App->EHR (ZPF)", log.Logger, targetFhirBaseUrl, proxyBasePath, rewriteUrl, &stsAccessTokenRoundTripper{
		transport:          s.zorgplatformHttpClient.Transport,
		cpsFhirClient:      s.cpsFhirClient,
		secureTokenService: s.secureTokenService,
		accessTokenCache:   s.accessTokenCache,
	}, true)
	// Zorgplatform's FHIR API only allows GET-based FHIR searches, while ORCA only allows POST-based FHIR searches.
	// If the request is a POST-based search, we need to rewrite the request to a GET-based search.
	result.HTTPRequestModifier = func(req *http.Request) (*http.Request, error) {
		if strings.HasSuffix(req.URL.Path, "_search") && req.Method == http.MethodPost {
			newReq := req.Clone(req.Context())
			newReq.Method = http.MethodGet
			if err := req.ParseForm(); err != nil {
				return nil, err
			}
			newReq.URL.RawQuery = req.Form.Encode()
			newReq.URL.Path = strings.TrimSuffix(req.URL.Path, "/_search")
			newReq.Body = nil
			return newReq, nil
		}
		return req, nil
	}
	return result
}

var _ http.RoundTripper = &stsAccessTokenRoundTripper{}

type stsAccessTokenRoundTripper struct {
	transport          http.RoundTripper
	cpsFhirClient      func() fhirclient.Client
	secureTokenService SecureTokenService
	accessTokenCache   *ttlcache.Cache[string, string]
}

func (s *stsAccessTokenRoundTripper) RoundTrip(httpRequest *http.Request) (*http.Response, error) {
	log.Debug().Ctx(httpRequest.Context()).Msg("Handling Zorgplatform STS access token request")

	// Do something to request the access token
	newHttpRequest := httpRequest.Clone(httpRequest.Context())

	//TODO: Check if we can update the CarePlan.basedOn to point to the service request
	carePlanReference := httpRequest.Header.Get("X-Scp-Context")
	if carePlanReference == "" {
		log.Error().Ctx(httpRequest.Context()).Msg("Missing X-Scp-Context header")
		return nil, fmt.Errorf("missing X-Scp-Context header")
	}

	log.Debug().Ctx(httpRequest.Context()).Msgf("Found SCP context: %s", carePlanReference)
	// First see if cached
	var accessToken string
	if cacheEntry := s.accessTokenCache.Get(carePlanReference); cacheEntry != nil {
		accessToken = cacheEntry.Value()
	} else {
		log.Debug().Ctx(httpRequest.Context()).Msgf("(cache miss) Getting Zorgplatform access token for CarePlan reference: %s", carePlanReference)
		workflowCtx, err := s.getWorkflowContext(httpRequest.Context(), carePlanReference)
		if err != nil {
			log.Error().Ctx(httpRequest.Context()).Msgf("Unable to get workflowId for CarePlan reference: %v", err)
			return nil, fmt.Errorf("unable to get workflowId for CarePlan reference: %w", err)
		}

<<<<<<< HEAD
		//TODO: Below is to solve a bug in zorgplatform. The SAML attribute contains bsn "999911120", but the actual patient has bsn "999999151" in the resource/workflow context
		if workflowCtx.patientBsn == "999911120" {
			workflowCtx.patientBsn = "999999151"
		}
=======
	//TODO: Below is to solve a bug in zorgplatform. The SAML attribute contains bsn "999911120", but the actual patient has bsn "999999151" in the resource/workflow context
	if !globals.StrictMode {
		log.Warn().Msg("Applying workaround for Zorgplatform BSN testdata bug (changing BSN 999911120 to 999999151)")
		if bsn == "999911120" {
			bsn = "999999151"
		}
	}

	launchContext := LaunchContext{
		WorkflowId: *workflowIdIdentifier.Value,
		Bsn:        bsn,
	}
>>>>>>> 0eabf2d3

		launchContext := LaunchContext{
			WorkflowId: workflowCtx.workflowId,
			Bsn:        workflowCtx.patientBsn,
		}

		accessToken, err = s.secureTokenService.RequestAccessToken(httpRequest.Context(), launchContext, applicationTokenType)
		if err != nil {
			log.Error().Ctx(httpRequest.Context()).Msgf("Unable to request access token for Zorgplatform: %v", err)
			return nil, fmt.Errorf("unable to request access token for Zorgplatform: %w", err)
		}
		log.Debug().Ctx(httpRequest.Context()).Msgf("Successfully requested access token for Zorgplatform, access_token=%s...", accessToken[:min(len(accessToken), 16)])
		s.accessTokenCache.Set(carePlanReference, accessToken, ttlcache.DefaultTTL)
	}

	newHttpRequest.Header.Add("Accept", "application/fhir+json")
	newHttpRequest.Header.Add("Authorization", "SAML "+accessToken)
	return s.transport.RoundTrip(newHttpRequest)
}

func (s *Service) handleLaunch(response http.ResponseWriter, request *http.Request) {
	log.Debug().Ctx(request.Context()).Msg("Handling ChipSoft HiX app launch")
	if err := request.ParseForm(); err != nil {
		http.Error(response, fmt.Errorf("unable to parse form: %w", err).Error(), http.StatusBadRequest)
		return
	}
	samlResponse := request.FormValue("SAMLResponse")
	if samlResponse == "" {
		http.Error(response, "SAMLResponse not found in request", http.StatusBadRequest)
		return
	}

	launchContext, err := s.parseSamlResponse(request.Context(), samlResponse)

	if err != nil {
		// Only log sensitive information, the response just sends out 400
		log.Err(err).Ctx(request.Context()).Msg("unable to validate SAML token")
		http.Error(response, "Application launch failed.", http.StatusBadRequest)
		return
	}

	// TODO: Remove this debug logging later
	log.Info().Ctx(request.Context()).Msgf("SAML token validated, bsn=%s, workflowId=%s", launchContext.Bsn, launchContext.WorkflowId)

	//TODO: launchContext.Practitioner needs to be converted to Patient ref (after the HCP ProfessionalService access tokens can be requested)
	// Cache FHIR resources that don't exist in the EHR in the session,
	// so it doesn't collide with the EHR resources. Also prefix it with a magic string to make it clear it's special.

	// Use the launch context to retrieve an access_token that allows the application to query the HCP ProfessionalService
	accessToken, err := s.secureTokenService.RequestAccessToken(request.Context(), launchContext, hcpTokenType)
	if err != nil {
		log.Err(err).Ctx(request.Context()).Msg("unable to request access token for HCP ProfessionalService")
		http.Error(response, "Application launch failed.", http.StatusBadRequest)
		return
	}

	log.Info().Ctx(request.Context()).Msgf("Successfully requested access token for HCP ProfessionalService, access_token=%s...", accessToken[:min(len(accessToken), 16)])

	sessionData, err := s.getSessionData(request.Context(), accessToken, launchContext)
	if err != nil {
		log.Err(err).Ctx(request.Context()).Msg("unable to create session data")
		http.Error(response, "Application launch failed.", http.StatusInternalServerError)
		return
	}

	s.sessionManager.Create(response, *sessionData)

	// Redirect to landing page
	log.Info().Ctx(request.Context()).Msg("Successfully launched through ChipSoft HiX app launch")

	taskRef := sessionData.StringValues["task"]
	if taskRef == "" {
		taskRef = "/new" //If the task doesn't exist yet, send the user to the new page, where data is first confirmed
	}
	frontendUrl := strings.ToLower(s.frontendLandingUrl + "/" + taskRef)

	http.Redirect(response, request, frontendUrl, http.StatusFound)
}

// This function returns the workflowId for a given CarePlan reference. It will be returned from a cache, if available.
func (s *stsAccessTokenRoundTripper) getWorkflowContext(ctx context.Context, carePlanReference string) (*workflowContext, error) {
	// TODO: use baseURL if there's multiple possible CPS'
	_, localCarePlanRef, err := coolfhir.ParseExternalLiteralReference(carePlanReference, "CarePlan")
	if err != nil {
		return nil, fmt.Errorf("invalid CarePlan reference (url=%s): %w", carePlanReference, err)
	}
	log.Debug().Ctx(ctx).Msgf("Fetching CarePlan resource: %s", localCarePlanRef)

	// TODO: group requests, something like:
	// ?_include=CarePlan:activity-reference&_include:iterate=Task:focus
	// query.Add("_include", "CarePlan:activity-reference")
	// //TODO: This is a tmp solution, but if it's not that temporary, not all FHIR servers support chaining
	// query.Add("_include:iterate", "Task:focus") //chain the Task.focus from the joined CarePlan.activity-references
	// urlRef.RawQuery = query.Encode()

	var carePlan fhir.CarePlan
	err = s.cpsFhirClient().ReadWithContext(ctx, localCarePlanRef, &carePlan)
	if err != nil {
		log.Error().Ctx(ctx).Msgf("Unable to fetch CarePlan resource: %v", err)
		return nil, fmt.Errorf("unable to fetch CarePlan resource: %w", err)
	}

	// TODO: What if there's no activities?
	var task fhir.Task
	err = s.cpsFhirClient().ReadWithContext(ctx, *carePlan.Activity[0].Reference.Reference, &task)
	if err != nil {
		log.Error().Ctx(ctx).Msgf("Unable to fetch Task resource: %v", err)
		return nil, fmt.Errorf("unable to fetch Task resource: %w", err)
	}

	var serviceRequest fhir.ServiceRequest
	err = s.cpsFhirClient().ReadWithContext(ctx, *task.Focus.Reference, &serviceRequest)
	if err != nil {
		log.Error().Ctx(ctx).Msgf("Unable to fetch ServiceRequest resource: %v", err)
		return nil, fmt.Errorf("unable to fetch ServiceRequest resource: %w", err)
	}

	workflowIdIdentifiers := coolfhir.FilterIdentifier(&serviceRequest.Identifier, zorgplatformWorkflowIdSystem)
	if len(workflowIdIdentifiers) != 1 {
		return nil, fmt.Errorf("expected ServiceRequest to have 1 identifier with system %s", zorgplatformWorkflowIdSystem)
	}
	workflowID := *workflowIdIdentifiers[0].Value

	var patient fhir.Patient
	err = s.cpsFhirClient().ReadWithContext(ctx, *carePlan.Subject.Reference, &patient)
	if err != nil {
		log.Error().Ctx(ctx).Msgf("Unable to fetch Patient resource: %v", err)
		return nil, fmt.Errorf("unable to fetch Patient resource: %w", err)
	}

	bsnIdentifier := coolfhir.FilterFirstIdentifier(&patient.Identifier, coolfhir.BSNNamingSystem)
	if bsnIdentifier == nil {
		return nil, fmt.Errorf("identifier with system %s not found", coolfhir.BSNNamingSystem)
	}
	result := &workflowContext{
		workflowId: workflowID,
		patientBsn: *bsnIdentifier.Value,
	}
	return result, nil
}

func (s *Service) registerFhirClientFactory(config Config) {
	// Register FHIR client factory that can create FHIR clients when the Zorgplatform AppLaunch is used
	clients.Factories[launcherKey] = func(properties map[string]string) clients.ClientProperties {
		fhirServerURL, _ := url.Parse(config.ApiUrl)
		return clients.ClientProperties{
			BaseURL: fhirServerURL,
			Client:  s.createZorgplatformApiClient(properties["accessToken"]).Transport,
		}
	}
}

func (s *Service) createZorgplatformApiClient(accessToken string) *http.Client {
	return &http.Client{
		Transport: &authHeaderRoundTripper{
			value: "SAML " + accessToken,
			inner: s.zorgplatformHttpClient.Transport,
		},
	}
}

func (s *Service) getSessionData(ctx context.Context, accessToken string, launchContext LaunchContext) (*user.SessionData, error) {
	// New client that uses the access token
	apiUrl, err := url.Parse(s.config.ApiUrl)
	if err != nil {
		return nil, err
	}

	// Check if there's already a CPS Task for this Zorgplatform workflow
	var existingTaskBundle fhir.Bundle
	var existingTaskRef *string
	headers := http.Header{}
	headers.Add("Cache-Control", "no-cache")
	err = s.cpsFhirClient().SearchWithContext(ctx, "Task", url.Values{
		"identifier": []string{zorgplatformWorkflowIdSystem + "|" + launchContext.WorkflowId},
	}, &existingTaskBundle, fhirclient.RequestHeaders(headers))
	if err != nil {
		return nil, fmt.Errorf("unable to search for existing CPS Task: %w", err)
	}
	if len(existingTaskBundle.Entry) == 1 {
		var existingTask fhir.Task
		if err := coolfhir.ResourceInBundle(&existingTaskBundle, coolfhir.EntryIsOfType("Task"), &existingTask); err != nil {
			return nil, fmt.Errorf("unable to get existing CPS Task resource from search bundle: %w", err)
		}
		existingTaskRef = to.Ptr("Task/" + *existingTask.Id)
	} else if len(existingTaskBundle.Entry) > 1 {
		return nil, fmt.Errorf("found multiple existing CPS Tasks for Zorgplatform workflow (workflowID=%s)", launchContext.WorkflowId)
	}

	fhirClient := fhirclient.New(apiUrl, s.createZorgplatformApiClient(accessToken), coolfhir.Config())

	// Zorgplatform provides us with a Task, from which we need to derive the Patient and ServiceRequest
	// - Patient is contained in the Task.encounter but separately requested to include the Practitioner
	// - ServiceRequest is not provided by Zorgplatform, so we need to create one based on the Task and Encounter
	var task map[string]interface{}
	if err = fhirClient.ReadWithContext(ctx, "Task/"+launchContext.WorkflowId, &task); err != nil {
		return nil, fmt.Errorf("unable to fetch Task resource (id=%s): %w", launchContext.WorkflowId, err)
	}
	// Determine service and condition code from the workflow specified by Task.definitionReference.reference (e.g. Telemonitoring, COPD)
	conditionCode, err := getConditionCodeFromWorkflowTask(task)
	if err != nil {
		return nil, err
	}

	// Search for Encounter, contains Encounter, Organization and Patient
	if task["context"] == nil {
		return nil, fmt.Errorf("task.context is not provided")
	}
	taskContext := task["context"].(map[string]interface{})
	encounterId := strings.Split(taskContext["reference"].(string), "/")[1]
	var encounterSearchResult fhir.Bundle
	if err = fhirClient.ReadWithContext(ctx, "Encounter", &encounterSearchResult, fhirclient.QueryParam("_id", encounterId)); err != nil {
		return nil, fmt.Errorf("unable to fetch Encounter resource (id=%s): %w", encounterId, err)
	}
	var encounter fhir.Encounter
	if err := coolfhir.ResourceInBundle(&encounterSearchResult, coolfhir.EntryIsOfType("Encounter"), &encounter); err != nil {
		return nil, fmt.Errorf("get Encounter from Bundle (id=%s): %w", encounterId, err)
	}
	// Get Patient from bundle, specified by Encounter.subject
	if encounter.Subject == nil || encounter.Subject.Reference == nil {
		return nil, fmt.Errorf("encounter.subject does not contain a reference to a Patient")
	}

	if encounter.ServiceProvider == nil || encounter.ServiceProvider.Reference == nil {
		return nil, fmt.Errorf("encounter.serviceProvider does not contain a reference to an Organization")
	}

	// Get Organization from bundle, specified by Encounter.serviceProvider
	var organization fhir.Organization
	if err := coolfhir.ResourceInBundle(&encounterSearchResult, coolfhir.EntryHasID(*encounter.ServiceProvider.Reference), &organization); err != nil {
		return nil, fmt.Errorf("get Organization from Bundle (id=%s): %w", encounterId, err)
	}

	var patientAndPractitionerBundle fhir.Bundle
	if err = fhirClient.ReadWithContext(ctx, "Patient", &patientAndPractitionerBundle, fhirclient.QueryParam("_include", "Patient:general-practitioner")); err != nil {
		return nil, fmt.Errorf("unable to fetch Patient and Practitioner bundle: %w", err)
	}
	var patient fhir.Patient
	if err := coolfhir.ResourceInBundle(&patientAndPractitionerBundle, coolfhir.EntryHasID(*encounter.Subject.Reference), &patient); err != nil {
		return nil, fmt.Errorf("unable to find Patient resource in Bundle (id=%s): %w", *encounter.Subject.Reference, err)
	}
	var practitioner fhir.Practitioner
	//TODO: The Practitioner has no indetifier set, so we cannot ensure this is the launched Practitioner. Verify with Zorgplatform
	// if err := coolfhir.ResourceInBundle(&patientAndPractitionerBundle, coolfhir.EntryHasIdentifier(launchContext.Practitioner.Identifier[0]), &practitioner); err != nil {
	if err := coolfhir.ResourceInBundle(&patientAndPractitionerBundle, coolfhir.EntryIsOfType("Practitioner"), &practitioner); err != nil {
		return nil, fmt.Errorf("unable to find Practitioner resource in Bundle: %w", err)
	}

	// var conditionBundle fhir.Bundle
	//TODO: We assume this is in context as the HCP token is workflow-specific. Double-check with Zorgplatform
	// var conditions []map[string]interface{}
	// if err = fhirClient.ReadWithContext(ctx, "Condition", &conditionBundle, fhirclient.QueryParam("subject", "Patient/"+*patient.Id)); err != nil {
	// 	return nil, fmt.Errorf("unable to fetch Conditions bundle: %w", err)
	// }
	// if err := coolfhir.ResourcesInBundle(&conditionBundle, coolfhir.EntryIsOfType("Condition"), &conditions); err != nil {
	// 	return nil, fmt.Errorf("unable to find Condition resources in Bundle: %w", err)
	// }

	// if *conditionBundle.Total < 1 {
	// 	return nil, fmt.Errorf("expected at least one Condition, got %d", conditionBundle.Total)
	// }

	var reasonReference fhir.Reference

	reason := fhir.Condition{
		Id:   to.Ptr(uuid.NewString()),
		Code: conditionCode,
	}

	ref := "Condition/magic-" + *reason.Id
	reasonReference = fhir.Reference{
		Type:      to.Ptr("Condition"),
		Reference: to.Ptr(ref),
		Display:   to.Ptr(*reason.Code.Text),
	}

	identities, err := s.profile.Identities(ctx)
	if err != nil {
		return nil, fmt.Errorf("unable to fetch identities: %w", err)
	}
	if len(identities) == 0 {
		return nil, fmt.Errorf("no identities found")
	} else if len(identities) > 1 {
		log.Warn().Ctx(ctx).Msgf("More than one identity found, using the first one: %v", identities[0])
	}
	localOrgIdentifier := identities[0]

	for _, identifier := range patient.Identifier {
		if identifier.System != nil && *identifier.System == coolfhir.BSNNamingSystem {
			//TODO: overwriting the BSN with the one from the Patient resource, as with test data they can differ, normally we want to throw an error
			launchContext.Bsn = *identifier.Value
			break
		}
	}

	// Zorgplatform does not provide a ServiceRequest, so we need to create one based on other resources they do use
	taskPerformer := fhir.Reference{
		Identifier: &fhir.Identifier{
			System: to.Ptr(coolfhir.URANamingSystem),
			Value:  &s.config.TaskPerformerUra,
		},
	}
	// Enrich performer URA with registered name
	if result, err := s.profile.CsdDirectory().LookupEntity(ctx, *taskPerformer.Identifier); err != nil {
		log.Warn().Ctx(ctx).Err(err).Msgf("Couldn't resolve performer name (ura: %s)", s.config.TaskPerformerUra)
	} else {
		taskPerformer = *result
	}

	serviceRequest := &fhir.ServiceRequest{
		Status: fhir.RequestStatusActive,
		Identifier: []fhir.Identifier{
			{
				System: to.Ptr(zorgplatformWorkflowIdSystem),
				Value:  to.Ptr(launchContext.WorkflowId),
			},
		},
		Code: &fhir.CodeableConcept{
			Coding: []fhir.Coding{
				// Hardcoded, we only do Telemonitoring for now
				{
					System:  to.Ptr("http://snomed.info/sct"),
					Code:    to.Ptr("719858009"),
					Display: to.Ptr("Telehealth monitoring"),
				},
			},
		},
		ReasonReference: []fhir.Reference{reasonReference},
		Subject: fhir.Reference{
			Type: to.Ptr("Patient"),
			Identifier: &fhir.Identifier{
				System: to.Ptr(coolfhir.BSNNamingSystem),
				Value:  &launchContext.Bsn,
			},
		},
		Performer: []fhir.Reference{taskPerformer},
		Requester: &fhir.Reference{
			Identifier: &localOrgIdentifier,
		},
	}

	// patientRef := "Patient/magic-" + uuid.NewString() <-- Do not use a magic link so that we can request all Conditions for the Patient
	serviceRequestRef := "ServiceRequest/magic-" + uuid.NewString()
	practitionerRef := "Practitioner/magic-" + uuid.NewString()
	organizationRef := "Organization/magic-" + uuid.NewString()

	sessionData := user.SessionData{
		FHIRLauncher: launcherKey,
		//TODO: See how/if to pass the conditions to the StringValues
		StringValues: map[string]string{
			"patient":        "Patient/" + *patient.Id,
			"serviceRequest": serviceRequestRef,
			"practitioner":   practitionerRef,
			"organization":   organizationRef,
			"accessToken":    accessToken,
			"taskIdentifier": zorgplatformWorkflowIdSystem + "|" + launchContext.WorkflowId,
		},
		OtherValues: map[string]interface{}{
			"Patient/" + *patient.Id:   patient, //Zorgplatform only allows for a GET on /Patient, we request by ID
			practitionerRef:            practitioner,
			serviceRequestRef:          *serviceRequest,
			organizationRef:            organization,
			*reasonReference.Reference: reason,
			"launchContext":            launchContext, // Can be used to fetch a new access token after expiration
		},
	}
	if existingTaskRef != nil {
		sessionData.StringValues["task"] = *existingTaskRef
	}
	return &sessionData, nil
}

func (s *Service) cpsFhirClient() fhirclient.Client {
	return globals.CarePlanServiceFhirClient
}

func getConditionCodeFromWorkflowTask(task map[string]interface{}) (*fhir.CodeableConcept, error) {
	var workflowReference string
	if definitionRef, ok := task["definitionReference"].(map[string]interface{}); !ok {
		return nil, fmt.Errorf("Task.definitionReference is missing or invalid")
	} else if workflowReference, ok = definitionRef["reference"].(string); !ok {
		return nil, fmt.Errorf("Task.definitionReference.reference is missing or invalid")
	}
	prefix := "ActivityDefinition/"
	if !strings.HasPrefix(workflowReference, prefix) {
		return nil, fmt.Errorf("Task.definitionReference.reference does is not in the form '%s/<id>': %s", prefix, workflowReference)
	}
	// Mapping defined by https://github.com/Zorgbijjou/oid-repository/blob/main/oid-repository.md
	p := strings.TrimPrefix(workflowReference, prefix)
	switch p {
	case "1.0":
		// Used by Zorgplatform Developer Portal, default to Hartfalen
		fallthrough
	case "urn:oid:2.16.840.1.113883.2.4.3.224.2.1":
		return &fhir.CodeableConcept{
			Coding: []fhir.Coding{
				{
					System:  to.Ptr("http://snomed.info/sct"),
					Code:    to.Ptr("84114007"),
					Display: to.Ptr("hartfalen"),
				},
			},
			Text: to.Ptr("hartfalen"),
		}, nil
	case "urn:oid:2.16.840.1.113883.2.4.3.224.2.2":
		return &fhir.CodeableConcept{
			Coding: []fhir.Coding{
				{
					System:  to.Ptr("http://snomed.info/sct"),
					Code:    to.Ptr("13645005"),
					Display: to.Ptr("chronische obstructieve longaandoening"),
				},
			},
			Text: to.Ptr("chronische obstructieve longaandoening"),
		}, nil
	case "urn:oid:2.16.840.1.113883.2.4.3.224.2.3":
		return &fhir.CodeableConcept{
			Coding: []fhir.Coding{
				{
					System:  to.Ptr("http://snomed.info/sct"),
					Code:    to.Ptr("195967001"),
					Display: to.Ptr("astma"),
				},
			},
			Text: to.Ptr("astma"),
		}, nil
	}
	return nil, fmt.Errorf("unsupported workflow definition: %s", workflowReference)
}

type authHeaderRoundTripper struct {
	value string
	inner http.RoundTripper
}

func (a authHeaderRoundTripper) RoundTrip(request *http.Request) (*http.Response, error) {
	request.Header.Add("Authorization", a.value)
	return a.inner.RoundTrip(request)
}

func getCertificate(ctx context.Context, pemCert string) (*x509.Certificate, error) {
	block, _ := pem.Decode([]byte(pemCert))
	if block == nil {
		if globals.StrictMode {
			return nil, errors.New("failed to decode certificate PEM")
		}
		// Fallback to hardcoded certificate - for some reason the certificate cannot be decoded on Docker Desktop OSX from the env var
		log.Warn().Msg("Zorgplatform certificate could not be decoded by environment variable, falling back to hardcoded certificate")
		pemCert = `-----BEGIN CERTIFICATE-----
MIIGpTCCBY2gAwIBAgIJAJ7SiMwCRCiBMA0GCSqGSIb3DQEBCwUAMIG0MQswCQYD
VQQGEwJVUzEQMA4GA1UECBMHQXJpem9uYTETMBEGA1UEBxMKU2NvdHRzZGFsZTEa
MBgGA1UEChMRR29EYWRkeS5jb20sIEluYy4xLTArBgNVBAsTJGh0dHA6Ly9jZXJ0
cy5nb2RhZGR5LmNvbS9yZXBvc2l0b3J5LzEzMDEGA1UEAxMqR28gRGFkZHkgU2Vj
dXJlIENlcnRpZmljYXRlIEF1dGhvcml0eSAtIEcyMB4XDTI0MDcwMzE2MDMyNFoX
DTI1MDgwNDE2MDMyNFowIDEeMBwGA1UEAwwVKi56b3JncGxhdGZvcm0ub25saW5l
MIIBIjANBgkqhkiG9w0BAQEFAAOCAQ8AMIIBCgKCAQEAptpmGW3pOURCzuF1+oyP
vIW8bGEjPLyRzMfn29WhNFj8HrkH7+tQCaNE3aL1TTcskwAZEsXTxC9pGAbuqGrU
Ukc8TIDX/Ze6W9CnT/bUYfYl43hLXmmdElxdCtYZAcJtbIeR3bSR1hqdH0w3T/Ob
Q8bDl5TXGX6IPPf/vZ/tBsv/886brz+bXSwArSzNwVBqvVW+EpSyWnDm45/oXzbE
N9Sl7kRzlUuzMDH+GWGNRGOItBfIfixRp4NiopBt7WYBw/lOaUvjYH+GsC46fZzT
Xu0gwzkw8/AqJRyS0OkYGmddEswUizBIPH6OLmjPskpqc6WrsoL2VipcaA+hr0Fz
ZwIDAQABo4IDSzCCA0cwDAYDVR0TAQH/BAIwADAdBgNVHSUEFjAUBggrBgEFBQcD
AQYIKwYBBQUHAwIwDgYDVR0PAQH/BAQDAgWgMDkGA1UdHwQyMDAwLqAsoCqGKGh0
dHA6Ly9jcmwuZ29kYWRkeS5jb20vZ2RpZzJzMS0yNDM0MS5jcmwwXQYDVR0gBFYw
VDBIBgtghkgBhv1tAQcXATA5MDcGCCsGAQUFBwIBFitodHRwOi8vY2VydGlmaWNh
dGVzLmdvZGFkZHkuY29tL3JlcG9zaXRvcnkvMAgGBmeBDAECATB2BggrBgEFBQcB
AQRqMGgwJAYIKwYBBQUHMAGGGGh0dHA6Ly9vY3NwLmdvZGFkZHkuY29tLzBABggr
BgEFBQcwAoY0aHR0cDovL2NlcnRpZmljYXRlcy5nb2RhZGR5LmNvbS9yZXBvc2l0
b3J5L2dkaWcyLmNydDAfBgNVHSMEGDAWgBRAwr0njsw0gzCiM9f7bLPwtCyAzjA1
BgNVHREELjAsghUqLnpvcmdwbGF0Zm9ybS5vbmxpbmWCE3pvcmdwbGF0Zm9ybS5v
bmxpbmUwHQYDVR0OBBYEFPZefQaBIVcTvBQ6Q7aL5Xs9z+OrMIIBfQYKKwYBBAHW
eQIEAgSCAW0EggFpAWcAdgAS8U40vVNyTIQGGcOPP3oT+Oe1YoeInG0wBYTr5YYm
OgAAAZB5Vh7tAAAEAwBHMEUCIQDdEs3O/Bh0XyB/bNCDYHnGsvy2uvIqLGLUyXcI
zi97pwIgWUdyVuJi9r6l0iVFJpNiHIl/7OdG6v7F1ppRsRQ4gFwAdQB9WR4S4Xgq
exxhZ3xe/fjQh1wUoE6VnrkDL9kOjC55uAAAAZB5Vh/1AAAEAwBGMEQCIBZ0Y+G1
jNdhFJXKRwhWkkIhRmCKPuBN/U596oL7Yta7AiAZ9hEqvZw8qqWckQR5M0He2rgF
WE9w3frfzuYNd9OsGAB2AMz7D2qFcQll/pWbU87psnwi6YVcDZeNtql+VMD+TA2w
AAABkHlWIKkAAAQDAEcwRQIhAKI5arrZ02GLep/gElJGSxNJp4HepzjXJC5dF9N7
5et3AiAqQHOYLY1u8xWl45guYPxpBiSKf+bKxhyZYPCN1wRQEzANBgkqhkiG9w0B
AQsFAAOCAQEAGFpFlsmdTCsiSEgwSHW1NPgeZV0EkiS7wz52iuLdphheoIY9xw44
iPNrUknBcP9gfoMpUmMGKelwDdauUitEsHQYo2cFATJvIGyMkK5hxcldZdmjgehi
8tXl7/3gH3R2f6CPOEUbG/+Tlc50cdN0o4jd/qZlfMjDo9odblOVHe4oOlnJYugB
KLh5Cy6PjY6n28xqStJFd2Aximzius46N1XC1XjtMCpwUov+wrf3/CkDTc7dWSU3
yBBl3pbBMYkf2wjOBGWWXcRuK+Tldk1nA0SI0zRRlzjgi4mD74fXdUwtr8Chsh9u
U6OWTXiki5XGd75h6duSZG9qvqymSIuTjA==
-----END CERTIFICATE-----`
		block, _ = pem.Decode([]byte(pemCert))
	}
	cert, err := x509.ParseCertificate(block.Bytes)
	if err != nil {
		return nil, fmt.Errorf("failed to parse certificate: %w", err)
	}
	log.Info().Ctx(ctx).Msgf("Successfully loaded Zorgplatform certificate, expiry=%s", cert.NotAfter)
	return cert, nil
}<|MERGE_RESOLUTION|>--- conflicted
+++ resolved
@@ -263,25 +263,13 @@
 			return nil, fmt.Errorf("unable to get workflowId for CarePlan reference: %w", err)
 		}
 
-<<<<<<< HEAD
-		//TODO: Below is to solve a bug in zorgplatform. The SAML attribute contains bsn "999911120", but the actual patient has bsn "999999151" in the resource/workflow context
-		if workflowCtx.patientBsn == "999911120" {
-			workflowCtx.patientBsn = "999999151"
-		}
-=======
 	//TODO: Below is to solve a bug in zorgplatform. The SAML attribute contains bsn "999911120", but the actual patient has bsn "999999151" in the resource/workflow context
 	if !globals.StrictMode {
 		log.Warn().Msg("Applying workaround for Zorgplatform BSN testdata bug (changing BSN 999911120 to 999999151)")
-		if bsn == "999911120" {
-			bsn = "999999151"
-		}
-	}
-
-	launchContext := LaunchContext{
-		WorkflowId: *workflowIdIdentifier.Value,
-		Bsn:        bsn,
-	}
->>>>>>> 0eabf2d3
+		if workflowCtx.patientBsn == "999911120" {
+			workflowCtx.patientBsn = "999999151"
+		}
+	}
 
 		launchContext := LaunchContext{
 			WorkflowId: workflowCtx.workflowId,
