--- conflicted
+++ resolved
@@ -338,7 +338,6 @@
 		return
 	}
 
-<<<<<<< HEAD
 	// Validate the tenant
 	_, err = s.lookupTenant(launchContext.ChipSoftOrganizationID)
 	if err != nil {
@@ -348,11 +347,6 @@
 		return
 	}
 
-	// TODO: Remove this debug logging later
-	log.Ctx(request.Context()).Info().Msgf("SAML token validated, bsn=%s, workflowId=%s", launchContext.Bsn, launchContext.WorkflowId)
-
-=======
->>>>>>> b6b0b936
 	//TODO: launchContext.Practitioner needs to be converted to Patient ref (after the HCP ProfessionalService access tokens can be requested)
 	// Cache FHIR resources that don't exist in the EHR in the session,
 	// so it doesn't collide with the EHR resources. Also prefix it with a magic string to make it clear it's special.
