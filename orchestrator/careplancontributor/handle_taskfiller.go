package careplancontributor

import (
	"context"
	"errors"
	"fmt"
	"github.com/SanteonNL/orca/orchestrator/lib/slices"
	"strings"

	fhirclient "github.com/SanteonNL/go-fhir-client"
	"github.com/SanteonNL/orca/orchestrator/careplancontributor/taskengine"
	"github.com/SanteonNL/orca/orchestrator/lib/coolfhir"
	"github.com/SanteonNL/orca/orchestrator/lib/to"
	"github.com/google/uuid"
	"github.com/rs/zerolog/log"
	"github.com/zorgbijjou/golang-fhir-models/fhir-models/fhir"
)

var _ error = TaskRejection{}

// TaskRejection is an error type that is used when a Task can't be processed by the Task Filler, and isn't retryable.
// Reasons are: invalid Task, missing Task.partOf, unsupported service or condition code, etc.
// It should NOT be used for transient errors, like network issues: in that case, the Task should be retried.
type TaskRejection struct {
	Reason       string
	ReasonDetail error
}

func (t TaskRejection) FormatReason() string {
	if t.ReasonDetail != nil {
		return fmt.Sprintf("%s: %s", t.Reason, t.ReasonDetail.Error())
	}
	return t.Reason
}

func (t TaskRejection) Error() string {
	return "task rejected by filler: " + t.FormatReason()
}

func (s *Service) handleTaskNotification(ctx context.Context, cpsClient fhirclient.Client, task *fhir.Task) error {
	log.Info().Ctx(ctx).Msgf("Running handleTaskNotification for Task %s", *task.Id)

	if !coolfhir.IsScpTask(task) {
		log.Info().Ctx(ctx).Msg("Task is not an SCP Task - skipping")
		return nil
	}

	if err := s.isValidTask(task); err != nil {
		return TaskRejection{
			Reason:       "Task is not valid",
			ReasonDetail: err,
		}
	}

	partOfRef, err := s.partOf(task, false)
	if err != nil {
		return TaskRejection{
			Reason:       " Task.partOf is invalid",
			ReasonDetail: err,
		}
	}

	identities, err := s.profile.Identities(ctx)
	if err != nil {
		return err
	}

	// If partOfRef is nil, handle the task as a primary task - no need to create follow-up subtasks for newly created Tasks
	//This only happens on Task update where the Task.output is filled with a QuestionnaireResponse
	if partOfRef == nil {
		log.Info().Ctx(ctx).Msgf("Notified Task is a primary Task (id=%s)", *task.Id)
		// Check if the primary task is "created", its status will be updated by subtasks that are completed - not directly here
		if task.Status != fhir.TaskStatusRequested {
			log.Debug().Ctx(ctx).Msg("primary Task.status != requested (workflow already started) - not processing in handleTaskNotification")
			return nil
		}

		// Validate that the current CPC is the task Owner to perform task filling
		isOwner, _ := coolfhir.IsIdentifierTaskOwnerAndRequester(task, identities)
		if !isOwner {
			log.Info().Ctx(ctx).Msg("Current CPC node is not the task Owner - skipping")
			return nil
		}

		log.Info().Ctx(ctx).Msg("Task is a 'primary' task, checking if more information is needed via a Questionnaire, or if we can accept it.")
		err = s.createSubTaskOrAcceptPrimaryTask(ctx, cpsClient, task, task, identities)
		if err != nil {
			return fmt.Errorf("failed to process new primary Task: %w", err)
		}
	} else {
		log.Info().Ctx(ctx).Msgf("Notified Task is a sub-task (id=%s, primary task=%s)", *task.Id, *partOfRef)
		err = s.handleSubtaskNotification(ctx, cpsClient, task, *partOfRef, identities)
		if err != nil {
			return fmt.Errorf("failed to update sub Task: %w", err)
		}
	}
	return nil
}

// TODO: This function now always expects a subtask, but it should also be able to handle primary tasks
func (s *Service) handleSubtaskNotification(ctx context.Context, cpsClient fhirclient.Client, task *fhir.Task, primaryTaskRef string, identities []fhir.Identifier) error {
	if task.Status != fhir.TaskStatusCompleted {
		log.Debug().Ctx(ctx).Msg("Task.status is not completed - skipping")
		return nil
	}
	log.Info().Ctx(ctx).Msg("SubTask.status is completed - processing")

	// TODO: Doesn't support nested subtasks for now
	primaryTask := new(fhir.Task)
	err := cpsClient.Read(primaryTaskRef, primaryTask)
	if err != nil {
		return &TaskRejection{
			Reason:       "Processing failed",
			ReasonDetail: fmt.Errorf("failed to fetch primary Task of subtask (subtask.id=%s, primarytask.ref=%s): %w", *task.Id, primaryTaskRef, err),
		}
	}

	return s.createSubTaskOrAcceptPrimaryTask(ctx, cpsClient, task, primaryTask, identities)

}

func (s *Service) acceptPrimaryTask(ctx context.Context, cpsClient fhirclient.Client, primaryTask *fhir.Task) error {
	if primaryTask.Status != fhir.TaskStatusRequested && primaryTask.Status != fhir.TaskStatusReceived {
		log.Debug().Ctx(ctx).Msg("primary Task.status != requested||received (workflow already started) - not processing in handleTaskNotification")
		return nil
	}
	log.Debug().Ctx(ctx).Msg("Accepting primary Task")
	primaryTask.Status = fhir.TaskStatusAccepted
	// Update the task in the FHIR server
	ref := "Task/" + *primaryTask.Id
	err := cpsClient.Update(ref, primaryTask, primaryTask)
	if err != nil {
		return fmt.Errorf("failed to update primary Task status (id=%s): %w", ref, err)
	}
	log.Info().Msgf("Successfully accepted task (ref=%s)", ref)
	err = s.notifier.NotifyTaskAccepted(cpsClient, primaryTask)
	if err != nil {
		log.Warn().Ctx(ctx).Msgf("Accepted Task with an error in the notification (ref=%s): %s", ref, err.Error())
		return nil
	}
	log.Info().Ctx(ctx).Msgf("Successfully accepted Task (ref=%s)", ref)
	return nil
}

func (s *Service) fetchQuestionnaireByID(ctx context.Context, cpsClient fhirclient.Client, ref string, questionnaire *fhir.Questionnaire) error {
	log.Debug().Ctx(ctx).Msg("Fetching Questionnaire by ID")
	err := cpsClient.Read(ref, &questionnaire)
	if err != nil {
		return fmt.Errorf("failed to fetch Questionnaire: %s", err.Error())
	}
	return nil
}

func (s *Service) isScpTask(task *fhir.Task) bool {
	if task.Meta == nil {
		return false
	}

	for _, profile := range task.Meta.Profile {
		if profile == coolfhir.SCPTaskProfile {
			return true
		}
	}

	return false
}

func (s *Service) isValidTask(task *fhir.Task) error {
	var errs []string

	if task.Id == nil {
		errs = append(errs, "Task.id is required but not provided")
	}
	if task.Requester == nil {
		errs = append(errs, "Task.requester is required but not provided")
	}
	if task.Owner == nil {
		errs = append(errs, "Task.owner is required but not provided")
	}
	if task.BasedOn == nil {
		errs = append(errs, "Task.basedOn is required but not provided")
	}
	// TODO: We only support task.Focus with a literal reference for now, so no logical identifiers
	if task.Focus == nil {
		errs = append(errs, "Task.Focus is required but not provided")
	} else if task.Focus.Reference == nil {
		errs = append(errs, "Task.Focus.reference is required but not provided")
	}

	if len(errs) > 0 {
		return fmt.Errorf("validation errors: %s", strings.Join(errs, ", "))
	}

	return nil
}

func (s *Service) createSubTaskOrAcceptPrimaryTask(ctx context.Context, cpsClient fhirclient.Client, task *fhir.Task, primaryTask *fhir.Task, localOrgIdentifiers []fhir.Identifier) error {
	// Look up primary Task: workflow selection works on primary Task.reasonCode/reasonReference
	isPrimaryTask := *task.Id == *primaryTask.Id

	var questionnaire *fhir.Questionnaire
	workflow, err := s.selectWorkflow(ctx, cpsClient, primaryTask)
	if err != nil {
		return &TaskRejection{
			Reason: err.Error(),
		}
	}
	if workflow != nil {
		var nextStep *taskengine.WorkflowStep
		if isPrimaryTask {
			nextStep = new(taskengine.WorkflowStep)
			*nextStep = workflow.Start()
		} else {
			// For subtasks, we need to make sure it's completed, and if so, find out if more Questionnaires are needed.
			// We do this by fetching the Questionnaire, and comparing it's url value to the followUpQuestionnaireMap
			if task.Status != fhir.TaskStatusCompleted {
				log.Info().Ctx(ctx).Msg("SubTask is not completed - skipping")
			}
			// TODO: Should we check if there's actually a QuestionnaireResponse?
			// TODO: What if multiple Tasks match the conditions?
			for _, item := range task.Input {
				if ref := item.ValueReference; ref.Reference != nil && strings.HasPrefix(*ref.Reference, "Questionnaire/") {
					questionnaireURL := *ref.Reference
					var fetchedQuestionnaire fhir.Questionnaire
					if err := s.fetchQuestionnaireByID(ctx, cpsClient, questionnaireURL, &fetchedQuestionnaire); err != nil {
						// TODO: why return an error here, and not for the rest?
						return &TaskRejection{
							Reason:       "Failed to fetch questionnaire",
							ReasonDetail: err,
						}
					}
<<<<<<< HEAD
					if fetchedQuestionnaire.Url != nil {
						nextStep, err = workflow.Proceed(*fetchedQuestionnaire.Url)
						if err != nil {
							log.Error().Ctx(ctx).Err(err).Msgf("Unable to determine next questionnaire (previous URL=%s)", *fetchedQuestionnaire.Url)
						} else {
							break
						}
=======
					nextStep, err = workflow.Proceed(*item.ValueReference.Reference)
					if err != nil {
						log.Error().Ctx(ctx).Err(err).Msgf("Unable to determine next questionnaire (previous URL=%s)", *fetchedQuestionnaire.Url)
					} else {
						break
>>>>>>> a9a41649
					}
				}
			}
		}

		// TODO: If we can't perform the next step, we should mark the primary task as failed?
		if nextStep != nil {
			log.Debug().Ctx(ctx).Msgf("Found next step in workflow, loading questionnaire (url=%s)", nextStep.QuestionnaireUrl)
			questionnaire, err = s.workflows.QuestionnaireLoader().Load(ctx, nextStep.QuestionnaireUrl)
			if err != nil {
				return &TaskRejection{
					Reason:       "Failed to load questionnaire: " + nextStep.QuestionnaireUrl,
					ReasonDetail: err,
				}
			}
		}

	}

	// No follow-up questionnaire found, check if we can accept the primary Task
	if questionnaire == nil {

		if task.PartOf == nil {
			// TODO: reject here: nothing more to do
			log.Info().Ctx(ctx).Msg("Did not find a follow-up questionnaire, and the task has no partOf set - cannot mark primary task as accepted")
			return &TaskRejection{
				Reason: "Did not find a follow-up questionnaire, and the task has no partOf set - cannot mark primary task as accepted",
			}
		}

		// TODO: Only accept main task is in status 'requested'
		isPrimaryTaskOwner, _ := coolfhir.IsIdentifierTaskOwnerAndRequester(primaryTask, localOrgIdentifiers)
		if isPrimaryTaskOwner {
			return s.acceptPrimaryTask(ctx, cpsClient, primaryTask)
		} else {
			return nil
		}
	}

	// Create a new SubTask based on the Questionnaire reference
	questionnaireRef := "urn:uuid:" + *questionnaire.Id
	subtask := s.getSubTask(primaryTask, questionnaireRef)
	subtaskRef := "urn:uuid:" + *subtask.Id

	tx := coolfhir.Transaction().
		Create(questionnaire, coolfhir.WithFullUrl(questionnaireRef), func(entry *fhir.BundleEntry) {
			entry.Request.Url = "Questionnaire" // TODO: remove this after changed to fhir.Questionnaire
		}).
		Create(subtask, coolfhir.WithFullUrl(subtaskRef))

	bundle := tx.Bundle()

	_, err = coolfhir.ExecuteTransaction(cpsClient, bundle)
	if err != nil {
		return fmt.Errorf("failed to execute transaction: %w", err)
	}

	log.Info().Ctx(ctx).Msg("Successfully created a subtask")

	return nil
}

// selectWorkflow determines the workflow to use based on the Task's focus, and reasonCode or reasonReference.
// It first selects the type of service, from the Task.focus (ServiceRequest), and then selects the workflow based on the Task.reasonCode or Task.reasonReference.
// If it finds no, or multiple, matching workflows, it returns an error.
func (s *Service) selectWorkflow(ctx context.Context, cpsClient fhirclient.Client, task *fhir.Task) (*taskengine.Workflow, error) {
	// Determine service code from Task.focus
	var serviceRequest fhir.ServiceRequest
	if err := cpsClient.Read(*task.Focus.Reference, &serviceRequest); err != nil {
		return nil, fmt.Errorf("failed to fetch ServiceRequest (path=%s): %w", *task.Focus.Reference, err)
	}

	// Determine reason codes from Task.reasonCode and Task.reasonReference
	var taskReasonCodes []fhir.Coding
	if task.ReasonCode != nil {
		taskReasonCodes = task.ReasonCode.Coding
	}
	if task.ReasonReference != nil && task.ReasonReference.Reference != nil {
		var condition fhir.Condition
		if err := cpsClient.Read(*task.ReasonReference.Reference, &condition); err != nil {
			return nil, fmt.Errorf("failed to fetch Condition of Task.reasonReference.reference (path=%s): %w", *task.ReasonReference.Reference, err)
		}
		for _, coding := range condition.Code.Coding {
			if coding.System == nil || coding.Code == nil {
				continue
			}
			var present bool
			for _, taskReasonCode := range taskReasonCodes {
				if taskReasonCode.System == coding.System && taskReasonCode.Code == coding.Code {
					present = true
					break
				}
			}
			if !present {
				taskReasonCodes = append(taskReasonCodes, coding)
			}
		}
	}
	taskReasonCodes = slices.Deduplicate(taskReasonCodes, func(a, b fhir.Coding) bool {
		return *a.System == *b.System && *a.Code == *b.Code
	})

	var matchedWorkflows []*taskengine.Workflow
	for _, serviceCoding := range serviceRequest.Code.Coding {
		if serviceCoding.System == nil || serviceCoding.Code == nil {
			continue
		}
		for _, reasonCoding := range taskReasonCodes {
			workflow, err := s.workflows.Provide(ctx, serviceCoding, reasonCoding)
			if errors.Is(err, taskengine.ErrWorkflowNotFound) {
				log.Debug().Ctx(ctx).Msgf("No workflow found (service=%s|%s, condition=%s|%s)",
					*serviceCoding.System, *serviceCoding.Code, *reasonCoding.System, *reasonCoding.Code)
				continue
			} else if err != nil {
				// Other error occurred
				return nil, fmt.Errorf("workflow lookup (service=%s|%s, condition=%s|%s): %w", *serviceCoding.System, *serviceCoding.Code, *reasonCoding.System, *reasonCoding.Code, err)
			}
			matchedWorkflows = append(matchedWorkflows, workflow)
		}
	}
	if len(matchedWorkflows) == 0 {
		return nil, errors.New("ServiceRequest.code and Task.reason.code does not match any workflows")
	} else if len(matchedWorkflows) > 1 {
		return nil, errors.New("ServiceRequest.code and Task.reason.code matches multiple workflows, need to choose one")
	}
	return matchedWorkflows[0], nil
}

// getSubTask creates a new subtask providing the questionnaire reference as Task.input.valueReference
func (s *Service) getSubTask(parentTask *fhir.Task, questionnaireRef string) fhir.Task {
	return fhir.Task{
		Id:     to.Ptr(uuid.NewString()),
		Status: fhir.TaskStatusReady,
		Meta: &fhir.Meta{
			Profile: []string{
				coolfhir.SCPTaskProfile,
			},
		},
		Intent:  "order",
		BasedOn: parentTask.BasedOn,
		PartOf: []fhir.Reference{
			{
				Reference: to.Ptr(fmt.Sprintf("Task/%s", *parentTask.Id)),
			},
		},
		Focus:     parentTask.Focus,
		For:       parentTask.For,
		Owner:     parentTask.Requester, // reversed
		Requester: parentTask.Owner,     // reversed
		Input: []fhir.TaskInput{
			{
				Type: fhir.CodeableConcept{
					Coding: []fhir.Coding{
						{
							System:  to.Ptr("http://terminology.hl7.org/CodeSystem/task-input-type"),
							Code:    to.Ptr("Reference"),
							Display: to.Ptr("Reference"),
						},
					},
				},
				ValueReference: &fhir.Reference{
					Reference: to.Ptr(questionnaireRef),
				},
			},
		},
	}
}

func (s *Service) partOf(task *fhir.Task, partOfRequired bool) (*string, error) {
	if len(task.PartOf) == 0 {
		if !partOfRequired {
			return nil, nil // Optional reference, not required in "primary" Tasks. simply return nil if not set
		}

		return nil, errors.New("Task.partOf is required but not provided")
	}

	partOfRef := task.PartOf[0].Reference
	if partOfRef == nil || !strings.HasPrefix(*partOfRef, "Task/") {
		return nil, errors.New("Task.partOf must contain a relative reference to a Task")
	}

	return partOfRef, nil
}<|MERGE_RESOLUTION|>--- conflicted
+++ resolved
@@ -229,21 +229,11 @@
 							ReasonDetail: err,
 						}
 					}
-<<<<<<< HEAD
-					if fetchedQuestionnaire.Url != nil {
-						nextStep, err = workflow.Proceed(*fetchedQuestionnaire.Url)
-						if err != nil {
-							log.Error().Ctx(ctx).Err(err).Msgf("Unable to determine next questionnaire (previous URL=%s)", *fetchedQuestionnaire.Url)
-						} else {
-							break
-						}
-=======
 					nextStep, err = workflow.Proceed(*item.ValueReference.Reference)
 					if err != nil {
 						log.Error().Ctx(ctx).Err(err).Msgf("Unable to determine next questionnaire (previous URL=%s)", *fetchedQuestionnaire.Url)
 					} else {
 						break
->>>>>>> a9a41649
 					}
 				}
 			}
