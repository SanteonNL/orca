--- conflicted
+++ resolved
@@ -45,7 +45,16 @@
 }
 
 func (s *Service) handleTaskNotification(ctx context.Context, cpsClient fhirclient.Client, task *fhir.Task) error {
-<<<<<<< HEAD
+	tenant, err := tenants.FromContext(ctx)
+	if err != nil {
+		return err
+	}
+	if !tenant.TaskEngine.Enabled {
+		log.Ctx(ctx).Debug().Msgf("TaskEngine is disabled for this tenant - skipping Task notification handling (task=Task/%s)", *task.Id)
+		return nil
+	}
+
+	log.Ctx(ctx).Info().Msgf("Running TaskEngine for notification (task=Task/%s)", *task.Id)
 	tracer := otel.Tracer(tracerName)
 	ctx, span := tracer.Start(
 		ctx,
@@ -62,18 +71,6 @@
 	start := time.Now()
 
 	log.Ctx(ctx).Info().Msgf("Running handleTaskNotification for Task %s", *task.Id)
-=======
-	tenant, err := tenants.FromContext(ctx)
-	if err != nil {
-		return err
-	}
-	if !tenant.TaskEngine.Enabled {
-		log.Ctx(ctx).Debug().Msgf("TaskEngine is disabled for this tenant - skipping Task notification handling (task=Task/%s)", *task.Id)
-		return nil
-	}
-
-	log.Ctx(ctx).Info().Msgf("Running TaskEngine for notification (task=Task/%s)", *task.Id)
->>>>>>> e65d4a18
 
 	if !coolfhir.IsScpTask(task) {
 		log.Ctx(ctx).Info().Msg("Task is not an SCP Task - skipping")
