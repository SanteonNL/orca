package careplancontributor

import (
	"context"
	"errors"
	"fmt"
	"github.com/SanteonNL/orca/orchestrator/careplancontributor/taskengine"
	"slices"
	"strings"

	"github.com/SanteonNL/orca/orchestrator/lib/coolfhir"
	"github.com/SanteonNL/orca/orchestrator/lib/to"
	"github.com/google/uuid"
	"github.com/rs/zerolog/log"
	"github.com/zorgbijjou/golang-fhir-models/fhir-models/fhir"
)

<<<<<<< HEAD
func (s *Service) handleTaskNotification(ctx context.Context, task *fhir.Task) error {
	log.Info().Msgf("Handling notification for Task (id=%s)", *task.Id)
=======
func (s *Service) handleTaskFillerCreateOrUpdate(ctx context.Context, task *fhir.Task) error {
	log.Info().Msgf("Running handleTaskFillerCreateOrUpdate for Task %s", *task.Id)
>>>>>>> ae32c501

	if !coolfhir.IsScpTask(task) {
		log.Info().Msg("Task is not an SCP Task - skipping")
		return nil
	}

	if err := s.isValidTask(task); err != nil {
		log.Error().Msgf("Task invalid - skipping: %v", err)
		return fmt.Errorf("task is not valid - skipping: %w", err)
	}

	partOfRef, err := s.partOf(task, false)
	if err != nil {
		return fmt.Errorf("failed to extract Task.partOf: %w", err)
	}

	// If partOfRef is nil, handle the task as a primary task - no need to create follow-up subtasks for newly created Tasks
	//This only happens on Task update where the Task.output is filled with a QuestionnaireResponse
	if partOfRef == nil {
		// Validate that the current CPC is the task Owner to perform task filling
		ids, err := s.profile.Identities(ctx)
		if err != nil {
			return err
		}
		isOwner, _ := coolfhir.IsIdentifierTaskOwnerAndRequester(task, ids)
		if !isOwner {
			log.Info().Msg("Current CPC node is not the task Owner - skipping")
			return nil
		}

		log.Info().Msg("Found a new 'primary' task, checking if more information is needed via a Questionnaire")
		err = s.handlePrimaryTaskNotification(task, true, isOwner)
		if err != nil {
			return fmt.Errorf("failed to process new primary Task: %w", err)
		}
	} else {
		log.Info().Msgf("Updating sub Task part of %s", *partOfRef)
		err = s.handleTaskFillerUpdate(ctx, task)
		if err != nil {
			return fmt.Errorf("failed to update sub Task: %w", err)
		}
	}
	return nil
}

// TODO: This function now always expects a subtask, but it should also be able to handle primary tasks
func (s *Service) handleTaskFillerUpdate(ctx context.Context, task *fhir.Task) error {

	log.Info().Msg("Running handleTaskFillerUpdate")

	if !coolfhir.IsScpTask(task) {
		log.Debug().Msg("Task is not an SCP Task - skipping")
		return nil
	}

	if task.Status != fhir.TaskStatusCompleted {
		log.Debug().Msg("Task.status is not completed - skipping")
		return nil
	}

	if err := s.isValidTask(task); err != nil {
		log.Warn().Err(err).Msg("Task invalid - skipping")
		return fmt.Errorf("task is not valid - skipping: %w", err)
	}

	if _, err := s.partOf(task, true); err != nil {
		return fmt.Errorf("expected a subTask - failed to extract Task.partOf for Task/%s: %w", *task.Id, err)
	}

	log.Info().Msg("SubTask.status is completed - processing")

	ids, err := s.profile.Identities(ctx)
	if err != nil {
		return err
	}
	isOwner, _ := coolfhir.IsIdentifierTaskOwnerAndRequester(task, ids)

	return s.handlePrimaryTaskNotification(task, false, isOwner)

}

func (s *Service) markPrimaryTaskAsCompleted(subTask *fhir.Task) error {
	log.Debug().Msg("Marking primary Task as completed")

	partOfTaskRef, err := s.partOf(subTask, true)
	if err != nil {
		return err
	}

	var partOfTask fhir.Task
	err = s.carePlanServiceClient.Read(*partOfTaskRef, &partOfTask)
	if err != nil {
		return fmt.Errorf("failed to fetch partOf for %s: %w", *partOfTaskRef, err)
	}

	// Change status to accepted
	partOfTask.Status = fhir.TaskStatusAccepted

	// Update the task in the FHIR server
	err = s.carePlanServiceClient.Update(*partOfTaskRef, &partOfTask, &partOfTask)
	if err != nil {
		return fmt.Errorf("failed to update partOf %s status: %w", *partOfTaskRef, err)
	}

	log.Info().Msgf("Successfully marked %s as completed", *partOfTaskRef)
	return nil
}

func (s *Service) fetchQuestionnaireByID(ref string, questionnaire *fhir.Questionnaire) error {
	log.Debug().Msg("Fetching Questionnaire by ID")

	err := s.carePlanServiceClient.Read(ref, &questionnaire)
	if err != nil {
		return fmt.Errorf("failed to fetch Questionnaire: %w", err)
	}

	return nil
}

func (s *Service) isScpTask(task *fhir.Task) bool {
	if task.Meta == nil {
		return false
	}

	for _, profile := range task.Meta.Profile {
		if profile == coolfhir.SCPTaskProfile {
			return true
		}
	}

	return false
}

func (s *Service) isValidTask(task *fhir.Task) error {
	var errs []string

	if task.Id == nil {
		errs = append(errs, "Task.id is required but not provided")
	}
	if task.Requester == nil {
		errs = append(errs, "Task.requester is required but not provided")
	}
	if task.Owner == nil {
		errs = append(errs, "Task.owner is required but not provided")
	}
	if task.BasedOn == nil {
		errs = append(errs, "Task.basedOn is required but not provided")
	}

	if len(errs) > 0 {
		return fmt.Errorf("validation errors: %s", strings.Join(errs, ", "))
	}

	return nil
}

func (s *Service) handlePrimaryTaskNotification(task *fhir.Task, isPrimaryTask bool, isTaskOwner bool) error {
	// TODO: INT-300 Reject Task if we can't execute it, or if it's invalid
	// TODO: We only support task.Focus with a literal reference for now, so no logical identifiers
	if task.Focus == nil || task.Focus.Reference == nil {
		return errors.New("task.Focus or task.Focus.Reference is nil")
	}
	var questionnaire map[string]interface{}
	workflow, err := s.selectWorkflow(task)
	if err != nil {
		// TODO: INT-300 Reject Task if we can't execute it, or if it's invalid
		return err
	}
	if workflow != nil {
		var nextStep *taskengine.WorkflowStep
		if isPrimaryTask {
			nextStep = new(taskengine.WorkflowStep)
			*nextStep = workflow.Start()
		} else {
			// For subtasks, we need to make sure it's completed, and if so, find out if more Questionnaires are needed.
			// We do this by fetching the Questionnaire, and comparing it's url value to the followUpQuestionnaireMap
			if task.Status != fhir.TaskStatusCompleted {
				log.Info().Msg("SubTask is not completed - skipping")
			}
			// TODO: Should we check if there's actually a QuestionnaireResponse?
			// TODO: What if multiple Tasks match the conditions?
			for _, item := range task.Input {
				if ref := item.ValueReference; ref.Reference != nil && strings.HasPrefix(*ref.Reference, "Questionnaire/") {
					questionnaireURL := *ref.Reference
					var fetchedQuestionnaire fhir.Questionnaire
					if err := s.fetchQuestionnaireByID(questionnaireURL, &fetchedQuestionnaire); err != nil {
						// TODO: why return an error here, and not for the rest?
						return fmt.Errorf("failed to fetch questionnaire: %w", err)
					}
					nextStep, err = workflow.Proceed(*fetchedQuestionnaire.Url)
					if err != nil {
						log.Error().Err(err).Msgf("Unable to determine next questionnaire (previous URL=%s)", *fetchedQuestionnaire.Url)
					} else {
						break
					}
				}
			}
		}

		// TODO: If we can't perform the next step, we should mark the primary task as failed?
		if nextStep != nil {
			questionnaire, err = s.questionnaireLoader.Load(nextStep.QuestionnaireUrl)
			if err != nil {
				log.Error().Err(err).Msgf("Failed to load questionnaire: %s", nextStep.QuestionnaireUrl)
			}
		}

	}

	// No follow-up questionnaire found, check if we have to mark the primary task as completed
	if questionnaire == nil {

		if task.PartOf == nil {
			log.Info().Msg("Did not find a follow-up questionnaire, and the task has no partOf set - cannot mark primary task as completed")
			return nil
		}

		if isTaskOwner {
			return s.markPrimaryTaskAsCompleted(task)
		} else {
			return nil
		}
	}

	// Create a new SubTask based on the Questionnaire reference
	questionnaireRef := "urn:uuid:" + questionnaire["id"].(string)
	subtask := s.getSubTask(task, questionnaireRef, isPrimaryTask)
	subtaskRef := "urn:uuid:" + *subtask.Id

	tx := coolfhir.Transaction().
		Create(questionnaire, coolfhir.WithFullUrl(questionnaireRef)).
		Create(subtask, coolfhir.WithFullUrl(subtaskRef))

	bundle := tx.Bundle()

	_, err = coolfhir.ExecuteTransaction(s.carePlanServiceClient, bundle)
	if err != nil {
		return fmt.Errorf("failed to execute transaction: %w", err)
	}

	log.Info().Msg("Successfully created a subtask")

	return nil
}

// selectWorkflow determines the workflow to use based on the Task's focus, and reasonCode or reasonReference.
// It first selects the type of service, from the Task.focus (ServiceRequest), and then selects the workflow based on the Task.reasonCode or Task.reasonReference.
// If it finds no, or multiple, matching workflows, it returns an error.
func (s *Service) selectWorkflow(task *fhir.Task) (*taskengine.Workflow, error) {
	var matchedServiceCodes []string
	// Determine service code from Task.focus
	var serviceRequest fhir.ServiceRequest
	if err := s.carePlanServiceClient.Read(*task.Focus.Reference, &serviceRequest); err != nil {
		return nil, fmt.Errorf("failed to fetch ServiceRequest (path=%s): %w", *task.Focus.Reference, err)
	}
	for _, coding := range serviceRequest.Code.Coding {
		if coding.System == nil || coding.Code == nil {
			continue
		}
		key := fmt.Sprintf("%s|%s", *coding.System, *coding.Code)
		_, exists := s.workflows[key]
		if exists {
			matchedServiceCodes = append(matchedServiceCodes, key)
		}
	}
	if len(matchedServiceCodes) == 0 {
		return nil, errors.New("ServiceRequest.code does not match any offered services")
	} else if len(matchedServiceCodes) > 1 {
		return nil, fmt.Errorf("ServiceRequest.code matches multiple services, need to choose one: %s", strings.Join(matchedServiceCodes, ", "))
	}
	service := s.workflows[matchedServiceCodes[0]]
	// Determine workflow based on Task.reasonCode or Task.reasonReference
	var candidateCodes []fhir.Coding
	if task.ReasonCode != nil {
		for _, coding := range task.ReasonCode.Coding {
			if coding.System == nil || coding.Code == nil {
				continue
			}
			candidateCodes = append(candidateCodes, coding)
		}
	}
	if task.ReasonReference != nil && task.ReasonReference.Reference != nil {
		var condition fhir.Condition
		if err := s.carePlanServiceClient.Read(*task.ReasonReference.Reference, &condition); err != nil {
			return nil, fmt.Errorf("failed to fetch Condition of Task.reasonReference.reference (path=%s): %w", *task.ReasonReference.Reference, err)
		}
		for _, coding := range condition.Code.Coding {
			if coding.System == nil || coding.Code == nil {
				continue
			}
			candidateCodes = append(candidateCodes, coding)
		}
	}
	// find matching workflow
	var matchedCodes []string
	var matchedWorkflow *taskengine.Workflow
	for _, coding := range candidateCodes {
		key := fmt.Sprintf("%s|%s", *coding.System, *coding.Code)
		if slices.Contains(matchedCodes, key) {
			// duplicate code, doesn't matter
			continue
		}
		workflow, exists := service[key]
		if exists {
			matchedCodes = append(matchedCodes, key)
			matchedWorkflow = &workflow
		}
	}
	if len(matchedCodes) == 0 {
		return nil, fmt.Errorf("Task.reasonCode or Task.reasonReference does not match any workflow for service %s", matchedServiceCodes[0])
	} else if len(matchedCodes) > 1 {
		return nil, fmt.Errorf("Task.reasonCode or Task.reasonReference matches multiple workflows (%s) for service %s", strings.Join(matchedCodes, ", "), matchedServiceCodes[0])
	}
	return matchedWorkflow, nil
}

// getSubTask creates a new subtask providing the questionnaire reference as Task.input.valueReference
func (s *Service) getSubTask(task *fhir.Task, questionnaireRef string, isPrimaryTask bool) fhir.Task {

	// By default, point to the Task.partOf, this is used to group the subtasks together under the same primary Task
	partOf := task.PartOf

	// If this is the first subTask for the primary Task, we need to point to the primary Task itself
	if isPrimaryTask {

		partOf = []fhir.Reference{
			{
				Reference: to.Ptr(fmt.Sprintf("Task/%s", *task.Id)),
			},
		}
	}

	return fhir.Task{
		Id:     to.Ptr(uuid.NewString()),
		Status: fhir.TaskStatusReady,
		Meta: &fhir.Meta{
			Profile: []string{
				coolfhir.SCPTaskProfile,
			},
		},
		Intent:  "order",
		BasedOn: task.BasedOn,
		PartOf:  partOf,
		Focus:   task.Focus,
		For:     task.For,
		Owner: func() *fhir.Reference {
			if isPrimaryTask {
				return task.Requester // reversed
			}
			return task.Owner
		}(),
		Requester: func() *fhir.Reference {
			if isPrimaryTask {
				return task.Owner // reversed
			}
			return task.Requester
		}(),
		Input: []fhir.TaskInput{
			{
				Type: fhir.CodeableConcept{
					Coding: []fhir.Coding{
						{
							System:  to.Ptr("http://terminology.hl7.org/CodeSystem/task-input-type"),
							Code:    to.Ptr("Reference"),
							Display: to.Ptr("Reference"),
						},
					},
				},
				ValueReference: &fhir.Reference{
					Reference: to.Ptr(questionnaireRef),
				},
			},
		},
	}
}

func (s *Service) partOf(task *fhir.Task, partOfRequired bool) (*string, error) {
	if len(task.PartOf) == 0 {
		if !partOfRequired {
			return nil, nil // Optional reference, not required in "primary" Tasks. simply return nil if not set
		}

		return nil, errors.New("Task.partOf is required but not provided")
	}

	partOfRef := task.PartOf[0].Reference
	if partOfRef == nil || !strings.HasPrefix(*partOfRef, "Task/") {
		return nil, errors.New("Task.partOf must contain a relative reference to a Task")
	}

	return partOfRef, nil
}<|MERGE_RESOLUTION|>--- conflicted
+++ resolved
@@ -15,13 +15,8 @@
 	"github.com/zorgbijjou/golang-fhir-models/fhir-models/fhir"
 )
 
-<<<<<<< HEAD
 func (s *Service) handleTaskNotification(ctx context.Context, task *fhir.Task) error {
 	log.Info().Msgf("Handling notification for Task (id=%s)", *task.Id)
-=======
-func (s *Service) handleTaskFillerCreateOrUpdate(ctx context.Context, task *fhir.Task) error {
-	log.Info().Msgf("Running handleTaskFillerCreateOrUpdate for Task %s", *task.Id)
->>>>>>> ae32c501
 
 	if !coolfhir.IsScpTask(task) {
 		log.Info().Msg("Task is not an SCP Task - skipping")
