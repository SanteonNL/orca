--- conflicted
+++ resolved
@@ -343,13 +343,8 @@
 		for _, reasonCoding := range taskReasonCodes {
 			workflow, err := s.workflows.Provide(ctx, serviceCoding, reasonCoding)
 			if errors.Is(err, taskengine.ErrWorkflowNotFound) {
-<<<<<<< HEAD
-				log.Debug().Err(err).Ctx(ctx).Msgf("No workflow found (taskID=%s, service=%s|%s, condition=%s|%s)",
-					*task.Id, *serviceCoding.System, *serviceCoding.Code, *reasonCoding.System, *reasonCoding.Code)
-=======
 				log.Debug().Err(err).Ctx(ctx).Msgf("No workflow found (service=%s|%s, condition=%s|%s, task=%s)",
 					*serviceCoding.System, *serviceCoding.Code, *reasonCoding.System, *reasonCoding.Code, *task.Id)
->>>>>>> f2dfa5a7
 				continue
 			} else if err != nil {
 				// Other error occurred
