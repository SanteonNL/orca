//go:generate mockgen -destination=./mock/fhirclient_mock.go -package=mock github.com/SanteonNL/go-fhir-client Client
package careplancontributor

import (
	"encoding/json"
	"errors"
	"fmt"
	fhirclient "github.com/SanteonNL/go-fhir-client"
	"github.com/SanteonNL/orca/orchestrator/careplancontributor/applaunch/clients"
	"github.com/SanteonNL/orca/orchestrator/cmd/profile"
	"github.com/SanteonNL/orca/orchestrator/lib/auth"
	"github.com/SanteonNL/orca/orchestrator/lib/coolfhir"
	"github.com/SanteonNL/orca/orchestrator/lib/to"
	"github.com/SanteonNL/orca/orchestrator/user"
	"github.com/rs/zerolog/log"
	"github.com/samply/golang-fhir-models/fhir-models/fhir"
	"net/http"
	"net/url"
	"strings"
	"time"
)

const basePath = "/contrib"
const LandingURL = basePath + "/"

// The care plan header key may be provided as X-SCP-Context but will be changed due to the Go http client canonicalization
const carePlanURLHeaderKey = "X-Scp-Context"

const CarePlanServiceOAuth2Scope = "careplanservice"

func New(
	config Config,
	profile profile.Provider,
	orcaPublicURL *url.URL,
	sessionManager *user.SessionManager) (*Service, error) {

	fhirURL, _ := url.Parse(config.FHIR.BaseURL)
	cpsURL, _ := url.Parse(config.CarePlanService.URL)

	fhirClientConfig := coolfhir.Config()
	localFHIRStoreTransport, _, err := coolfhir.NewAuthRoundTripper(config.FHIR, fhirClientConfig)
	if err != nil {
		return nil, err
	}
	httpClient := profile.HttpClient()
	return &Service{
		config:             config,
		orcaPublicURL:      orcaPublicURL,
		carePlanServiceURL: cpsURL,
		SessionManager:     sessionManager,
		scpHttpClient:      httpClient,
		profile:            profile,
		frontendUrl:        config.FrontendConfig.URL,
		fhirURL:            fhirURL,
		transport:          localFHIRStoreTransport,
	}, nil
}

type Service struct {
	config             Config
	profile            profile.Provider
	orcaPublicURL      *url.URL
	SessionManager     *user.SessionManager
	frontendUrl        string
	carePlanServiceURL *url.URL
	// scpHttpClient is used to call remote Care Plan Contributors or Care Plan Service, used to:
	// - proxy requests from the Frontend application (e.g. initiating task workflow)
	// - proxy requests from EHR (e.g. fetching remote FHIR data)
	scpHttpClient *http.Client
	fhirURL       *url.URL
	// transport is used to call the local FHIR store, used to:
	// - proxy requests from the Frontend application (e.g. initiating task workflow)
	// - proxy requests from EHR (e.g. fetching remote FHIR data)
	transport http.RoundTripper
}

func (s Service) RegisterHandlers(mux *http.ServeMux) {
	baseURL := s.orcaPublicURL.JoinPath(basePath)
	s.profile.RegisterHTTPHandlers(basePath, baseURL, mux)
	//
	// Authorized endpoints
	//
<<<<<<< HEAD
=======
	// TODO: Modify this and other URLs to /cpc/* in future change
	mux.HandleFunc("POST "+basePath+"/fhir/notify", s.profile.Authenticator(baseURL, func(writer http.ResponseWriter, request *http.Request) {
		log.Info().Msg("TODO: Handle received notification")
		writer.WriteHeader(http.StatusOK)
	}))
	// TODO: Determine auth from Nuts node and access token
>>>>>>> 0e73e800
	// TODO: Modify this and other URLs to /cpc/* in future change
	mux.HandleFunc(fmt.Sprintf("GET %s/fhir/*", basePath), s.profile.Authenticator(baseURL, func(writer http.ResponseWriter, request *http.Request) {
		err := s.handleProxyToFHIR(writer, request)
		if err != nil {
			coolfhir.WriteOperationOutcomeFromError(err, fmt.Sprintf("CarePlanContributer/%s %s", request.Method, request.URL.Path), writer)
			return
		}
	}))
	//
	// FE/Session Authorized Endpoints
	//
	mux.HandleFunc("GET "+basePath+"/context", s.withSession(s.handleGetContext))
	mux.HandleFunc("GET "+basePath+"/patient", s.withSession(s.handleGetPatient))
	mux.HandleFunc("GET "+basePath+"/practitioner", s.withSession(s.handleGetPractitioner))
	mux.HandleFunc("GET "+basePath+"/serviceRequest", s.withSession(s.handleGetServiceRequest))
	mux.HandleFunc(basePath+"/ehr/fhir/*", s.withSession(s.handleProxyToEPD))
	carePlanServiceProxy := coolfhir.NewProxy(log.Logger, s.carePlanServiceURL, basePath+"/cps/fhir", s.scpHttpClient.Transport)
	mux.HandleFunc(basePath+"/cps/fhir/*", s.withSessionOrBearerToken(func(writer http.ResponseWriter, request *http.Request) {
		carePlanServiceProxy.ServeHTTP(writer, request)
	}))
	mux.HandleFunc(basePath+"/", func(response http.ResponseWriter, request *http.Request) {
		log.Info().Msgf("Redirecting to %s", s.frontendUrl)
		http.Redirect(response, request, s.frontendUrl, http.StatusFound)
	})
}

// withSession is a middleware that retrieves the session for the given request.
// It then calls the given handler function and provides the session.
// If there's no active session, it returns a 401 Unauthorized response.
func (s Service) withSession(next func(response http.ResponseWriter, request *http.Request, session *user.SessionData)) http.HandlerFunc {
	return func(response http.ResponseWriter, request *http.Request) {
		session := s.SessionManager.Get(request)
		if session == nil {
			http.Error(response, "no session found", http.StatusUnauthorized)
			return
		}
		next(response, request, session)
	}
}

func (s Service) handleProxyToEPD(writer http.ResponseWriter, request *http.Request, session *user.SessionData) {
	clientFactory := clients.Factories[session.FHIRLauncher](session.Values)
	proxy := coolfhir.NewProxy(log.Logger, clientFactory.BaseURL, basePath+"/ehr/fhir", clientFactory.Client)
	proxy.ServeHTTP(writer, request)
}

func (s Service) handleProxyToFHIR(writer http.ResponseWriter, request *http.Request) error {
	// Authorize requester before proxying FHIR request
	// Data holder must verify that the requester is part of the CareTeam by checking the URA
	// Validate by retrieving the CarePlan from CPS, use URA in provided token to validate against CareTeam
	// CarePlan should be provided in X-Scp-Context header
	carePlanURLValue := request.Header[carePlanURLHeaderKey]
	if len(carePlanURLValue) != 1 {
		return errors.New(fmt.Sprintf("%s header must only contain one value", carePlanURLHeaderKey))
	}
	carePlanURL := carePlanURLValue[0]
	if carePlanURL == "" {
		return errors.New(fmt.Sprintf("%s header value must be set", carePlanURLHeaderKey))
	}
	if !strings.HasPrefix(carePlanURL, s.carePlanServiceURL.String()) {
		return errors.New("invalid CarePlan URL in header")
	}
	u, err := url.Parse(carePlanURL)
	if err != nil {
		return err
	}
	// Verify that the u.Path refers to a careplan
	if !strings.HasPrefix(u.Path, "/cps/CarePlan/") {
		return errors.New("header does not include CarePlan")
	}

	carePlanServiceClient := fhirclient.New(s.carePlanServiceURL, s.scpHttpClient, coolfhir.Config())
	var bundle fhir.Bundle
	// Use extract CarePlan ID to be used for our query that will get the CarePlan and CareTeam in a bundle
	carePlanId := strings.TrimPrefix(strings.TrimPrefix(u.Path, "/cps/CarePlan/"), s.carePlanServiceURL.String())
	err = carePlanServiceClient.Read("CarePlan", &bundle, fhirclient.QueryParam("_id", carePlanId), fhirclient.QueryParam("_include", "CarePlan:care-team"))
	if err != nil {
		return err
	}

	if len(bundle.Entry) == 0 {
		return coolfhir.NewErrorWithCode("CarePlan not found", http.StatusNotFound)
	}

	var careTeams []fhir.CareTeam
	err = coolfhir.ResourcesInBundle(&bundle, coolfhir.EntryIsOfType("CareTeam"), &careTeams)
	if err != nil {
		return err
	}
	if len(careTeams) == 0 {
		return coolfhir.NewErrorWithCode("CareTeam not found in bundle", http.StatusNotFound)
	}

	// Validate CareTeam participants against requester
	principal, err := auth.PrincipalFromContext(request.Context())
	if err != nil {
		return err
	}
	isValidRequester := false
	for _, careTeam := range careTeams {
		for _, participant := range careTeam.Participant {
			for _, identifier := range principal.Organization.Identifier {
				if coolfhir.IdentifierEquals(participant.OnBehalfOf.Identifier, &identifier) {
					// Member must have start date, this date must be in the past, and if there is an end date then it must be in the future
					err = coolfhir.ValidateCareTeamParticipantPeriod(participant, time.Now())
					if err != nil {
						return err
					}
					isValidRequester = true
					break
				}
				if isValidRequester {
					break
				}
			}
			if isValidRequester {
				break
			}
		}
	}

	if !isValidRequester {
		return coolfhir.NewErrorWithCode("requester does not have access to resource", http.StatusForbidden)
	}
	fhirProxy := coolfhir.NewProxy(log.Logger, s.fhirURL, basePath+"/fhir", s.transport)
	fhirProxy.ServeHTTP(writer, request)
	return nil
}

// handleGetPatient is the REST API handler that returns the FHIR Patient.
func (s Service) handleGetPatient(response http.ResponseWriter, request *http.Request, session *user.SessionData) {
	// TODO: Remove this when frontend works on the proxy endpoint
	clientProperties := clients.Factories[session.FHIRLauncher](session.Values)
	fhirClient := fhirclient.New(clientProperties.BaseURL, &http.Client{Transport: clientProperties.Client}, coolfhir.Config())

	var patient fhir.Patient
	if err := fhirClient.Read(session.Values["patient"], &patient); err != nil {
		http.Error(response, err.Error(), http.StatusInternalServerError)
		return
	}
	response.Header().Add("Content-Type", "application/json")
	response.WriteHeader(http.StatusOK)
	data, _ := json.Marshal(patient)
	_, _ = response.Write(data)
}

// handleGetPractitioner is the REST API handler that returns the FHIR Practitioner.
func (s Service) handleGetPractitioner(response http.ResponseWriter, request *http.Request, session *user.SessionData) {
	// TODO: Remove this when frontend works on the proxy endpoint
	clientProperties := clients.Factories[session.FHIRLauncher](session.Values)
	fhirClient := fhirclient.New(clientProperties.BaseURL, &http.Client{Transport: clientProperties.Client}, coolfhir.Config())
	var practitioner fhir.Practitioner
	if err := fhirClient.Read(session.Values["practitioner"], &practitioner); err != nil {
		http.Error(response, err.Error(), http.StatusInternalServerError)
		return
	}
	response.Header().Add("Content-Type", "application/json")
	response.WriteHeader(http.StatusOK)
	data, _ := json.Marshal(practitioner)
	_, _ = response.Write(data)
}

// handleGetServiceRequest is the REST API handler that returns the FHIR ServiceRequest.
func (s Service) handleGetServiceRequest(response http.ResponseWriter, request *http.Request, session *user.SessionData) {
	// TODO: Remove this when frontend works on the proxy endpoint
	clientProperties := clients.Factories[session.FHIRLauncher](session.Values)
	fhirClient := fhirclient.New(clientProperties.BaseURL, &http.Client{Transport: clientProperties.Client}, coolfhir.Config())
	var serviceRequest fhir.ServiceRequest
	if err := fhirClient.Read(session.Values["serviceRequest"], &serviceRequest); err != nil {
		http.Error(response, err.Error(), http.StatusInternalServerError)
		return
	}
	response.Header().Add("Content-Type", "application/json")
	response.WriteHeader(http.StatusOK)
	data, _ := json.Marshal(serviceRequest)
	_, _ = response.Write(data)
}

func (s Service) readServiceRequest(localFHIR fhirclient.Client, serviceRequestRef string) (*fhir.ServiceRequest, error) {
	// TODO: Make this complete, and test this
	var serviceRequest fhir.ServiceRequest
	if err := localFHIR.Read(serviceRequestRef, &serviceRequest); err != nil {
		return nil, err
	}

	serviceRequest.ReasonReference = nil
	var serviceRequestReasons []map[string]interface{}
	for i, reasonReference := range serviceRequest.ReasonReference {
		// TODO: ReasonReference should probably be an ID instead of logical identifier?
		if reasonReference.Identifier == nil || reasonReference.Identifier.Value == nil {
			return nil, fmt.Errorf("expected ServiceRequest.reasonReference[%d].identifier.value to be set", i)
		}
		results := make([]map[string]interface{}, 0)
		// TODO: Just taking first isn't right, fix with technical IDs instead of logical identifiers
		if err := localFHIR.Read(*reasonReference.Type+"/?identifier="+*reasonReference.Identifier.Value, &results); err != nil {
			return nil, err
		}
		if len(results) == 0 {
			return nil, fmt.Errorf("could not resolve ServiceRequest.reasonReference[%d].identifier", i)
		}
		reason := results[0]
		ref := fmt.Sprintf("#servicerequest-reason-%d", i+1)
		reason["id"] = ref
		serviceRequestReasons = append(serviceRequestReasons, results[0])
		serviceRequest.ReasonReference = append(serviceRequest.ReasonReference, fhir.Reference{
			Type:      to.Ptr(*reasonReference.Type),
			Reference: to.Ptr(ref),
		})
	}
	return &serviceRequest, nil
}

func (s Service) handleGetContext(response http.ResponseWriter, _ *http.Request, session *user.SessionData) {
	contextData := struct {
		Patient        string `json:"patient"`
		ServiceRequest string `json:"serviceRequest"`
		Practitioner   string `json:"practitioner"`
	}{
		Patient:        session.Values["patient"],
		ServiceRequest: session.Values["serviceRequest"],
		Practitioner:   session.Values["practitioner"],
	}
	response.Header().Add("Content-Type", "application/json")
	response.WriteHeader(http.StatusOK)
	_ = json.NewEncoder(response).Encode(contextData)
}

func (s Service) withSessionOrBearerToken(next func(response http.ResponseWriter, request *http.Request)) http.HandlerFunc {
	return func(response http.ResponseWriter, request *http.Request) {
		// TODO: Change this to something more sophisticated (OpenID Connect?)
		if (s.config.StaticBearerToken != "" && request.Header.Get("Authorization") == "Bearer "+s.config.StaticBearerToken) ||
			s.SessionManager.Get(request) != nil {
			next(response, request)
			return
		}
		http.Error(response, "no session found", http.StatusUnauthorized)
	}
}<|MERGE_RESOLUTION|>--- conflicted
+++ resolved
@@ -80,15 +80,12 @@
 	//
 	// Authorized endpoints
 	//
-<<<<<<< HEAD
-=======
 	// TODO: Modify this and other URLs to /cpc/* in future change
 	mux.HandleFunc("POST "+basePath+"/fhir/notify", s.profile.Authenticator(baseURL, func(writer http.ResponseWriter, request *http.Request) {
 		log.Info().Msg("TODO: Handle received notification")
 		writer.WriteHeader(http.StatusOK)
 	}))
 	// TODO: Determine auth from Nuts node and access token
->>>>>>> 0e73e800
 	// TODO: Modify this and other URLs to /cpc/* in future change
 	mux.HandleFunc(fmt.Sprintf("GET %s/fhir/*", basePath), s.profile.Authenticator(baseURL, func(writer http.ResponseWriter, request *http.Request) {
 		err := s.handleProxyToFHIR(writer, request)
