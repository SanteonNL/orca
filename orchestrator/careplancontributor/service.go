--- conflicted
+++ resolved
@@ -88,18 +88,15 @@
 		workflowProvider = taskengine.FhirApiWorkflowProvider{Client: questionnaireFhirClient}
 	}
 
-<<<<<<< HEAD
 	httpClient := &http.Client{
 		Transport: internalDispatchHTTPRoundTripper{
 			profile: profile,
 			handler: ,
 		},
-=======
-	httpClient := profile.HttpClient()
+	}
 	kafkaClient, err := ehr.NewClient(config.KafkaConfig)
 	if err != nil {
 		return nil, err
->>>>>>> f2dfa5a7
 	}
 	result := &Service{
 		config:                  config,
