--- conflicted
+++ resolved
@@ -88,16 +88,11 @@
 		profile:                 profile,
 		frontendUrl:             config.FrontendConfig.URL,
 		fhirURL:                 fhirURL,
-<<<<<<< HEAD
 		bgzFhirProxy:            bgzFhirProxy,
-		transport:               localFHIRStoreTransport,
-		workflows:               taskengine.DefaultWorkflows(),
-=======
 		transport:               localFhirStoreTransport,
 		workflows: taskengine.FhirApiWorkflowProvider{
 			Client: questionnaireFhirClient,
 		},
->>>>>>> b53ad582
 		cpsClientFactory: func(baseURL *url.URL) fhirclient.Client {
 			return fhirclient.New(baseURL, httpClient, coolfhir.Config())
 		},
@@ -151,7 +146,6 @@
 		}
 		writer.WriteHeader(http.StatusOK)
 	}))
-<<<<<<< HEAD
 	// The BgZ aggregate endpoint is used to proxy requests to all CarePlanContributors in the CarePlan. It is used by the HealthDataView to aggregate data from all CarePlanContributors.
 	mux.HandleFunc(fmt.Sprintf("GET %s/aggregate/bgz/fhir/{rest...}", basePath), s.withSessionOrBearerToken(func(writer http.ResponseWriter, request *http.Request) {
 		if !s.healthdataviewEndpointEnabled {
@@ -186,10 +180,7 @@
 			return
 		}
 	})
-	mux.HandleFunc(fmt.Sprintf("GET %s/fhir/{rest...}", basePath), s.profile.Authenticator(baseURL, func(writer http.ResponseWriter, request *http.Request) {
-=======
 	mux.HandleFunc("GET "+basePath+"/fhir/{rest...}", s.profile.Authenticator(baseURL, func(writer http.ResponseWriter, request *http.Request) {
->>>>>>> b53ad582
 		if !s.healthdataviewEndpointEnabled {
 			coolfhir.WriteOperationOutcomeFromError(&coolfhir.ErrorWithCode{
 				Message:    "health data view proxy endpoint is disabled",
@@ -282,7 +273,7 @@
 	}
 
 	proxyBasePath := basePath + "/fhir"
-	fhirProxy := coolfhir.NewProxy("External CPC->EHR FHIR proxy", log.Logger, s.fhirURL, proxyBasePath, s.orcaPublicURL.JoinPath(proxyBasePath), s.transport)
+	fhirProxy := coolfhir.NewProxy("External CPC->EHR FHIR proxy", log.Logger, s.fhirURL, proxyBasePath, s.orcaPublicURL.JoinPath(proxyBasePath), s.transport, true)
 	fhirProxy.ServeHTTP(writer, request)
 	return nil
 }
@@ -322,7 +313,7 @@
 
 	log.Debug().Msg("Proxying request to all CareTeam members from CarePlan.participants - proxyBaseUrl: " + upstreamServerUrl.String())
 
-	fhirProxy := coolfhir.NewProxy("All External CPC Members->EHR FHIR proxy", log.Logger, upstreamServerUrl, proxyBasePath, s.orcaPublicURL.JoinPath(proxyBasePath), s.transport)
+	fhirProxy := coolfhir.NewProxy("All External CPC Members->EHR FHIR proxy", log.Logger, upstreamServerUrl, proxyBasePath, s.orcaPublicURL.JoinPath(proxyBasePath), s.transport, true)
 
 	fhirProxy.ServeHTTP(writer, request)
 
@@ -437,19 +428,10 @@
 	if !isValid {
 		return nil, coolfhir.NewErrorWithCode("requester does not have access to resource", http.StatusForbidden)
 	}
-<<<<<<< HEAD
-
 	return &ScpValidationResult{
 		carePlan:  &carePlan,
 		careTeams: &careTeams,
 	}, nil
-=======
-	proxyBasePath := basePath + "/fhir"
-	fhirProxy := coolfhir.NewProxy("External CPC->EHR FHIR proxy", log.Logger, s.fhirURL, proxyBasePath,
-		s.orcaPublicURL.JoinPath(proxyBasePath), s.transport, true)
-	fhirProxy.ServeHTTP(writer, request)
-	return nil
->>>>>>> b53ad582
 }
 
 func (s Service) handleGetContext(response http.ResponseWriter, _ *http.Request, session *user.SessionData) {
