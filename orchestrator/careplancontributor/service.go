--- conflicted
+++ resolved
@@ -249,7 +249,7 @@
 		return coolfhir.NewErrorWithCode("requester does not have access to resource", http.StatusForbidden)
 	}
 
-	fhirProxy := coolfhir.NewProxy(log.Logger, s.fhirURL, basePath+"/fhir", s.orcaPublicURL.JoinPath(proxyBasePath), s.transport)
+	fhirProxy := coolfhir.NewProxy("External CPC->EHR FHIR proxy", log.Logger, s.fhirURL, proxyBasePath, s.orcaPublicURL.JoinPath(proxyBasePath), s.transport)
 	fhirProxy.ServeHTTP(writer, request)
 	return nil
 }
@@ -281,7 +281,7 @@
 
 	log.Debug().Msg("Proxying request to all CareTeam members from CarePlan.participants - proxyBaseUrl: " + proxyBaseUrl.String())
 
-	fhirProxy := coolfhir.NewProxy(log.Logger, proxyBaseUrl, basePath+"/bgz/fhir", s.orcaPublicURL.JoinPath(proxyBasePath), s.transport)
+	fhirProxy := coolfhir.NewProxy("All External CPC Members->EHR FHIR proxy", log.Logger, proxyBaseUrl, basePath+"/bgz/fhir", s.orcaPublicURL.JoinPath(proxyBasePath), s.transport)
 	fhirProxy.ServeHTTP(writer, request)
 
 	return nil
@@ -376,21 +376,11 @@
 		return nil, err
 	}
 
-<<<<<<< HEAD
 	return &ScpValidationResult{
 		isMember:  isValid,
 		carePlan:  &carePlan,
 		careTeams: &careTeams,
 	}, nil
-=======
-	if !isValid {
-		return coolfhir.NewErrorWithCode("requester does not have access to resource", http.StatusForbidden)
-	}
-	proxyBasePath := basePath + "/fhir"
-	fhirProxy := coolfhir.NewProxy("External CPC->EHR FHIR proxy", log.Logger, s.fhirURL, proxyBasePath, s.orcaPublicURL.JoinPath(proxyBasePath), s.transport)
-	fhirProxy.ServeHTTP(writer, request)
-	return nil
->>>>>>> 9fb6a9a0
 }
 
 func (s Service) handleGetContext(response http.ResponseWriter, _ *http.Request, session *user.SessionData) {
