--- conflicted
+++ resolved
@@ -169,24 +169,17 @@
 	// transport is used to call the local FHIR store, used to:
 	// - proxy requests from the Frontend application (e.g. initiating task workflow)
 	// - proxy requests from EHR (e.g. fetching remote FHIR data)
-<<<<<<< HEAD
-	transport                     http.RoundTripper
-	workflows                     taskengine.WorkflowProvider
-	healthdataviewEndpointEnabled bool
-	notifier                      ehr.Notifier
-	eventManager                  events.Manager
-	sseService                    *sse.Service
-	createFHIRClientForURL        func(ctx context.Context, fhirBaseURL *url.URL) (fhirclient.Client, *http.Client, error)
-	oidcProvider                  *op.Service
-	httpHandler                   http.Handler
-	tokenClient                   *rp.Client
-=======
 	transport                      http.RoundTripper
 	workflows                      taskengine.WorkflowProvider
 	healthdataviewEndpointEnabled  bool
 	notifier                       ehr.Notifier
 	questionnaireResponseValidator taskengine.QuestionnaireResponseValidator
->>>>>>> d13269c7
+	eventManager                   events.Manager
+	sseService                     *sse.Service
+	createFHIRClientForURL         func(ctx context.Context, fhirBaseURL *url.URL) (fhirclient.Client, *http.Client, error)
+	oidcProvider                   *op.Service
+	httpHandler                    http.Handler
+	tokenClient                    *rp.Client
 }
 
 func (s *Service) RegisterHandlers(mux *http.ServeMux) {
