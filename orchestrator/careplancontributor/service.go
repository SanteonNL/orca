//go:generate mockgen -destination=./mock/fhirclient_mock.go -package=mock github.com/SanteonNL/go-fhir-client Client
package careplancontributor

import (
	"context"
	"encoding/json"
	"errors"
	"fmt"
	"net/http"
	"net/url"
	"strings"
	"time"

	fhirclient "github.com/SanteonNL/go-fhir-client"
	"github.com/SanteonNL/orca/orchestrator/careplancontributor/applaunch/clients"
	"github.com/SanteonNL/orca/orchestrator/careplancontributor/taskengine"
	"github.com/SanteonNL/orca/orchestrator/cmd/profile"
	"github.com/SanteonNL/orca/orchestrator/lib/auth"
	"github.com/SanteonNL/orca/orchestrator/lib/coolfhir"
	"github.com/SanteonNL/orca/orchestrator/lib/pubsub"
	"github.com/SanteonNL/orca/orchestrator/lib/to"
	"github.com/SanteonNL/orca/orchestrator/user"
	"github.com/rs/zerolog/log"
	"github.com/zorgbijjou/golang-fhir-models/fhir-models/fhir"
)

const basePath = "/cpc"
const LandingURL = basePath + "/"

// The care plan header key may be provided as X-SCP-Context but will be changed due to the Go http client canonicalization
const carePlanURLHeaderKey = "X-Scp-Context"

const CarePlanServiceOAuth2Scope = "careplanservice"

type ScpValidationResult struct {
	carePlan  *fhir.CarePlan
	careTeams *[]fhir.CareTeam
}

func New(
	config Config,
	profile profile.Provider,
	orcaPublicURL *url.URL,
	sessionManager *user.SessionManager,
	ehrFhirProxy coolfhir.HttpProxy) (*Service, error) {

	fhirURL, _ := url.Parse(config.FHIR.BaseURL)
	cpsURL, _ := url.Parse(config.CarePlanService.URL)

	// Initialize FHIR clients:
	// - FHIR API holding EHR data
	// - FHIR API holding Questionnaires and HealthcareServices
	localFhirStoreTransport, localFhirClient, err := coolfhir.NewAuthRoundTripper(config.FHIR, coolfhir.Config())
	if err != nil {
		return nil, err
	}
	var questionnaireFhirClient fhirclient.Client
	if config.TaskFiller.QuestionnaireFHIR.BaseURL == "" {
		// Questionnaire FHIR API not configured, use FHIR API holding EHR data
		questionnaireFhirClient = localFhirClient
	} else {
		_, questionnaireFhirClient, err = coolfhir.NewAuthRoundTripper(config.TaskFiller.QuestionnaireFHIR, coolfhir.Config())
		if err != nil {
			return nil, err
		}
	}
	// Load Questionnaire-related resources for the Task Filler Engine from the configured URLs into the Questionnaire FHIR API
	go func(ctx context.Context) {
		if len(config.TaskFiller.QuestionnaireSyncURLs) > 0 {
			log.Info().Ctx(ctx).Msgf("Synchronizing Task Filler Questionnaires resources from %d URLs", len(config.TaskFiller.QuestionnaireSyncURLs))
			for _, u := range config.TaskFiller.QuestionnaireSyncURLs {
				if err := coolfhir.ImportResources(ctx, questionnaireFhirClient, []string{"Questionnaire", "HealthcareService"}, u); err != nil {
					log.Error().Ctx(ctx).Err(err).Msgf("Failed to synchronize Task Filler Questionnaire resources (url=%s)", u)
				} else {
					log.Debug().Ctx(ctx).Msgf("Synchronized Task Filler Questionnaire resources (url=%s)", u)
				}
			}
		}
	}(context.Background())

	httpClient := profile.HttpClient()
	result := &Service{
		config:                  config,
		orcaPublicURL:           orcaPublicURL,
		localCarePlanServiceUrl: cpsURL,
		SessionManager:          sessionManager,
		scpHttpClient:           httpClient,
		profile:                 profile,
		frontendUrl:             config.FrontendConfig.URL,
		fhirURL:                 fhirURL,
		ehrFhirProxy:            ehrFhirProxy,
		transport:               localFhirStoreTransport,
		workflows: taskengine.FhirApiWorkflowProvider{
			Client: questionnaireFhirClient,
		},
		cpsClientFactory: func(baseURL *url.URL) fhirclient.Client {
			return fhirclient.New(baseURL, httpClient, coolfhir.Config())
		},
		healthdataviewEndpointEnabled: config.HealthDataViewEndpointEnabled,
	}
	pubsub.DefaultSubscribers.FhirSubscriptionNotify = result.handleNotification
	return result, nil
}

type Service struct {
	config         Config
	profile        profile.Provider
	orcaPublicURL  *url.URL
	SessionManager *user.SessionManager
	frontendUrl    string
	// localCarePlanServiceUrl is the URL of the local Care Plan Service, used to create new CarePlans.
	localCarePlanServiceUrl *url.URL
	// scpHttpClient is used to call remote Care Plan Contributors or Care Plan Service, used to:
	// - proxy requests from the Frontend application (e.g. initiating task workflow)
	// - proxy requests from EHR (e.g. fetching remote FHIR data)
	scpHttpClient *http.Client
	// cpsClientFactory is a factory function that creates a new FHIR client for any CarePlanService.
	cpsClientFactory func(baseURL *url.URL) fhirclient.Client
	fhirURL          *url.URL
	ehrFhirProxy     coolfhir.HttpProxy
	// transport is used to call the local FHIR store, used to:
	// - proxy requests from the Frontend application (e.g. initiating task workflow)
	// - proxy requests from EHR (e.g. fetching remote FHIR data)
	transport                     http.RoundTripper
	workflows                     taskengine.WorkflowProvider
	healthdataviewEndpointEnabled bool
}

func (s *Service) RegisterHandlers(mux *http.ServeMux) {
	baseURL := s.orcaPublicURL.JoinPath(basePath)
	s.profile.RegisterHTTPHandlers(basePath, baseURL, mux)
	//
	// Authorized endpoints
	//
	mux.HandleFunc("POST "+basePath+"/fhir/notify", s.profile.Authenticator(baseURL, func(writer http.ResponseWriter, request *http.Request) {
		var notification coolfhir.SubscriptionNotification
		if err := json.NewDecoder(request.Body).Decode(&notification); err != nil {
			log.Error().Ctx(request.Context()).Err(err).Msg("Failed to decode notification")
			coolfhir.WriteOperationOutcomeFromError(coolfhir.BadRequestError(err), "CarePlanContributer/Notify", writer)
			return
		}
		if err := s.handleNotification(request.Context(), &notification); err != nil {
			log.Error().Ctx(request.Context()).Err(err).Msg("Failed to handle notification")
			coolfhir.WriteOperationOutcomeFromError(coolfhir.BadRequestError(err), "CarePlanContributer/Notify", writer)
			return
		}
		writer.WriteHeader(http.StatusOK)
	}))
	// The BgZ aggregate endpoint is used to proxy requests to all CarePlanContributors in the CarePlan. It is used by the HealthDataView to aggregate data from all CarePlanContributors.
	mux.HandleFunc("GET "+basePath+"/aggregate/fhir/{rest...}", s.withSessionOrBearerToken(func(writer http.ResponseWriter, request *http.Request) {

		err := s.proxyToAllCareTeamMembers(writer, request)
		if err != nil {
			coolfhir.WriteOperationOutcomeFromError(err, fmt.Sprintf("CarePlanContributer/%s %s", request.Method, request.URL.Path), writer)
			return
		}
	}))
	//TODO: FIX --> Returns unauthorized for dev server
	// mux.HandleFunc("GET "+basePath+"/fhir/{rest...}", s.profile.Authenticator(baseURL, func(writer http.ResponseWriter, request *http.Request) {
	mux.HandleFunc("GET "+basePath+"/fhir/{rest...}", func(writer http.ResponseWriter, request *http.Request) {
		if !s.healthdataviewEndpointEnabled {
			coolfhir.WriteOperationOutcomeFromError(&coolfhir.ErrorWithCode{
				Message:    "health data view proxy endpoint is disabled",
				StatusCode: http.StatusMethodNotAllowed,
			}, fmt.Sprintf("CarePlanContributer/%s %s", request.Method, request.URL.Path), writer)
			return
		}

		err := s.handleProxyExternalRequestToEHR(writer, request)
		if err != nil {
			log.Err(err).Ctx(request.Context()).Msgf("FHIR request from external CPC to local EHR failed (url=%s)", request.URL.String())
			// If the error is a FHIR OperationOutcome, we should sanitize it before returning it
			var operationOutcomeErr fhirclient.OperationOutcomeError
			if errors.As(err, &operationOutcomeErr) {
				operationOutcomeErr.OperationOutcome = coolfhir.SanitizeOperationOutcome(operationOutcomeErr.OperationOutcome)
				err = operationOutcomeErr
			}
			coolfhir.WriteOperationOutcomeFromError(err, fmt.Sprintf("CarePlanContributer/%s %s", request.Method, request.URL.Path), writer)
			return
		}
	})
	//
	// FE/Session Authorized Endpoints
	//
	mux.HandleFunc("GET "+basePath+"/context", s.withSession(s.handleGetContext))
	mux.HandleFunc(basePath+"/ehr/fhir/{rest...}", s.withSession(s.handleProxyAppRequestToEHR))
	proxyBasePath := basePath + "/cps/fhir"
	carePlanServiceProxy := coolfhir.NewProxy("App->CPS FHIR proxy", log.Logger, s.localCarePlanServiceUrl,
		proxyBasePath, s.orcaPublicURL.JoinPath(proxyBasePath), s.scpHttpClient.Transport, false)
	mux.HandleFunc(basePath+"/cps/fhir/{rest...}", s.withSessionOrBearerToken(func(writer http.ResponseWriter, request *http.Request) {
		carePlanServiceProxy.ServeHTTP(writer, request)
	}))
	mux.HandleFunc(basePath+"/", func(response http.ResponseWriter, request *http.Request) {
		log.Info().Ctx(request.Context()).Msgf("Redirecting to %s", s.frontendUrl)
		http.Redirect(response, request, s.frontendUrl, http.StatusFound)
	})

	// Logout endpoint
	mux.HandleFunc("/logout", s.withSession(func(writer http.ResponseWriter, request *http.Request, session *user.SessionData) {
		s.SessionManager.Destroy(writer, request)
		// If there is a 'Referer' value in the header, redirect to that URL
		if referer := request.Header.Get("Referer"); referer != "" {
			http.Redirect(writer, request, referer, http.StatusFound)
		} else {
			// This redirection will be handled by middleware in the frontend
			http.Redirect(writer, request, s.frontendUrl, http.StatusOK)
		}
	}))
}

// withSession is a middleware that retrieves the session for the given request.
// It then calls the given handler function and provides the session.
// If there's no active session, it returns a 401 Unauthorized response.
func (s Service) withSession(next func(response http.ResponseWriter, request *http.Request, session *user.SessionData)) http.HandlerFunc {
	return func(response http.ResponseWriter, request *http.Request) {
		session := s.SessionManager.Get(request)
		if session == nil {
			http.Error(response, "no session found", http.StatusUnauthorized)
			return
		}
		next(response, request, session)
	}
}

// handleProxyAppRequestToEHR handles a request from the CPC application (e.g. Frontend), forwarding it to the local EHR's FHIR API.
func (s Service) handleProxyAppRequestToEHR(writer http.ResponseWriter, request *http.Request, session *user.SessionData) {
	clientFactory := clients.Factories[session.FHIRLauncher](session.StringValues)
	proxyBasePath := basePath + "/ehr/fhir"
	proxy := coolfhir.NewProxy("App->EHR FHIR proxy", log.Logger, clientFactory.BaseURL, proxyBasePath,
		s.orcaPublicURL.JoinPath(proxyBasePath), clientFactory.Client, false)

	resourcePath := request.PathValue("rest")
	// If the requested resource is cached in the session, directly return it. This is used to support resources that are required (e.g. by Frontend), but not provided by the EHR.
	// E.g., ChipSoft HiX doesn't provide ServiceRequest and Practitioner as FHIR resources, so whatever there is, is converted to FHIR and cached in the session.
	if resource, exists := session.OtherValues[resourcePath]; exists {
		coolfhir.SendResponse(writer, http.StatusOK, resource)
	} else {
		proxy.ServeHTTP(writer, request)
	}
}

// handleProxyExternalRequestToEHR handles a request from an external SCP-node (e.g. CarePlanContributor), forwarding it to the local EHR's FHIR API.
// This is typically used by remote parties to retrieve patient data from the local EHR.
func (s Service) handleProxyExternalRequestToEHR(writer http.ResponseWriter, request *http.Request) error {

	if s.ehrFhirProxy == nil {
		return coolfhir.BadRequest("EHR API is not supported")
	}

	log.Ctx(request.Context()).Debug().Msg("Handling external FHIR API request")

	// _, err := s.authorizeScpMember(request)

	// if err != nil {
	// 	return err
	// }

	s.ehrFhirProxy.ServeHTTP(writer, request)
	return nil
}

// proxyToAllCareTeamMembers is a convenience façade method that can be used proxy the request to all CPC nodes localized from the Shared CarePlan.participants.
func (s *Service) proxyToAllCareTeamMembers(writer http.ResponseWriter, request *http.Request) error {
	//TODO: We currently have a 1-on-1 relation between the EHR and viewer. Should query all CarePlan.participants
	// carePlanURLValue := request.Header[carePlanURLHeaderKey]

	//TODO: This URL should come from localization based on each participants URA number - for now fixate it to the hospital url
	carePlanURLValue := request.Header[carePlanURLHeaderKey]
	if len(carePlanURLValue) != 1 {
		return coolfhir.BadRequest(fmt.Sprintf("%s header must only contain one value", carePlanURLHeaderKey))
	}

	log.Debug().Msg("Handling BgZ FHIR API request carePlanURL: " + carePlanURLValue[0])

	upstreamServerUrl, err := url.Parse(strings.Replace(s.config.CarePlanService.URL, "/cps", basePath+"/fhir", 1))
	proxyBasePath := basePath + "/aggregate/fhir/"

	if err != nil {
		return coolfhir.BadRequestError(err)
	}

	log.Debug().Msg("Proxying request to all CareTeam members from CarePlan.participants - proxyBaseUrl: " + upstreamServerUrl.String())

	fhirProxy := coolfhir.NewProxy("All External CPC Members->EHR FHIR proxy", log.Logger, upstreamServerUrl, proxyBasePath, s.orcaPublicURL.JoinPath(proxyBasePath), s.transport, true)

	fhirProxy.ServeHTTP(writer, request)

	return nil
}

// TODO: Fix the logic in this method, it doesn't work as intended
func (s Service) authorizeScpMember(request *http.Request) (*ScpValidationResult, error) {
	// Authorize requester before proxying FHIR request
	// Data holder must verify that the requester is part of the CareTeam by checking the URA
	// Validate by retrieving the CarePlan from CPS, use URA in provided token to validate against CareTeam
	// CarePlan should be provided in X-Scp-Context header
	carePlanURLValue := request.Header[carePlanURLHeaderKey]
<<<<<<< HEAD
	if len(carePlanURLValue) == 0 {
		return coolfhir.BadRequest(fmt.Sprintf("%s header must be set", carePlanURLHeaderKey))
	}
	if len(carePlanURLValue) > 1 {
		return coolfhir.BadRequest(fmt.Sprintf("%s header can't contain multiple values", carePlanURLHeaderKey))
=======
	if len(carePlanURLValue) != 1 {
		return nil, coolfhir.BadRequest(fmt.Sprintf("%s header must only contain one value", carePlanURLHeaderKey))
	}
	carePlanURL := carePlanURLValue[0]
	if carePlanURL == "" {
		return nil, coolfhir.BadRequest(fmt.Sprintf("%s header value must be set", carePlanURLHeaderKey))
>>>>>>> 879a9181
	}
	carePlanURL := carePlanURLValue[0]
	if !strings.HasPrefix(carePlanURL, s.localCarePlanServiceUrl.String()) {
<<<<<<< HEAD
		return coolfhir.BadRequest(fmt.Sprintf("invalid CarePlan URL in %s header", carePlanURLHeaderKey))
=======
		return nil, coolfhir.BadRequest("invalid CarePlan URL in header. Got: " + carePlanURL + " expected: " + s.localCarePlanServiceUrl.String())
>>>>>>> 879a9181
	}
	u, err := url.Parse(carePlanURL)
	if err != nil {
		return nil, err
	}
	// Verify that the u.Path refers to a careplan
	if !strings.Contains(u.Path, "/CarePlan") {
		return nil, coolfhir.BadRequest("specified SCP context header does not refer to a CarePlan")
	}

	var bundle fhir.Bundle
	// TODO: Discuss changes to this validation with team
	// Use extract CarePlan ID to be used for our query that will get the CarePlan and CareTeam in a bundle
	carePlanId := strings.TrimPrefix(strings.TrimPrefix(u.Path, "/cps/CarePlan/"), s.localCarePlanServiceUrl.String())
	err = s.cpsClientFactory(s.localCarePlanServiceUrl).Read("CarePlan", &bundle, fhirclient.QueryParam("_id", carePlanId), fhirclient.QueryParam("_include", "CarePlan:care-team"))
	if err != nil {
		return nil, err
	}

	if len(bundle.Entry) == 0 {
		return nil, coolfhir.NewErrorWithCode("CarePlan not found", http.StatusNotFound)
	}

	var careTeams []fhir.CareTeam
	err = coolfhir.ResourcesInBundle(&bundle, coolfhir.EntryIsOfType("CareTeam"), &careTeams)
	if err != nil {
		return nil, err
	}
	if len(careTeams) == 0 {
		return nil, coolfhir.NewErrorWithCode("CareTeam not found in bundle", http.StatusNotFound)
	}

	var carePlan fhir.CarePlan
	err = coolfhir.ResourceInBundle(&bundle, coolfhir.EntryIsOfType("CarePlan"), &carePlan)

	if err != nil {
		return nil, err
	}

	// Validate CareTeam participants against requester
	principal, err := auth.PrincipalFromContext(request.Context())
	if err != nil {
		return nil, err
	}

	// get the CareTeamParticipant, then check that it is active
	participant := coolfhir.FindMatchingParticipantInCareTeam(careTeams, principal.Organization.Identifier)
	if participant == nil {
		return nil, coolfhir.NewErrorWithCode("requester does not have access to resource", http.StatusForbidden)
	}

	isValid, err := coolfhir.ValidateCareTeamParticipantPeriod(*participant, time.Now())
	if err != nil {
		return nil, err
	}

	if !isValid {
		return nil, coolfhir.NewErrorWithCode("requester does not have access to resource", http.StatusForbidden)
	}
	return &ScpValidationResult{
		carePlan:  &carePlan,
		careTeams: &careTeams,
	}, nil
}

func (s Service) handleGetContext(response http.ResponseWriter, _ *http.Request, session *user.SessionData) {
	contextData := struct {
		Patient        string `json:"patient"`
		ServiceRequest string `json:"serviceRequest"`
		Practitioner   string `json:"practitioner"`
	}{
		Patient:        session.StringValues["patient"],
		ServiceRequest: session.StringValues["serviceRequest"],
		Practitioner:   session.StringValues["practitioner"],
	}
	response.Header().Add("Content-Type", "application/json")
	response.WriteHeader(http.StatusOK)
	_ = json.NewEncoder(response).Encode(contextData)
}

func (s Service) withSessionOrBearerToken(next func(response http.ResponseWriter, request *http.Request)) http.HandlerFunc {
	return func(response http.ResponseWriter, request *http.Request) {
		// TODO: Change this to something more sophisticated (OpenID Connect?)
		if (s.config.StaticBearerToken != "" && request.Header.Get("Authorization") == "Bearer "+s.config.StaticBearerToken) ||
			s.SessionManager.Get(request) != nil {
			next(response, request)
			return
		}
		http.Error(response, "no session found", http.StatusUnauthorized)
	}
}

func (s Service) handleNotification(ctx context.Context, resource any) error {
	notification, ok := resource.(*coolfhir.SubscriptionNotification)
	if !ok {
		return &coolfhir.ErrorWithCode{
			Message:    "failed to cast resource to notification",
			StatusCode: http.StatusBadRequest,
		}
	}
	if notification == nil {
		return &coolfhir.ErrorWithCode{
			Message:    "notification is nil",
			StatusCode: http.StatusInternalServerError,
		}
	}

	focusReference, err := notification.GetFocus()
	if err != nil {
		return err
	}
	if focusReference == nil {
		return &coolfhir.ErrorWithCode{
			Message:    "Notification focus not found",
			StatusCode: http.StatusUnprocessableEntity,
		}
	}

	if focusReference.Type == nil {
		return &coolfhir.ErrorWithCode{
			Message:    "Notification focus type is nil",
			StatusCode: http.StatusUnprocessableEntity,
		}
	}

	log.Info().Ctx(ctx).Msgf("Received notification: Reference %s, Type: %s", *focusReference.Reference, *focusReference.Type)

	if focusReference.Reference == nil {
		return &coolfhir.ErrorWithCode{
			Message:    "Notification focus reference is nil",
			StatusCode: http.StatusUnprocessableEntity,
		}
	}
	resourceUrl := *focusReference.Reference
	if !strings.HasPrefix(strings.ToLower(resourceUrl), "http:") && !strings.HasPrefix(strings.ToLower(resourceUrl), "https:") {
		return &coolfhir.ErrorWithCode{
			Message:    "Notification focus.reference is not an absolute URL",
			StatusCode: http.StatusUnprocessableEntity,
		}
	}
	// TODO: for now, we assume the resource URL is always in the form of <FHIR base url>/<resource type>/<resource id>
	//       Then, we can deduce the FHIR base URL from the resource URL
	resourceUrlParts := strings.Split(resourceUrl, "/")
	resourceUrlParts = resourceUrlParts[:len(resourceUrlParts)-2]
	resourceBaseUrl := strings.Join(resourceUrlParts, "/")
	parsedResourceBaseUrl, err := url.Parse(resourceBaseUrl)
	if err != nil {
		return err
	}

	switch *focusReference.Type {
	case "Task":
		fhirClient := s.cpsClientFactory(parsedResourceBaseUrl)
		// Get task
		var task fhir.Task
		err = fhirClient.Read(*focusReference.Reference, &task)
		if err != nil {
			return err
		}

		// TODO: How to differentiate between create and update? (Currently we only use Create in CPS. There is code for Update but nothing calls it)
		err = s.handleTaskNotification(ctx, fhirClient, &task)
		rejection := new(TaskRejection)
		if errors.As(err, &rejection) || errors.As(err, rejection) {
			if err := s.rejectTask(ctx, fhirClient, task, *rejection); err != nil {
				// TODO: what to do here?
				log.Err(err).Ctx(ctx).Msgf("Failed to reject task (id=%s, reason=%s)", *task.Id, rejection.FormatReason())
			}
		} else if err != nil {
			return err
		}
	default:
		log.Info().Ctx(ctx).Msgf("Received notification of type %s is not yet supported", *focusReference.Type)
	}

	return nil
}

func (s Service) rejectTask(ctx context.Context, client fhirclient.Client, task fhir.Task, rejection TaskRejection) error {
	log.Info().Ctx(ctx).Msgf("Rejecting task (id=%s, reason=%s)", *task.Id, rejection.FormatReason())
	task.Status = fhir.TaskStatusRejected
	task.StatusReason = &fhir.CodeableConcept{
		Text: to.Ptr(rejection.FormatReason()),
	}
	return client.UpdateWithContext(ctx, "Task/"+*task.Id, task, &task)
}<|MERGE_RESOLUTION|>--- conflicted
+++ resolved
@@ -295,28 +295,15 @@
 	// Validate by retrieving the CarePlan from CPS, use URA in provided token to validate against CareTeam
 	// CarePlan should be provided in X-Scp-Context header
 	carePlanURLValue := request.Header[carePlanURLHeaderKey]
-<<<<<<< HEAD
 	if len(carePlanURLValue) == 0 {
-		return coolfhir.BadRequest(fmt.Sprintf("%s header must be set", carePlanURLHeaderKey))
+		return nil, coolfhir.BadRequest(fmt.Sprintf("%s header must be set", carePlanURLHeaderKey))
 	}
 	if len(carePlanURLValue) > 1 {
-		return coolfhir.BadRequest(fmt.Sprintf("%s header can't contain multiple values", carePlanURLHeaderKey))
-=======
-	if len(carePlanURLValue) != 1 {
-		return nil, coolfhir.BadRequest(fmt.Sprintf("%s header must only contain one value", carePlanURLHeaderKey))
-	}
-	carePlanURL := carePlanURLValue[0]
-	if carePlanURL == "" {
-		return nil, coolfhir.BadRequest(fmt.Sprintf("%s header value must be set", carePlanURLHeaderKey))
->>>>>>> 879a9181
+		return nil, coolfhir.BadRequest(fmt.Sprintf("%s header can't contain multiple values", carePlanURLHeaderKey))
 	}
 	carePlanURL := carePlanURLValue[0]
 	if !strings.HasPrefix(carePlanURL, s.localCarePlanServiceUrl.String()) {
-<<<<<<< HEAD
-		return coolfhir.BadRequest(fmt.Sprintf("invalid CarePlan URL in %s header", carePlanURLHeaderKey))
-=======
 		return nil, coolfhir.BadRequest("invalid CarePlan URL in header. Got: " + carePlanURL + " expected: " + s.localCarePlanServiceUrl.String())
->>>>>>> 879a9181
 	}
 	u, err := url.Parse(carePlanURL)
 	if err != nil {
