--- conflicted
+++ resolved
@@ -13,15 +13,12 @@
 	"github.com/SanteonNL/orca/orchestrator/careplancontributor/applaunch/zorgplatform"
 	"github.com/SanteonNL/orca/orchestrator/careplancontributor/oidc/op"
 	"github.com/SanteonNL/orca/orchestrator/careplancontributor/oidc/rp"
-<<<<<<< HEAD
+	"github.com/SanteonNL/orca/orchestrator/careplanservice"
+	"github.com/SanteonNL/orca/orchestrator/cmd/tenants"
 	"go.opentelemetry.io/otel"
 	"go.opentelemetry.io/otel/attribute"
 	"go.opentelemetry.io/otel/codes"
 	"go.opentelemetry.io/otel/trace"
-=======
-	"github.com/SanteonNL/orca/orchestrator/careplanservice"
-	"github.com/SanteonNL/orca/orchestrator/cmd/tenants"
->>>>>>> e65d4a18
 	"net/http"
 	"net/url"
 	"slices"
@@ -478,7 +475,17 @@
 // handleProxyExternalRequestToEHR handles a request from an external SCP-node (e.g. CarePlanContributor), forwarding it to the local EHR's FHIR API.
 // This is typically used by remote parties to retrieve patient data from the local EHR.
 func (s Service) handleProxyExternalRequestToEHR(writer http.ResponseWriter, request *http.Request) error {
-<<<<<<< HEAD
+	tenant, err := tenants.FromContext(request.Context())
+	if err != nil {
+		return err
+	}
+	ehrProxy := s.ehrFHIRProxyByTenant[tenant.ID]
+	if ehrProxy == nil {
+		err := coolfhir.BadRequest("EHR API is not supported")
+		span.RecordError(err)
+		span.SetStatus(codes.Error, err.Error())
+		return err
+	}
 	tracer := otel.Tracer(tracerName)
 	ctx, span := tracer.Start(
 		request.Context(),
@@ -493,45 +500,20 @@
 	defer span.End()
 
 	start := time.Now()
-
-	if s.ehrFhirProxy == nil {
-		err := coolfhir.BadRequest("EHR API is not supported")
-		span.RecordError(err)
-		span.SetStatus(codes.Error, err.Error())
-		return err
-	}
-
 	log.Ctx(ctx).Debug().Msg("Handling external FHIR API request")
-
-	_, err := s.authorizeScpMember(request.WithContext(ctx))
-=======
-	tenant, err := tenants.FromContext(request.Context())
-	if err != nil {
-		return err
-	}
-	ehrProxy := s.ehrFHIRProxyByTenant[tenant.ID]
-	if ehrProxy == nil {
-		return coolfhir.BadRequest("EHR API is not supported")
-	}
-	log.Ctx(request.Context()).Debug().Msg("Handling external FHIR API request")
-	_, err = s.authorizeScpMember(request)
->>>>>>> e65d4a18
-	if err != nil {
-		span.RecordError(err)
-		span.SetStatus(codes.Error, err.Error())
-		return err
-	}
-<<<<<<< HEAD
-
-	s.ehrFhirProxy.ServeHTTP(writer, request.WithContext(ctx))
+	_, err = s.authorizeScpMember(request.WithContext(ctx))
+	if err != nil {
+		span.RecordError(err)
+		span.SetStatus(codes.Error, err.Error())
+		return err
+	}
+
+	ehrProxy.ServeHTTP(writer, request.WithContext(ctx))
 
 	span.SetAttributes(
 		attribute.Int64("operation.duration_ms", time.Since(start).Milliseconds()),
 	)
 	span.SetStatus(codes.Ok, "")
-=======
-	ehrProxy.ServeHTTP(writer, request)
->>>>>>> e65d4a18
 	return nil
 }
 
@@ -883,7 +865,10 @@
 // - X-Scp-Entity-Identifier: Uses the identifier of the SCP-node to query (in the form of <system>|<value>), to resolve the registered FHIR base URL.
 // - X-Scp-Fhir-Url: Uses the FHIR base URL directly.
 func (s Service) createFHIRClientForExternalRequest(ctx context.Context, request *http.Request) (*url.URL, *http.Client, error) {
-<<<<<<< HEAD
+	tenant, err := tenants.FromContext(ctx)
+	if err != nil {
+		return nil, nil, err
+	}
 	tracer := otel.Tracer(tracerName)
 	ctx, span := tracer.Start(
 		ctx,
@@ -897,12 +882,6 @@
 
 	start := time.Now()
 
-=======
-	tenant, err := tenants.FromContext(ctx)
-	if err != nil {
-		return nil, nil, err
-	}
->>>>>>> e65d4a18
 	var httpClient *http.Client
 	var fhirBaseURL *url.URL
 	for _, header := range []string{scpEntityIdentifierHeaderKey, scpFHIRBaseURL} {
@@ -922,24 +901,16 @@
 			var err error
 			if headerValue == "local-cps" || headerValue == localCPSURL.String() {
 				// Targeted FHIR API is local CPS, either through 'local-cps' or because the target URL matches the local CPS URL
-<<<<<<< HEAD
-				fhirBaseURL = s.localCarePlanServiceUrl
-				if fhirBaseURL == nil {
+				if !s.cpsEnabled && headerValue == "local-cps" {
+					// invalid usage
 					err := fmt.Errorf("%s: no local CarePlanService", header)
 					span.RecordError(err)
 					span.SetStatus(codes.Error, err.Error())
 					return nil, nil, err
 				}
-				httpClient = s.httpClientForLocalCPS(httpClient)
-				span.SetAttributes(attribute.String("fhir.client_type", "local-cps"))
-=======
-				if !s.cpsEnabled && headerValue == "local-cps" {
-					// invalid usage
-					return nil, nil, fmt.Errorf("%s: no local CarePlanService", header)
-				}
 				httpClient = s.httpClientForLocalCPS(tenant)
 				fhirBaseURL = localCPSURL
->>>>>>> e65d4a18
+				span.SetAttributes(attribute.String("fhir.client_type", "local-cps"))
 			} else {
 				fhirBaseURL, err = s.parseFHIRBaseURL(headerValue)
 				if err != nil {
