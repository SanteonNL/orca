--- conflicted
+++ resolved
@@ -93,20 +93,15 @@
 		profile:                 profile,
 		frontendUrl:             config.FrontendConfig.URL,
 		fhirURL:                 fhirURL,
-<<<<<<< HEAD
-		transport:               localFHIRStoreTransport,
-		workflows:               taskengine.DefaultWorkflows(),
-		notifier:                ehr.NewNotifier(kafkaClient),
-=======
 		ehrFhirProxy:            ehrFhirProxy,
 		transport:               localFhirStoreTransport,
 		workflows: taskengine.FhirApiWorkflowProvider{
 			Client: questionnaireFhirClient,
 		},
->>>>>>> a9a41649
 		cpsClientFactory: func(baseURL *url.URL) fhirclient.Client {
 			return fhirclient.New(baseURL, httpClient, coolfhir.Config())
 		},
+		notifier:                ehr.NewNotifier(kafkaClient),
 		healthdataviewEndpointEnabled: config.HealthDataViewEndpointEnabled,
 	}
 	pubsub.DefaultSubscribers.FhirSubscriptionNotify = result.handleNotification
