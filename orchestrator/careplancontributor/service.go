--- conflicted
+++ resolved
@@ -14,19 +14,13 @@
 	"github.com/SanteonNL/orca/orchestrator/globals"
 	"github.com/SanteonNL/orca/orchestrator/messaging"
 
-<<<<<<< HEAD
-	events "github.com/SanteonNL/orca/orchestrator/events"
-=======
-	events "github.com/SanteonNL/orca/orchestrator/careplancontributor/event"
-	"github.com/SanteonNL/orca/orchestrator/careplancontributor/sse"
-	"github.com/SanteonNL/orca/orchestrator/careplancontributor/webhook"
->>>>>>> 1eec4f76
-
 	fhirclient "github.com/SanteonNL/go-fhir-client"
 	"github.com/SanteonNL/orca/orchestrator/careplancontributor/applaunch/clients"
 	"github.com/SanteonNL/orca/orchestrator/careplancontributor/ehr"
+	"github.com/SanteonNL/orca/orchestrator/careplancontributor/sse"
 	"github.com/SanteonNL/orca/orchestrator/careplancontributor/taskengine"
 	"github.com/SanteonNL/orca/orchestrator/cmd/profile"
+	events "github.com/SanteonNL/orca/orchestrator/events"
 	"github.com/SanteonNL/orca/orchestrator/lib/auth"
 	"github.com/SanteonNL/orca/orchestrator/lib/coolfhir"
 	"github.com/SanteonNL/orca/orchestrator/lib/pubsub"
@@ -123,11 +117,8 @@
 		transport:                     localFhirStoreTransport,
 		workflows:                     workflowProvider,
 		healthdataviewEndpointEnabled: config.HealthDataViewEndpointEnabled,
-<<<<<<< HEAD
-=======
 		eventManager:                  eventManager,
 		sseService:                    sse.New(),
->>>>>>> 1eec4f76
 	}
 	if config.TaskFiller.TaskAcceptedBundleQueue != "" {
 		result.notifier, err = ehr.NewNotifier(eventManager, messageBroker, messaging.Entity{Name: config.TaskFiller.TaskAcceptedBundleQueue}, result.createFHIRClientForURL)
@@ -157,12 +148,9 @@
 	workflows                     taskengine.WorkflowProvider
 	healthdataviewEndpointEnabled bool
 	notifier                      ehr.Notifier
-<<<<<<< HEAD
-=======
 	eventManager                  events.Manager
 	sseService                    *sse.Service
 	createFHIRClientForURL        func(ctx context.Context, fhirBaseURL *url.URL) (fhirclient.Client, *http.Client, error)
->>>>>>> 1eec4f76
 }
 
 func (s *Service) RegisterHandlers(mux *http.ServeMux) {
@@ -691,10 +679,6 @@
 		if err != nil {
 			return err
 		}
-<<<<<<< HEAD
-=======
-		focusResource = task
-
 		//insert the meta.source - can be used to determine the X-Scp-Context
 		if task.Meta == nil {
 			task.Meta = &fhir.Meta{}
@@ -706,7 +690,6 @@
 
 		task.Meta.Source = &resourceUrl
 
->>>>>>> 1eec4f76
 		// TODO: How to differentiate between create and update? (Currently we only use Create in CPS. There is code for Update but nothing calls it)
 		// TODO: Move this to a event.Handler implementation
 		err = s.publishTaskToSse(ctx, &task)
