--- conflicted
+++ resolved
@@ -110,15 +110,6 @@
 	mux.HandleFunc("POST "+basePath+"/fhir/notify", s.profile.Authenticator(baseURL, func(writer http.ResponseWriter, request *http.Request) {
 		var notification coolfhir.SubscriptionNotification
 		if err := json.NewDecoder(request.Body).Decode(&notification); err != nil {
-<<<<<<< HEAD
-			log.Error().Err(err).Msg("Failed to decode notification")
-			coolfhir.WriteOperationOutcomeFromError(err, fmt.Sprintf("CarePlanContributer/Notify"), writer)
-			return
-		}
-		if err := s.handleNotification(request.Context(), &notification); err != nil {
-			log.Error().Err(err).Msg("Failed to handle notification")
-			coolfhir.WriteOperationOutcomeFromError(err, fmt.Sprintf("CarePlanContributer/Notify"), writer)
-=======
 			log.Error().Ctx(request.Context()).Err(err).Msg("Failed to decode notification")
 			coolfhir.WriteOperationOutcomeFromError(coolfhir.BadRequestError(err), fmt.Sprintf("CarePlanContributer/Notify"), writer)
 			return
@@ -126,7 +117,6 @@
 		if err := s.handleNotification(request.Context(), &notification); err != nil {
 			log.Error().Ctx(request.Context()).Err(err).Msg("Failed to handle notification")
 			coolfhir.WriteOperationOutcomeFromError(coolfhir.BadRequestError(err), fmt.Sprintf("CarePlanContributer/Notify"), writer)
->>>>>>> f73da9b7
 			return
 		}
 		writer.WriteHeader(http.StatusOK)
@@ -174,8 +164,6 @@
 
 		err := s.handleProxyExternalRequestToEHR(writer, request)
 		if err != nil {
-<<<<<<< HEAD
-=======
 			log.Err(err).Ctx(request.Context()).Msgf("FHIR request from external CPC to local EHR failed (url=%s)", request.URL.String())
 			// If the error is a FHIR OperationOutcome, we should sanitize it before returning it
 			var operationOutcomeErr fhirclient.OperationOutcomeError
@@ -183,7 +171,6 @@
 				operationOutcomeErr.OperationOutcome = coolfhir.SanitizeOperationOutcome(operationOutcomeErr.OperationOutcome)
 				err = operationOutcomeErr
 			}
->>>>>>> f73da9b7
 			coolfhir.WriteOperationOutcomeFromError(err, fmt.Sprintf("CarePlanContributer/%s %s", request.Method, request.URL.Path), writer)
 			return
 		}
@@ -386,13 +373,6 @@
 		return nil, err
 	}
 
-<<<<<<< HEAD
-	return &ScpValidationResult{
-		isMember:  isMember,
-		carePlan:  &carePlan,
-		careTeams: &careTeams,
-	}, nil
-=======
 	if !isValid {
 		return coolfhir.NewErrorWithCode("requester does not have access to resource", http.StatusForbidden)
 	}
@@ -400,7 +380,6 @@
 	fhirProxy := coolfhir.NewProxy(log.Logger, s.fhirURL, proxyBasePath, s.orcaPublicURL.JoinPath(proxyBasePath), s.transport)
 	fhirProxy.ServeHTTP(writer, request)
 	return nil
->>>>>>> f73da9b7
 }
 
 func (s Service) handleGetContext(response http.ResponseWriter, _ *http.Request, session *user.SessionData) {
