//go:generate mockgen -destination=./mock/fhirclient_mock.go -package=mock github.com/SanteonNL/go-fhir-client Client
package careplancontributor

import (
	"encoding/json"
	"errors"
	"fmt"
	"github.com/SanteonNL/orca/orchestrator/addressing"
	"net/http"
<<<<<<< HEAD
	"time"
=======
	"net/url"
>>>>>>> de7f1f48

	fhirclient "github.com/SanteonNL/go-fhir-client"
	"github.com/SanteonNL/orca/orchestrator/careplancontributor/assets"
	"github.com/SanteonNL/orca/orchestrator/lib/coolfhir"
	"github.com/SanteonNL/orca/orchestrator/lib/to"
	"github.com/SanteonNL/orca/orchestrator/user"
	"github.com/rs/zerolog/log"
	"github.com/samply/golang-fhir-models/fhir-models/fhir"
)

const LandingURL = "/contrib/"

func New(config Config, sessionManager *user.SessionManager, didResolver addressing.StaticDIDResolver) (*Service, error) {
	if config.CarePlanService.URL == "" {
		return nil, errors.New("careplancontributor.careplanservice.url is not configured")
	}
	cpsURL, _ := url.Parse(config.CarePlanService.URL)
	// TODO: Replace with client doing authentication
	carePlanServiceClient := fhirclient.New(cpsURL, http.DefaultClient)
	return &Service{
		SessionManager:  sessionManager,
		CarePlanService: carePlanServiceClient,
	}, nil
}

type Service struct {
	SessionManager  *user.SessionManager
	CarePlanService fhirclient.Client
}

func (s Service) RegisterHandlers(mux *http.ServeMux) {
	mux.Handle("GET /contrib/", http.StripPrefix("/contrib", http.FileServerFS(assets.FS)))
	mux.HandleFunc("GET /contrib/patient", s.withSession(s.handleGetPatient))
	mux.HandleFunc("GET /contrib/serviceRequest", s.withSession(s.handleGetServiceRequest))
	mux.HandleFunc("POST /contrib/confirm", s.withSession(s.handleConfirm))
}

// withSession is a middleware that retrieves the session for the given request.
// It then calls the given handler function and provides the session.
// If there's no active session, it returns a 401 Unauthorized response.
func (s Service) withSession(next func(response http.ResponseWriter, request *http.Request, session *user.SessionData)) http.HandlerFunc {
	return func(response http.ResponseWriter, request *http.Request) {
		session := s.SessionManager.Get(request)
		if session == nil {
			http.Error(response, "no session found", http.StatusUnauthorized)
			return
		}
		next(response, request, session)
	}
}

// handleGetPatient is the REST API handler that returns the FHIR Patient.
func (s Service) handleGetPatient(response http.ResponseWriter, request *http.Request, session *user.SessionData) {
	fhirClient := coolfhir.ClientFactories[session.FHIRLauncher](session.Values)
	var patient fhir.Patient
	if err := fhirClient.Read(session.Values["patient"], &patient); err != nil {
		http.Error(response, err.Error(), http.StatusInternalServerError)
		return
	}
	response.Header().Add("Content-Type", "application/json")
	response.WriteHeader(http.StatusOK)
	data, _ := json.Marshal(patient)
	_, _ = response.Write(data)
}

// handleGetServiceRequest is the REST API handler that returns the FHIR ServiceRequest.
func (s Service) handleGetServiceRequest(response http.ResponseWriter, request *http.Request, session *user.SessionData) {
	fhirClient := coolfhir.ClientFactories[session.FHIRLauncher](session.Values)
	var serviceRequest fhir.ServiceRequest
	if err := fhirClient.Read(session.Values["serviceRequest"], &serviceRequest); err != nil {
		http.Error(response, err.Error(), http.StatusInternalServerError)
		return
	}
	response.Header().Add("Content-Type", "application/json")
	response.WriteHeader(http.StatusOK)
	data, _ := json.Marshal(serviceRequest)
	_, _ = response.Write(data)
}

// handleConfirm is the REST API handler that handles workflow invocation confirmation,
// and initiates the workflow.
func (s Service) handleConfirm(response http.ResponseWriter, request *http.Request, session *user.SessionData) {
	fhirClient := coolfhir.ClientFactories[session.FHIRLauncher](session.Values)
	_, err := s.confirm(fhirClient, session.Values["serviceRequest"], session.Values["patient"])
	if err != nil {
		http.Error(response, err.Error(), http.StatusInternalServerError)
		return
	}
	data, err := assets.FS.ReadFile("completed.html")
	if err != nil {
		http.Error(response, err.Error(), http.StatusInternalServerError)
		return
	}
	response.Header().Add("Content-Type", "text/html; charset=utf-8")
	response.WriteHeader(http.StatusOK)
	_, _ = response.Write(data)
}

func (s Service) confirm(localFHIR fhirclient.Client, serviceRequestRef string, patientRef string) (*fhir.Task, error) {
	serviceRequest, err := s.readServiceRequest(localFHIR, serviceRequestRef)
	if err != nil {
		return nil, err
	}

	var patient fhir.Patient
	if err := localFHIR.Read(patientRef, &patient); err != nil {
		return nil, err
	}

	// TODO: Should we do this in a Bundle?
	//carePlan, err := s.createCarePlan(patient)
	//if err != nil {
	//	return nil, fmt.Errorf("failed to create CarePlan: %w", err)
	//}
	task, err := s.createTask(*serviceRequest)
	if err != nil {
		return nil, fmt.Errorf("failed to create Task: %w", err)
	}

	// Start polling in a new goroutine so that the code continues to the select below
	err = s.pollTaskStatus(*task.Id)

	if err != nil {
		return nil, fmt.Errorf("error while polling task %s: %w", *task.Id, err)
	}

	return s.handleAcceptedTask(task, serviceRequest, &patient)
}

// pollTaskStatus polls the task status until it is accepted, an error occurs or reaches a max poll amount.
func (s Service) pollTaskStatus(taskID string) error {
	pollInterval := 2 * time.Second
	maxPollingDuration := 20 * time.Second
	startTime := time.Now()

	for {
		if time.Since(startTime) >= maxPollingDuration {
			return fmt.Errorf("maximum polling duration of %s reached for Task/%s", maxPollingDuration, taskID)
		}

		var task fhir.Task

		//TODO: Add timeout to the read when the lib supports it
		if err := s.CarePlanService.Read("Task/"+taskID, &task); err != nil {
			return fmt.Errorf("polling Task/%s failed - error: [%w]", taskID, err)
		}

		log.Info().Msgf("polling Task/%s - got status [%s]", taskID, &task.Status)

		if task.Status == fhir.TaskStatusAccepted {
			return nil
		}

		time.Sleep(pollInterval)
	}
}

func (s Service) readServiceRequest(localFHIR fhirclient.Client, serviceRequestRef string) (*fhir.ServiceRequest, error) {
	// TODO: Make this complete, and test this
	var serviceRequest fhir.ServiceRequest
	if err := localFHIR.Read(serviceRequestRef, &serviceRequest); err != nil {
		return nil, err
	}

	serviceRequest.ReasonReference = nil
	var serviceRequestReasons []map[string]interface{}
	for i, reasonReference := range serviceRequest.ReasonReference {
		// TODO: ReasonReference should probably be an ID instead of logical identifier?
		if reasonReference.Identifier == nil || reasonReference.Identifier.Value == nil {
			return nil, fmt.Errorf("expected ServiceRequest.reasonReference[%d].identifier.value to be set", i)
		}
		results := make([]map[string]interface{}, 0)
		// TODO: Just taking first isn't right, fix with technical IDs instead of logical identifiers
		if err := localFHIR.Read(*reasonReference.Type+"/?identifier="+*reasonReference.Identifier.Value, &results); err != nil {
			return nil, err
		}
		if len(results) == 0 {
			return nil, fmt.Errorf("could not resolve ServiceRequest.reasonReference[%d].identifier", i)
		}
		reason := results[0]
		ref := fmt.Sprintf("#servicerequest-reason-%d", i+1)
		reason["id"] = ref
		serviceRequestReasons = append(serviceRequestReasons, results[0])
		serviceRequest.ReasonReference = append(serviceRequest.ReasonReference, fhir.Reference{
			Type:      to.Ptr(*reasonReference.Type),
			Reference: to.Ptr(ref),
		})
	}
	return &serviceRequest, nil
}

func (s Service) createCarePlan(patient fhir.Patient) (*fhir.CarePlan, error) {
	carePlan := fhir.CarePlan{
		Subject: fhir.Reference{
			Type:      to.Ptr("Patient"),
			Reference: patient.Id,
		},
	}
	var result fhir.CarePlan
	if err := s.CarePlanService.Create(carePlan, &result); err != nil {
		return nil, err
	}
	return &result, nil
}

func (s Service) createTask(serviceRequest fhir.ServiceRequest) (*fhir.Task, error) {
	// Marshalling of Task is incorrect when providing input
	// See https://github.com/samply/golang-fhir-models/issues/19
	// So just create a regular map.

	// TODO: Should we make new cross references here for requester, owner, service request and patient?

	task := map[string]any{
		"resourceType": "Task",
		"status":       "requested",
		"intent":       "order",
		"requester":    serviceRequest.Requester,
		"owner":        serviceRequest.Performer,
		"reasonCode":   serviceRequest.Code,
	}
	taskJSON, _ := json.MarshalIndent(task, "", "  ")
	println(string(taskJSON))
	createdTask, err := coolfhir.Workflow{CarePlanService: s.CarePlanService}.Invoke(task)
	return createdTask, err
}

// When an application accepts the Task, we enrich the Task with more detailed information like the actual Patient and the ServiceRequest
func (s Service) handleAcceptedTask(task *fhir.Task, serviceRequest *fhir.ServiceRequest, patient *fhir.Patient) (*fhir.Task, error) {

	taskMap, err := s.enrichTask(task, serviceRequest, patient)
	if err != nil {
		return nil, fmt.Errorf("failed to enrich task: %w", err)
	}

	var enrichedTask fhir.Task
	if err := s.CarePlanService.Update("Task/"+*task.Id, *taskMap, &enrichedTask); err != nil {
		return nil, fmt.Errorf("failed to update Task: %w", err)
	}

	// s.updateCarePlanWithTask(result)

	//carePlan.Activity = append(carePlan.Activity, fhir.CarePlanActivity{
	//	Reference: &fhir.Reference{
	//		Type:      to.Ptr("Task"),
	//		Reference: to.Ptr("Task/" + *task.Id), // TODO: This seems a fiddly way to reference stuff
	//	},
	//})
	//// TODO: Add "If" headers to make sure we're not overwriting someone else's changes
	//if err := s.CarePlanService.Update("CarePlan/"+*carePlan.Id, carePlan, &carePlan); err != nil {
	//	return nil, fmt.Errorf("failed to add Task to CarePlan: %w", err)
	//}

	return &enrichedTask, nil
}

func (s Service) enrichTask(task *fhir.Task, serviceRequest *fhir.ServiceRequest, patient *fhir.Patient) (*map[string]interface{}, error) {

	//FIXME: fhir.Task.Contained does not exist for some reason - converting the task to a map for easy manipulation instead
	taskMap := make(map[string]interface{})
	taskJSON, _ := json.Marshal(task)
	if err := json.Unmarshal(taskJSON, &taskMap); err != nil {
		return nil, fmt.Errorf("failed to unmarshal task: %w", err)
	}

	taskMap["for"] = fhir.Reference{
		Type:      to.Ptr("Patient"),
		Reference: to.Ptr("#" + *patient.Id), //convert to local reference
	}

	taskMap["input"] = []map[string]interface{}{
		{
			"valueReference": fhir.Reference{
				Type:      to.Ptr("ServiceRequest"),
				Reference: to.Ptr("#" + *serviceRequest.Id), //convert to local reference
			},
		},
	}

	taskMap["contained"] = []interface{}{
		*serviceRequest,
		*patient,
	}

	return &taskMap, nil
}

func unmarshalFromBundle(bundle fhir.Bundle, resourceType string, target any) error {
	type Base struct {
		ResourceType string `json:"resourceType"`
	}
	for _, entry := range bundle.Entry {
		entryJSON, _ := entry.Resource.MarshalJSON()
		var base Base
		if err := json.Unmarshal(entryJSON, &base); err != nil {
			return fmt.Errorf("unable to unmarshal base resource: %w", err)
		}
		if base.ResourceType == resourceType {
			if err := json.Unmarshal(entryJSON, target); err != nil {
				return fmt.Errorf("unable to unmarshal bundle entry (resourceType=%s) into %T: %w", resourceType, target, err)
			}
			return nil
		}
	}
	return fmt.Errorf("entry not found in bundle (resourceType=%s)", resourceType)
}<|MERGE_RESOLUTION|>--- conflicted
+++ resolved
@@ -5,13 +5,11 @@
 	"encoding/json"
 	"errors"
 	"fmt"
+	"net/http"
+	"net/url"
+	"time"
+
 	"github.com/SanteonNL/orca/orchestrator/addressing"
-	"net/http"
-<<<<<<< HEAD
-	"time"
-=======
-	"net/url"
->>>>>>> de7f1f48
 
 	fhirclient "github.com/SanteonNL/go-fhir-client"
 	"github.com/SanteonNL/orca/orchestrator/careplancontributor/assets"
