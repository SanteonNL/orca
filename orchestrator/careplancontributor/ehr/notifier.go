//go:generate mockgen -destination=./notifier_mock.go -package=ehr -source=notifier.go
package ehr

import (
	"bytes"
	"context"
	"encoding/json"
	fhirclient "github.com/SanteonNL/go-fhir-client"
	"github.com/SanteonNL/orca/orchestrator/cmd/tenants"
	"github.com/SanteonNL/orca/orchestrator/events"
	"github.com/SanteonNL/orca/orchestrator/messaging"
	"github.com/pkg/errors"
	"github.com/rs/zerolog/log"
	"github.com/zorgbijjou/golang-fhir-models/fhir-models/fhir"
	"go.opentelemetry.io/otel"
	"go.opentelemetry.io/otel/attribute"
	"go.opentelemetry.io/otel/codes"
	"go.opentelemetry.io/otel/trace"
	"net/http"
	"net/url"
)

var _ events.Type = &TaskAcceptedEvent{}

type TaskAcceptedEvent struct {
	FHIRBaseURL string    `json:"fhirBaseURL"`
	Task        fhir.Task `json:"task"`
	TenantID    string    `json:"tenantId"`
}

func (t TaskAcceptedEvent) Entity() messaging.Entity {
	return messaging.Entity{
		Name:   "orca.taskengine.task-accepted",
		Prefix: true,
	}
}

func (t TaskAcceptedEvent) Instance() events.Type {
	return &TaskAcceptedEvent{}
}

// Notifier is an interface for sending notifications regarding task acceptance within a FHIR-based system.
type Notifier interface {
	NotifyTaskAccepted(ctx context.Context, fhirBaseURL string, task *fhir.Task) error
}

// notifier is a type that uses a ServiceBusClient to send messages to a message broker.
type notifier struct {
	tenants           tenants.Config
	eventManager      events.Manager
	broker            messaging.Broker
	fhirClientFactory func(ctx context.Context, fhirBaseURL *url.URL) (fhirclient.Client, *http.Client, error)
}

// NewNotifier creates and returns a Notifier implementation using the provided ServiceBusClient for message handling.
func NewNotifier(eventManager events.Manager, messageBroker messaging.Broker, tenants tenants.Config, receiverTopicOrQueue messaging.Entity, taskAcceptedBundleEndpoint string, fhirClientFactory func(ctx context.Context, fhirBaseURL *url.URL) (fhirclient.Client, *http.Client, error)) (Notifier, error) {
	n := &notifier{
		eventManager:      eventManager,
		broker:            messageBroker,
		fhirClientFactory: fhirClientFactory,
		tenants:           tenants,
	}
	if err := n.start(receiverTopicOrQueue, taskAcceptedBundleEndpoint); err != nil {
		return nil, err
	}
	return n, nil
}

// NotifyTaskAccepted sends notification data comprehensively related to a specific FHIR Task to a message broker.
func (n *notifier) NotifyTaskAccepted(ctx context.Context, fhirBaseURL string, task *fhir.Task) error {
<<<<<<< HEAD
	tracer := otel.Tracer(tracerName)
	ctx, span := tracer.Start(
		ctx,
		"NotifyTaskAccepted",
		trace.WithSpanKind(trace.SpanKindInternal),
		trace.WithAttributes(
			attribute.String("operation.name", "EHR/NotifyTaskAccepted"),
			attribute.String("fhir.base_url", fhirBaseURL),
			attribute.String("fhir.task_id", *task.Id),
			attribute.String("fhir.task_status", task.Status.Code()),
		),
	)
	defer span.End()

	err := n.eventManager.Notify(ctx, TaskAcceptedEvent{
=======
	tenant, err := tenants.FromContext(ctx)
	if err != nil {
		return err
	}
	return n.eventManager.Notify(ctx, TaskAcceptedEvent{
		TenantID:    tenant.ID,
>>>>>>> e65d4a18
		FHIRBaseURL: fhirBaseURL,
		Task:        *task,
	})
	if err != nil {
		span.RecordError(err)
		span.SetStatus(codes.Error, "failed to notify task accepted event")
		return err
	}

	return nil
}

func (n *notifier) start(receiverTopicOrQueue messaging.Entity, taskAcceptedBundleEndpoint string) error {
	// TODO: add sync call here to the API of DataHub for enrolling a patient
	// IF the call fails here we want to create a subtask to let the hospital know that the enrollment failed
	return n.eventManager.Subscribe(TaskAcceptedEvent{}, func(ctx context.Context, rawEvent events.Type) error {
		tracer := otel.Tracer(tracerName)
		ctx, span := tracer.Start(
			ctx,
			"handleTaskAcceptedEvent",
			trace.WithSpanKind(trace.SpanKindConsumer),
			trace.WithAttributes(
				attribute.String("operation.name", "EHR/handleTaskAcceptedEvent"),
				attribute.String("event.type", "TaskAcceptedEvent"),
			),
		)
		defer span.End()

		event := rawEvent.(*TaskAcceptedEvent)
<<<<<<< HEAD
		span.SetAttributes(
			attribute.String("fhir.base_url", event.FHIRBaseURL),
			attribute.String("fhir.task_id", *event.Task.Id),
			attribute.String("fhir.task_status", event.Task.Status.Code()),
		)
=======

		// Lookup tenant
		tenant, err := n.tenants.Get(event.TenantID)
		if err != nil {
			return errors.Wrapf(err, "failed to get from task accepted event (tenant-id=%s)", event.TenantID)
		}
		ctx = tenants.WithTenant(ctx, *tenant)
>>>>>>> e65d4a18

		fhirBaseURL, err := url.Parse(event.FHIRBaseURL)
		if err != nil {
			span.RecordError(err)
			span.SetStatus(codes.Error, "failed to parse FHIR base URL")
			return err
		}

		cpsClient, _, err := n.fhirClientFactory(ctx, fhirBaseURL)
		if err != nil {
			span.RecordError(err)
			span.SetStatus(codes.Error, "failed to create FHIR client")
			return errors.Wrap(err, "failed to create FHIR client for invoking CarePlanService")
		}

		bundles, err := TaskNotificationBundleSet(ctx, cpsClient, *event.Task.Id)
		if err != nil {
			span.RecordError(err)
			span.SetStatus(codes.Error, "failed to create task notification bundle")
			return errors.Wrap(err, "failed to create task notification bundle")
		}
		log.Ctx(ctx).Info().Msgf("Sending set for task notifier started")
<<<<<<< HEAD

		err = sendBundle(ctx, receiverTopicOrQueue, taskAcceptedBundleEndpoint, *bundles, n.broker)
		if err != nil {
			span.RecordError(err)
			span.SetStatus(codes.Error, "failed to send bundle")
			return err
		}

		span.SetAttributes(
			attribute.String("bundle_set.id", bundles.Id),
			attribute.Int("bundles.count", len(bundles.Bundles)),
		)

		return nil
=======
		//TODO: If this fails, we should create a subtask to let the hospital know that the enrollment failed and the datahub returns a
		// questionnaire URL to fill in the missing data
		// cpsClient.CreateWithContext(ctx, "Task", )
		return sendBundle(ctx, receiverTopicOrQueue, taskAcceptedBundleEndpoint, *bundles, n.broker)
>>>>>>> e65d4a18
	})
}

// sendBundle sends a serialized BundleSet to a Service Bus using the provided ServiceBusClient.
// It logs the process and errors during submission while wrapping and returning them.
// Returns an error if serialization or message submission fails.
func sendBundle(ctx context.Context, receiverTopicOrQueue messaging.Entity, taskAcceptedBundleEndpoint string, set BundleSet, messageBroker messaging.Broker) error {
	tracer := otel.Tracer(tracerName)
	ctx, span := tracer.Start(
		ctx,
		"sendBundle",
		trace.WithSpanKind(trace.SpanKindProducer),
		trace.WithAttributes(
			attribute.String("operation.name", "EHR/sendBundle"),
			attribute.String("bundle_set.id", set.Id),
			attribute.String("bundle_set.task", set.task),
			attribute.Int("bundles.count", len(set.Bundles)),
			attribute.String("messaging.entity", receiverTopicOrQueue.Name),
		),
	)
	defer span.End()

	jsonData, err := json.MarshalIndent(set, "", "\t")
	if err != nil {
		span.RecordError(err)
		span.SetStatus(codes.Error, "failed to serialize bundle set")
		return err
	}

	span.SetAttributes(
		attribute.Int("payload.size_bytes", len(jsonData)),
	)

	// TODO: Remove support for receiverTopicOrQueue, and then this if-guard
	if taskAcceptedBundleEndpoint != "" {
		span.SetAttributes(
			attribute.String("transport.type", "http"),
			attribute.String("http.url", taskAcceptedBundleEndpoint),
		)

		log.Ctx(ctx).Info().Msgf("Sending set for task (ref=%s) to HTTP endpoint (endpoint=%s)", set.task, taskAcceptedBundleEndpoint)
		httpResponse, err := http.Post(taskAcceptedBundleEndpoint, "application/json", bytes.NewBuffer(jsonData))
		if err != nil {
			span.RecordError(err)
			span.SetStatus(codes.Error, "failed to send HTTP request")
			log.Ctx(ctx).Warn().Err(err).Msgf("Sending set for task (ref=%s) to HTTP endpoint failed (endpoint=%s)", set.task, taskAcceptedBundleEndpoint)
			return errors.Wrap(err, "failed to send task to endpoint")
		}
		defer httpResponse.Body.Close()
		if httpResponse.StatusCode < 200 || httpResponse.StatusCode >= 300 {
			return errors.Errorf("failed to send task to endpoint, status code: %d", httpResponse.StatusCode)
		}
	} else {
<<<<<<< HEAD
		span.SetAttributes(
			attribute.String("transport.type", "message_broker"),
		)

		log.Ctx(ctx).Info().Msgf("Sending set for task (ref=%s) to message broker with messages %s", set.task, jsonData)
=======
>>>>>>> e65d4a18
		msg := &messaging.Message{
			Body:          jsonData,
			ContentType:   "application/json",
			CorrelationID: &set.Id,
		}
		// TODO: Remove this and send the message directly with an API call to DataHub
		err = messageBroker.SendMessage(ctx, receiverTopicOrQueue, msg)
		if err != nil {
			span.RecordError(err)
			span.SetStatus(codes.Error, "failed to send message to broker")
			log.Ctx(ctx).Warn().Msgf("Sending set for task (ref=%s) to message broker failed, error: %s", set.task, err.Error())
			return errors.Wrap(err, "failed to send task to message broker")
		}
	}
	log.Ctx(ctx).Info().Msgf("Notified EHR of accepted Task with bundle (ref=%s)", set.task)
	return nil
}<|MERGE_RESOLUTION|>--- conflicted
+++ resolved
@@ -68,7 +68,10 @@
 
 // NotifyTaskAccepted sends notification data comprehensively related to a specific FHIR Task to a message broker.
 func (n *notifier) NotifyTaskAccepted(ctx context.Context, fhirBaseURL string, task *fhir.Task) error {
-<<<<<<< HEAD
+	tenant, err := tenants.FromContext(ctx)
+	if err != nil {
+		return err
+	}
 	tracer := otel.Tracer(tracerName)
 	ctx, span := tracer.Start(
 		ctx,
@@ -84,14 +87,7 @@
 	defer span.End()
 
 	err := n.eventManager.Notify(ctx, TaskAcceptedEvent{
-=======
-	tenant, err := tenants.FromContext(ctx)
-	if err != nil {
-		return err
-	}
-	return n.eventManager.Notify(ctx, TaskAcceptedEvent{
 		TenantID:    tenant.ID,
->>>>>>> e65d4a18
 		FHIRBaseURL: fhirBaseURL,
 		Task:        *task,
 	})
@@ -121,21 +117,19 @@
 		defer span.End()
 
 		event := rawEvent.(*TaskAcceptedEvent)
-<<<<<<< HEAD
+
+		// Lookup tenant
+		tenant, err := n.tenants.Get(event.TenantID)
+		if err != nil {
+			return errors.Wrapf(err, "failed to get from task accepted event (tenant-id=%s)", event.TenantID)
+		}
+		ctx = tenants.WithTenant(ctx, *tenant)
+
 		span.SetAttributes(
 			attribute.String("fhir.base_url", event.FHIRBaseURL),
 			attribute.String("fhir.task_id", *event.Task.Id),
 			attribute.String("fhir.task_status", event.Task.Status.Code()),
 		)
-=======
-
-		// Lookup tenant
-		tenant, err := n.tenants.Get(event.TenantID)
-		if err != nil {
-			return errors.Wrapf(err, "failed to get from task accepted event (tenant-id=%s)", event.TenantID)
-		}
-		ctx = tenants.WithTenant(ctx, *tenant)
->>>>>>> e65d4a18
 
 		fhirBaseURL, err := url.Parse(event.FHIRBaseURL)
 		if err != nil {
@@ -158,27 +152,22 @@
 			return errors.Wrap(err, "failed to create task notification bundle")
 		}
 		log.Ctx(ctx).Info().Msgf("Sending set for task notifier started")
-<<<<<<< HEAD
-
-		err = sendBundle(ctx, receiverTopicOrQueue, taskAcceptedBundleEndpoint, *bundles, n.broker)
-		if err != nil {
-			span.RecordError(err)
-			span.SetStatus(codes.Error, "failed to send bundle")
-			return err
-		}
-
-		span.SetAttributes(
-			attribute.String("bundle_set.id", bundles.Id),
-			attribute.Int("bundles.count", len(bundles.Bundles)),
-		)
-
-		return nil
-=======
 		//TODO: If this fails, we should create a subtask to let the hospital know that the enrollment failed and the datahub returns a
 		// questionnaire URL to fill in the missing data
 		// cpsClient.CreateWithContext(ctx, "Task", )
-		return sendBundle(ctx, receiverTopicOrQueue, taskAcceptedBundleEndpoint, *bundles, n.broker)
->>>>>>> e65d4a18
+		err = sendBundle(ctx, receiverTopicOrQueue, taskAcceptedBundleEndpoint, *bundles, n.broker)
+		if err != nil {
+			span.RecordError(err)
+			span.SetStatus(codes.Error, "failed to send bundle")
+			return err
+		}
+
+		span.SetAttributes(
+			attribute.String("bundle_set.id", bundles.Id),
+			attribute.Int("bundles.count", len(bundles.Bundles)),
+		)
+
+		return nil
 	})
 }
 
@@ -232,14 +221,11 @@
 			return errors.Errorf("failed to send task to endpoint, status code: %d", httpResponse.StatusCode)
 		}
 	} else {
-<<<<<<< HEAD
 		span.SetAttributes(
 			attribute.String("transport.type", "message_broker"),
 		)
 
 		log.Ctx(ctx).Info().Msgf("Sending set for task (ref=%s) to message broker with messages %s", set.task, jsonData)
-=======
->>>>>>> e65d4a18
 		msg := &messaging.Message{
 			Body:          jsonData,
 			ContentType:   "application/json",
