//go:generate mockgen -destination=./notifier_mock.go -package=ehr -source=notifier.go
package ehr

import (
	"bytes"
	"context"
	"encoding/json"
	fhirclient "github.com/SanteonNL/go-fhir-client"
	"github.com/SanteonNL/orca/orchestrator/cmd/tenants"
	"github.com/SanteonNL/orca/orchestrator/events"
	"github.com/SanteonNL/orca/orchestrator/messaging"
	"github.com/pkg/errors"
	"github.com/rs/zerolog/log"
	"github.com/zorgbijjou/golang-fhir-models/fhir-models/fhir"
	"go.opentelemetry.io/otel/attribute"
	"go.opentelemetry.io/otel/codes"
	"go.opentelemetry.io/otel/trace"
	"net/http"
	"net/url"
)

var _ events.Type = &TaskAcceptedEvent{}

type TaskAcceptedEvent struct {
	FHIRBaseURL string    `json:"fhirBaseURL"`
	Task        fhir.Task `json:"task"`
	TenantID    string    `json:"tenantId"`
}

func (t TaskAcceptedEvent) Entity() messaging.Entity {
	return messaging.Entity{
		Name:   "orca.taskengine.task-accepted",
		Prefix: true,
	}
}

func (t TaskAcceptedEvent) Instance() events.Type {
	return &TaskAcceptedEvent{}
}

// Notifier is an interface for sending notifications regarding task acceptance within a FHIR-based system.
type Notifier interface {
	NotifyTaskAccepted(ctx context.Context, fhirBaseURL string, task *fhir.Task) error
}

// notifier is a type that uses a ServiceBusClient to send messages to a message broker.
type notifier struct {
	tenants                    tenants.Config
	eventManager               events.Manager
	fhirClientFactory          func(ctx context.Context, fhirBaseURL *url.URL) (fhirclient.Client, *http.Client, error)
	taskAcceptedBundleEndpoint string
}

// NewNotifier creates and returns a Notifier implementation using the provided ServiceBusClient for message handling.
func NewNotifier(eventManager events.Manager, tenants tenants.Config, taskAcceptedBundleEndpoint string, fhirClientFactory func(ctx context.Context, fhirBaseURL *url.URL) (fhirclient.Client, *http.Client, error)) (Notifier, error) {
	n := &notifier{
		eventManager:               eventManager,
		fhirClientFactory:          fhirClientFactory,
		tenants:                    tenants,
		taskAcceptedBundleEndpoint: taskAcceptedBundleEndpoint,
	}
	if err := n.start(); err != nil {
		return nil, err
	}
	return n, nil
}

// NotifyTaskAccepted sends notification data comprehensively related to a specific FHIR Task to a message broker.
func (n *notifier) NotifyTaskAccepted(ctx context.Context, fhirBaseURL string, task *fhir.Task) error {
	tenant, err := tenants.FromContext(ctx)
	if err != nil {
		return err
	}
<<<<<<< HEAD
	ctx, span := tracer.Start(
		ctx,
		"NotifyTaskAccepted",
		trace.WithSpanKind(trace.SpanKindInternal),
		trace.WithAttributes(
			attribute.String("operation.name", "EHR/NotifyTaskAccepted"),
			attribute.String("fhir.base_url", fhirBaseURL),
			attribute.String("fhir.task_id", *task.Id),
			attribute.String("fhir.task_status", task.Status.Code()),
		),
	)
	defer span.End()

	err = n.eventManager.Notify(ctx, TaskAcceptedEvent{
		TenantID:    tenant.ID,
		FHIRBaseURL: fhirBaseURL,
		Task:        *task,
	})
	if err != nil {
		span.RecordError(err)
		span.SetStatus(codes.Error, "failed to notify task accepted event")
		return err
	}

	return nil
}

func (n *notifier) start(receiverTopicOrQueue messaging.Entity, taskAcceptedBundleEndpoint string) error {
	// TODO: add sync call here to the API of DataHub for enrolling a patient
	// IF the call fails here we want to create a subtask to let the hospital know that the enrollment failed
	return n.eventManager.Subscribe(TaskAcceptedEvent{}, func(ctx context.Context, rawEvent events.Type) error {
		ctx, span := tracer.Start(
			ctx,
			"handleTaskAcceptedEvent",
			trace.WithSpanKind(trace.SpanKindConsumer),
			trace.WithAttributes(
				attribute.String("operation.name", "EHR/handleTaskAcceptedEvent"),
				attribute.String("event.type", "TaskAcceptedEvent"),
			),
		)
		defer span.End()

		event := rawEvent.(*TaskAcceptedEvent)
=======

	// Process the task notification synchronously to propagate errors
	event := TaskAcceptedEvent{
		TenantID:    tenant.ID,
		FHIRBaseURL: fhirBaseURL,
		Task:        *task,
	}

	return n.processTaskAcceptedEvent(ctx, &event)
}

// processTaskAcceptedEvent handles the actual task processing synchronously
func (n *notifier) processTaskAcceptedEvent(ctx context.Context, event *TaskAcceptedEvent) error {
	// Lookup tenant
	tenant, err := n.tenants.Get(event.TenantID)
	if err != nil {
		return errors.Wrapf(err, "failed to get from task accepted event (tenant-id=%s)", event.TenantID)
	}
	ctx = tenants.WithTenant(ctx, *tenant)
>>>>>>> a134f88f

	fhirBaseURL, err := url.Parse(event.FHIRBaseURL)
	if err != nil {
		return err
	}

<<<<<<< HEAD
		span.SetAttributes(
			attribute.String("fhir.base_url", event.FHIRBaseURL),
			attribute.String("fhir.task_id", *event.Task.Id),
			attribute.String("fhir.task_status", event.Task.Status.Code()),
		)

		fhirBaseURL, err := url.Parse(event.FHIRBaseURL)
		if err != nil {
			span.RecordError(err)
			span.SetStatus(codes.Error, "failed to parse FHIR base URL")
			return err
		}

		cpsClient, _, err := n.fhirClientFactory(ctx, fhirBaseURL)
		if err != nil {
			span.RecordError(err)
			span.SetStatus(codes.Error, "failed to create FHIR client")
			return errors.Wrap(err, "failed to create FHIR client for invoking CarePlanService")
		}

		bundles, err := TaskNotificationBundleSet(ctx, cpsClient, *event.Task.Id)
		if err != nil {
			span.RecordError(err)
			span.SetStatus(codes.Error, "failed to create task notification bundle")
			return errors.Wrap(err, "failed to create task notification bundle")
		}
		log.Ctx(ctx).Info().Msgf("Sending set for task notifier started")
		//TODO: If this fails, we should create a subtask to let the hospital know that the enrollment failed and the datahub returns a
		// questionnaire URL to fill in the missing data
		// cpsClient.CreateWithContext(ctx, "Task", )
		err = sendBundle(ctx, receiverTopicOrQueue, taskAcceptedBundleEndpoint, *bundles, n.broker)
		if err != nil {
			span.RecordError(err)
			span.SetStatus(codes.Error, "failed to send bundle")
			return err
		}

		span.SetAttributes(
			attribute.String("bundle_set.id", bundles.Id),
			attribute.Int("bundles.count", len(bundles.Bundles)),
		)

		return nil
=======
	cpsClient, _, err := n.fhirClientFactory(ctx, fhirBaseURL)
	if err != nil {
		return errors.Wrap(err, "failed to create FHIR client for invoking CarePlanService")
	}

	bundles, err := TaskNotificationBundleSet(ctx, cpsClient, *event.Task.Id)
	if err != nil {
		return errors.Wrap(err, "failed to create task notification bundle")
	}
	log.Ctx(ctx).Info().Msgf("Sending set for task notifier started")

	err = sendBundle(ctx, n.taskAcceptedBundleEndpoint, *bundles)
	if err != nil {
		var badRequest *BadRequest
		if errors.As(err, &badRequest) {
			// Handle BadRequest error specifically
			log.Ctx(ctx).Warn().Err(err).Msg("Task enrollment failed due to bad request")
			task := event.Task
			task.Status = fhir.TaskStatusRejected
			task.StatusReason = &fhir.CodeableConcept{
				Text: badRequest.Reason,
			}
			err = cpsClient.UpdateWithContext(ctx, "Task/"+*event.Task.Id, task, &task)
			if err != nil {
				return errors.Wrap(err, "failed to update task status")
			}
			return nil
		}
		return err
	}
	return nil
}

func (n *notifier) start() error {
	return n.eventManager.Subscribe(TaskAcceptedEvent{}, func(ctx context.Context, rawEvent events.Type) error {
		event := rawEvent.(*TaskAcceptedEvent)
		return n.processTaskAcceptedEvent(ctx, event)
>>>>>>> a134f88f
	})
}

// sendBundle sends a serialized BundleSet to a Service Bus using the provided ServiceBusClient.
// It logs the process and errors during submission while wrapping and returning them.
// Returns an error if serialization or message submission fails.
<<<<<<< HEAD
func sendBundle(ctx context.Context, receiverTopicOrQueue messaging.Entity, taskAcceptedBundleEndpoint string, set BundleSet, messageBroker messaging.Broker) error {
	ctx, span := tracer.Start(
		ctx,
		"sendBundle",
		trace.WithSpanKind(trace.SpanKindProducer),
		trace.WithAttributes(
			attribute.String("operation.name", "EHR/sendBundle"),
			attribute.String("bundle_set.id", set.Id),
			attribute.String("bundle_set.task", set.task),
			attribute.Int("bundles.count", len(set.Bundles)),
			attribute.String("messaging.entity", receiverTopicOrQueue.Name),
		),
	)
	defer span.End()

=======
func sendBundle(ctx context.Context, taskAcceptedBundleEndpoint string, set BundleSet) error {
>>>>>>> a134f88f
	jsonData, err := json.MarshalIndent(set, "", "\t")
	if err != nil {
		span.RecordError(err)
		span.SetStatus(codes.Error, "failed to serialize bundle set")
		return err
	}
<<<<<<< HEAD

	span.SetAttributes(
		attribute.Int("payload.size_bytes", len(jsonData)),
	)

	// TODO: Remove support for receiverTopicOrQueue, and then this if-guard
	if taskAcceptedBundleEndpoint != "" {
		span.SetAttributes(
			attribute.String("transport.type", "http"),
			attribute.String("http.url", taskAcceptedBundleEndpoint),
		)

		log.Ctx(ctx).Info().Msgf("Sending set for task (ref=%s) to HTTP endpoint (endpoint=%s)", set.task, taskAcceptedBundleEndpoint)
		httpResponse, err := http.Post(taskAcceptedBundleEndpoint, "application/json", bytes.NewBuffer(jsonData))
		if err != nil {
			span.RecordError(err)
			span.SetStatus(codes.Error, "failed to send HTTP request")
			log.Ctx(ctx).Warn().Err(err).Msgf("Sending set for task (ref=%s) to HTTP endpoint failed (endpoint=%s)", set.task, taskAcceptedBundleEndpoint)
			return errors.Wrap(err, "failed to send task to endpoint")
		}
		defer httpResponse.Body.Close()
		if httpResponse.StatusCode < 200 || httpResponse.StatusCode >= 300 {
			return errors.Errorf("failed to send task to endpoint, status code: %d", httpResponse.StatusCode)
		}
	} else {
		span.SetAttributes(
			attribute.String("transport.type", "message_broker"),
		)

		log.Ctx(ctx).Info().Msgf("Sending set for task (ref=%s) to message broker with messages %s", set.task, jsonData)
		msg := &messaging.Message{
			Body:          jsonData,
			ContentType:   "application/json",
			CorrelationID: &set.Id,
		}
		// TODO: Remove this and send the message directly with an API call to DataHub
		err = messageBroker.SendMessage(ctx, receiverTopicOrQueue, msg)
		if err != nil {
			span.RecordError(err)
			span.SetStatus(codes.Error, "failed to send message to broker")
			log.Ctx(ctx).Warn().Msgf("Sending set for task (ref=%s) to message broker failed, error: %s", set.task, err.Error())
			return errors.Wrap(err, "failed to send task to message broker")
=======
	log.Ctx(ctx).Info().Msgf("Sending set for task (ref=%s) to HTTP endpoint (endpoint=%s)", set.task, taskAcceptedBundleEndpoint)
	httpResponse, err := http.Post(taskAcceptedBundleEndpoint, "application/fhir+json", bytes.NewBuffer(jsonData))
	if err != nil {
		log.Ctx(ctx).Warn().Err(err).Msgf("Sending set for task (ref=%s) to HTTP endpoint failed (endpoint=%s) e", set.task, taskAcceptedBundleEndpoint)
		return errors.Wrap(err, "failed to send task to endpoint")
	}
	defer httpResponse.Body.Close()
	if httpResponse.StatusCode == http.StatusBadRequest {
		var badRequest BadRequest
		var operationOutcome fhir.OperationOutcome
		if err := json.NewDecoder(httpResponse.Body).Decode(&operationOutcome); err != nil {
			return errors.Wrap(err, "failed to decode bad request response")
		}
		if len(operationOutcome.Issue) > 0 {
			badRequest.Reason = operationOutcome.Issue[0].Diagnostics
		} else {
			unknownError := "unknown error"
			badRequest.Reason = &unknownError
>>>>>>> a134f88f
		}
		return &BadRequest{Reason: badRequest.Reason}
	}
	if httpResponse.StatusCode < 200 || httpResponse.StatusCode >= 300 {
		return errors.Errorf("failed to send task to endpoint, status code: %d", httpResponse.StatusCode)
	}
	log.Ctx(ctx).Info().Msgf("Notified EHR of accepted Task with bundle (ref=%s)", set.task)
	return nil
}

type BadRequest struct {
	Reason *string
}

func (e *BadRequest) Error() string {
	if e.Reason != nil {
		return *e.Reason
	}
	return ""
}<|MERGE_RESOLUTION|>--- conflicted
+++ resolved
@@ -12,9 +12,6 @@
 	"github.com/pkg/errors"
 	"github.com/rs/zerolog/log"
 	"github.com/zorgbijjou/golang-fhir-models/fhir-models/fhir"
-	"go.opentelemetry.io/otel/attribute"
-	"go.opentelemetry.io/otel/codes"
-	"go.opentelemetry.io/otel/trace"
 	"net/http"
 	"net/url"
 )
@@ -71,51 +68,6 @@
 	if err != nil {
 		return err
 	}
-<<<<<<< HEAD
-	ctx, span := tracer.Start(
-		ctx,
-		"NotifyTaskAccepted",
-		trace.WithSpanKind(trace.SpanKindInternal),
-		trace.WithAttributes(
-			attribute.String("operation.name", "EHR/NotifyTaskAccepted"),
-			attribute.String("fhir.base_url", fhirBaseURL),
-			attribute.String("fhir.task_id", *task.Id),
-			attribute.String("fhir.task_status", task.Status.Code()),
-		),
-	)
-	defer span.End()
-
-	err = n.eventManager.Notify(ctx, TaskAcceptedEvent{
-		TenantID:    tenant.ID,
-		FHIRBaseURL: fhirBaseURL,
-		Task:        *task,
-	})
-	if err != nil {
-		span.RecordError(err)
-		span.SetStatus(codes.Error, "failed to notify task accepted event")
-		return err
-	}
-
-	return nil
-}
-
-func (n *notifier) start(receiverTopicOrQueue messaging.Entity, taskAcceptedBundleEndpoint string) error {
-	// TODO: add sync call here to the API of DataHub for enrolling a patient
-	// IF the call fails here we want to create a subtask to let the hospital know that the enrollment failed
-	return n.eventManager.Subscribe(TaskAcceptedEvent{}, func(ctx context.Context, rawEvent events.Type) error {
-		ctx, span := tracer.Start(
-			ctx,
-			"handleTaskAcceptedEvent",
-			trace.WithSpanKind(trace.SpanKindConsumer),
-			trace.WithAttributes(
-				attribute.String("operation.name", "EHR/handleTaskAcceptedEvent"),
-				attribute.String("event.type", "TaskAcceptedEvent"),
-			),
-		)
-		defer span.End()
-
-		event := rawEvent.(*TaskAcceptedEvent)
-=======
 
 	// Process the task notification synchronously to propagate errors
 	event := TaskAcceptedEvent{
@@ -135,58 +87,12 @@
 		return errors.Wrapf(err, "failed to get from task accepted event (tenant-id=%s)", event.TenantID)
 	}
 	ctx = tenants.WithTenant(ctx, *tenant)
->>>>>>> a134f88f
 
 	fhirBaseURL, err := url.Parse(event.FHIRBaseURL)
 	if err != nil {
 		return err
 	}
 
-<<<<<<< HEAD
-		span.SetAttributes(
-			attribute.String("fhir.base_url", event.FHIRBaseURL),
-			attribute.String("fhir.task_id", *event.Task.Id),
-			attribute.String("fhir.task_status", event.Task.Status.Code()),
-		)
-
-		fhirBaseURL, err := url.Parse(event.FHIRBaseURL)
-		if err != nil {
-			span.RecordError(err)
-			span.SetStatus(codes.Error, "failed to parse FHIR base URL")
-			return err
-		}
-
-		cpsClient, _, err := n.fhirClientFactory(ctx, fhirBaseURL)
-		if err != nil {
-			span.RecordError(err)
-			span.SetStatus(codes.Error, "failed to create FHIR client")
-			return errors.Wrap(err, "failed to create FHIR client for invoking CarePlanService")
-		}
-
-		bundles, err := TaskNotificationBundleSet(ctx, cpsClient, *event.Task.Id)
-		if err != nil {
-			span.RecordError(err)
-			span.SetStatus(codes.Error, "failed to create task notification bundle")
-			return errors.Wrap(err, "failed to create task notification bundle")
-		}
-		log.Ctx(ctx).Info().Msgf("Sending set for task notifier started")
-		//TODO: If this fails, we should create a subtask to let the hospital know that the enrollment failed and the datahub returns a
-		// questionnaire URL to fill in the missing data
-		// cpsClient.CreateWithContext(ctx, "Task", )
-		err = sendBundle(ctx, receiverTopicOrQueue, taskAcceptedBundleEndpoint, *bundles, n.broker)
-		if err != nil {
-			span.RecordError(err)
-			span.SetStatus(codes.Error, "failed to send bundle")
-			return err
-		}
-
-		span.SetAttributes(
-			attribute.String("bundle_set.id", bundles.Id),
-			attribute.Int("bundles.count", len(bundles.Bundles)),
-		)
-
-		return nil
-=======
 	cpsClient, _, err := n.fhirClientFactory(ctx, fhirBaseURL)
 	if err != nil {
 		return errors.Wrap(err, "failed to create FHIR client for invoking CarePlanService")
@@ -224,82 +130,17 @@
 	return n.eventManager.Subscribe(TaskAcceptedEvent{}, func(ctx context.Context, rawEvent events.Type) error {
 		event := rawEvent.(*TaskAcceptedEvent)
 		return n.processTaskAcceptedEvent(ctx, event)
->>>>>>> a134f88f
 	})
 }
 
 // sendBundle sends a serialized BundleSet to a Service Bus using the provided ServiceBusClient.
 // It logs the process and errors during submission while wrapping and returning them.
 // Returns an error if serialization or message submission fails.
-<<<<<<< HEAD
-func sendBundle(ctx context.Context, receiverTopicOrQueue messaging.Entity, taskAcceptedBundleEndpoint string, set BundleSet, messageBroker messaging.Broker) error {
-	ctx, span := tracer.Start(
-		ctx,
-		"sendBundle",
-		trace.WithSpanKind(trace.SpanKindProducer),
-		trace.WithAttributes(
-			attribute.String("operation.name", "EHR/sendBundle"),
-			attribute.String("bundle_set.id", set.Id),
-			attribute.String("bundle_set.task", set.task),
-			attribute.Int("bundles.count", len(set.Bundles)),
-			attribute.String("messaging.entity", receiverTopicOrQueue.Name),
-		),
-	)
-	defer span.End()
-
-=======
 func sendBundle(ctx context.Context, taskAcceptedBundleEndpoint string, set BundleSet) error {
->>>>>>> a134f88f
 	jsonData, err := json.MarshalIndent(set, "", "\t")
 	if err != nil {
-		span.RecordError(err)
-		span.SetStatus(codes.Error, "failed to serialize bundle set")
 		return err
 	}
-<<<<<<< HEAD
-
-	span.SetAttributes(
-		attribute.Int("payload.size_bytes", len(jsonData)),
-	)
-
-	// TODO: Remove support for receiverTopicOrQueue, and then this if-guard
-	if taskAcceptedBundleEndpoint != "" {
-		span.SetAttributes(
-			attribute.String("transport.type", "http"),
-			attribute.String("http.url", taskAcceptedBundleEndpoint),
-		)
-
-		log.Ctx(ctx).Info().Msgf("Sending set for task (ref=%s) to HTTP endpoint (endpoint=%s)", set.task, taskAcceptedBundleEndpoint)
-		httpResponse, err := http.Post(taskAcceptedBundleEndpoint, "application/json", bytes.NewBuffer(jsonData))
-		if err != nil {
-			span.RecordError(err)
-			span.SetStatus(codes.Error, "failed to send HTTP request")
-			log.Ctx(ctx).Warn().Err(err).Msgf("Sending set for task (ref=%s) to HTTP endpoint failed (endpoint=%s)", set.task, taskAcceptedBundleEndpoint)
-			return errors.Wrap(err, "failed to send task to endpoint")
-		}
-		defer httpResponse.Body.Close()
-		if httpResponse.StatusCode < 200 || httpResponse.StatusCode >= 300 {
-			return errors.Errorf("failed to send task to endpoint, status code: %d", httpResponse.StatusCode)
-		}
-	} else {
-		span.SetAttributes(
-			attribute.String("transport.type", "message_broker"),
-		)
-
-		log.Ctx(ctx).Info().Msgf("Sending set for task (ref=%s) to message broker with messages %s", set.task, jsonData)
-		msg := &messaging.Message{
-			Body:          jsonData,
-			ContentType:   "application/json",
-			CorrelationID: &set.Id,
-		}
-		// TODO: Remove this and send the message directly with an API call to DataHub
-		err = messageBroker.SendMessage(ctx, receiverTopicOrQueue, msg)
-		if err != nil {
-			span.RecordError(err)
-			span.SetStatus(codes.Error, "failed to send message to broker")
-			log.Ctx(ctx).Warn().Msgf("Sending set for task (ref=%s) to message broker failed, error: %s", set.task, err.Error())
-			return errors.Wrap(err, "failed to send task to message broker")
-=======
 	log.Ctx(ctx).Info().Msgf("Sending set for task (ref=%s) to HTTP endpoint (endpoint=%s)", set.task, taskAcceptedBundleEndpoint)
 	httpResponse, err := http.Post(taskAcceptedBundleEndpoint, "application/fhir+json", bytes.NewBuffer(jsonData))
 	if err != nil {
@@ -318,7 +159,6 @@
 		} else {
 			unknownError := "unknown error"
 			badRequest.Reason = &unknownError
->>>>>>> a134f88f
 		}
 		return &BadRequest{Reason: badRequest.Reason}
 	}
