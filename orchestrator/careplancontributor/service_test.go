--- conflicted
+++ resolved
@@ -303,11 +303,7 @@
 					BaseURL: fhirServer.URL + "/fhir",
 				},
 				HealthDataViewEndpointEnabled: healthDataViewEndpointEnabled,
-<<<<<<< HEAD
-			}, tenants.Test(), profile.Test(), orcaPublicURL, sessionManager, messageBroker, events.NewManager(messageBroker), proxy, carePlanServiceURL, nil)
-=======
-			}, profile.Test(), orcaPublicURL, sessionManager, messageBroker, events.NewManager(messageBroker), proxy, fhirClient, carePlanServiceURL, nil)
->>>>>>> b6b0b936
+			}, tenants.Test(), profile.Test(), orcaPublicURL, sessionManager, messageBroker, events.NewManager(messageBroker), proxy, fhirClient, carePlanServiceURL, nil)
 
 			// Setup: configure the service to proxy to the backing FHIR server
 			frontServerMux := http.NewServeMux()
@@ -467,11 +463,7 @@
 		FHIR: coolfhir.ClientConfig{
 			BaseURL: fhirServer.URL + "/fhir",
 		},
-<<<<<<< HEAD
-	}, tenants.Test(), profile.Test(), orcaPublicURL, sessionManager, messageBroker, events.NewManager(messageBroker), &httputil.ReverseProxy{}, must.ParseURL(fhirServer.URL), nil)
-=======
-	}, profile.Test(), orcaPublicURL, sessionManager, messageBroker, events.NewManager(messageBroker), &httputil.ReverseProxy{}, nil, must.ParseURL(fhirServer.URL), nil)
->>>>>>> b6b0b936
+	}, tenants.Test(), profile.Test(), orcaPublicURL, sessionManager, messageBroker, events.NewManager(messageBroker), &httputil.ReverseProxy{}, nil, must.ParseURL(fhirServer.URL), nil)
 
 	frontServerMux := http.NewServeMux()
 	frontServer := httptest.NewServer(frontServerMux)
@@ -595,17 +587,9 @@
 				BaseURL: fhirServer.URL + "/fhir",
 			},
 		},
-<<<<<<< HEAD
-		tenants.Test(),
-		profile.TestProfile{
+		tenants.Test(), profile.TestProfile{
 			Principal: auth.TestPrincipal2,
-		},
-		orcaPublicURL, sessionManager, messageBroker, events.NewManager(messageBroker), &httputil.ReverseProxy{}, must.ParseURL(fhirServer.URL), nil)
-=======
-	}, profile.TestProfile{
-		Principal: auth.TestPrincipal2,
-	}, orcaPublicURL, sessionManager, messageBroker, events.NewManager(messageBroker), &httputil.ReverseProxy{}, nil, must.ParseURL(fhirServer.URL), nil)
->>>>>>> b6b0b936
+		}, orcaPublicURL, sessionManager, messageBroker, events.NewManager(messageBroker), &httputil.ReverseProxy{}, nil, must.ParseURL(fhirServer.URL), nil)
 	service.workflows = taskengine.DefaultTestWorkflowProvider()
 
 	var capturedFhirBaseUrl string
@@ -690,11 +674,7 @@
 	require.NoError(t, err)
 	sessionManager, sessionID := createTestSession()
 
-<<<<<<< HEAD
-	service, err := New(Config{}, tenants.Test(), profile.Test(), orcaPublicURL, sessionManager, messageBroker, events.NewManager(messageBroker), &httputil.ReverseProxy{}, must.ParseURL(fhirServer.URL), nil)
-=======
-	service, err := New(Config{}, profile.Test(), orcaPublicURL, sessionManager, messageBroker, events.NewManager(messageBroker), &httputil.ReverseProxy{}, nil, must.ParseURL(fhirServer.URL), nil)
->>>>>>> b6b0b936
+	service, err := New(Config{}, tenants.Test(), profile.Test(), orcaPublicURL, sessionManager, messageBroker, events.NewManager(messageBroker), &httputil.ReverseProxy{}, nil, must.ParseURL(fhirServer.URL), nil)
 	require.NoError(t, err)
 	// Setup: configure the service to proxy to the backing FHIR server
 	frontServerMux := http.NewServeMux()
@@ -761,11 +741,7 @@
 				},
 			},
 		},
-<<<<<<< HEAD
-	}, tenants.Test(), profile.Test(), orcaPublicURL, sessionManager, messageBroker, events.NewManager(messageBroker), &httputil.ReverseProxy{}, nil, nil)
-=======
-	}, profile.Test(), orcaPublicURL, sessionManager, messageBroker, events.NewManager(messageBroker), &httputil.ReverseProxy{}, nil, nil, nil)
->>>>>>> b6b0b936
+	}, tenants.Test(), profile.Test(), orcaPublicURL, sessionManager, messageBroker, events.NewManager(messageBroker), &httputil.ReverseProxy{}, nil, nil, nil)
 	require.NoError(t, err)
 
 	// Setup: configure the service to proxy to the backing FHIR server
