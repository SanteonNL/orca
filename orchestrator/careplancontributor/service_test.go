package careplancontributor

import (
	"encoding/json"
	"fmt"
	"github.com/rs/zerolog/log"

	"github.com/SanteonNL/orca/orchestrator/careplancontributor/taskengine"

	fhirclient "github.com/SanteonNL/go-fhir-client"
	"github.com/SanteonNL/orca/orchestrator/careplancontributor/applaunch/clients"
	"github.com/SanteonNL/orca/orchestrator/careplancontributor/mock"
	"github.com/SanteonNL/orca/orchestrator/cmd/profile"
	"github.com/SanteonNL/orca/orchestrator/lib/auth"
	"github.com/SanteonNL/orca/orchestrator/lib/coolfhir"
	"github.com/SanteonNL/orca/orchestrator/lib/to"
	"github.com/SanteonNL/orca/orchestrator/user"
	"github.com/google/uuid"
	"github.com/stretchr/testify/assert"
	"github.com/stretchr/testify/require"
	"github.com/zorgbijjou/golang-fhir-models/fhir-models/fhir"
	"go.uber.org/mock/gomock"

	"io"
	"net/http"
	"net/http/httptest"
	"net/http/httputil"
	"net/url"
	"os"
	"strings"
	"testing"
	"time"
)

var orcaPublicURL, _ = url.Parse("https://example.com/orca")

func TestService_Proxy_Get_And_Search(t *testing.T) {
	tests := []struct {
		name string
		// Set if it should be anything other than the default (auth.TestPrincipal1)
		principal *auth.Principal
		// Set if it should be anything other than the default (true)
		healthDataViewEndpointEnabled *bool
		expectedStatus                int
		xSCPContext                   string
		searchBodyReturnFile          string
		searchStatusReturn            int
		// Allows us to test both GET and POST requests
		patientRequestURL   *string
		patientStatusReturn *int
		expectedJSON        string
		expectedError       error
		// Default is GET
		method *string
		// Default is "/cpc/fhir/Patient/1"
		url          *string
		allowCaching bool
	}{
		{
			name:                          "Fails: No healthDataViewEndpointEnabled flag",
			healthDataViewEndpointEnabled: to.Ptr(false),
			expectedStatus:                http.StatusMethodNotAllowed,
		},
		{
			name:           "Fails: No header",
			expectedStatus: http.StatusBadRequest,
			expectedJSON:   `{"issue":[{"severity":"error","code":"processing","diagnostics":"CarePlanContributor/GET /cpc/fhir/Patient/1 failed: X-Scp-Context header must be set"}],"resourceType":"OperationOutcome"}`,
		},
		{
			name:           "Fails: header resource is not CarePlan",
			expectedStatus: http.StatusBadRequest,
			xSCPContext:    "SomeResource/invalid",
			expectedJSON:   `{"issue":[{"severity":"error","code":"processing","diagnostics":"CarePlanContributor/GET /cpc/fhir/Patient/1 failed: specified SCP context header does not refer to a CarePlan"}],"resourceType":"OperationOutcome"}`,
		},
		{
			name:                 "Fails: CarePlan in header not found - GET",
			expectedStatus:       http.StatusNotFound,
			searchBodyReturnFile: "./testdata/careplan-bundle-not-found.json",
			searchStatusReturn:   http.StatusOK,
			xSCPContext:          "CarePlan/not-exists",
			expectedJSON:         `{"issue":[{"severity":"error","code":"processing","diagnostics":"CarePlanContributor/GET /cpc/fhir/Patient/1 failed: CarePlan not found"}],"resourceType":"OperationOutcome"}`,
		},
		{
			name:                 "Fails: CarePlan in header not found - POST",
			expectedStatus:       http.StatusNotFound,
			searchBodyReturnFile: "./testdata/careplan-bundle-not-found.json",
			searchStatusReturn:   http.StatusOK,
			xSCPContext:          "CarePlan/not-exists",
			method:               to.Ptr("POST"),
			url:                  to.Ptr("/cpc/fhir/Patient/_search"),
			expectedJSON:         `{"issue":[{"severity":"error","code":"processing","diagnostics":"CarePlanContributor/POST /cpc/fhir/Patient/_search failed: CarePlan not found"}],"resourceType":"OperationOutcome"}`,
		},
		{
			name:                 "Fails: CareTeam not present in bundle - GET",
			expectedStatus:       http.StatusNotFound,
			searchBodyReturnFile: "./testdata/careplan-bundle-careteam-missing.json",
			searchStatusReturn:   http.StatusOK,
			xSCPContext:          "CarePlan/cps-careplan-01",
			expectedJSON:         `{"issue":[{"severity":"error","code":"processing","diagnostics":"CarePlanContributor/GET /cpc/fhir/Patient/1 failed: CareTeam not found in bundle"}],"resourceType":"OperationOutcome"}`,
		},
		{
			name:                 "Fails: CareTeam not present in bundle - POST",
			expectedStatus:       http.StatusNotFound,
			searchBodyReturnFile: "./testdata/careplan-bundle-careteam-missing.json",
			searchStatusReturn:   http.StatusOK,
			xSCPContext:          "CarePlan/cps-careplan-01",
			method:               to.Ptr("POST"),
			url:                  to.Ptr("/cpc/fhir/Patient/_search"),
			expectedJSON:         `{"issue":[{"severity":"error","code":"processing","diagnostics":"CarePlanContributor/POST /cpc/fhir/Patient/_search failed: CareTeam not found in bundle"}],"resourceType":"OperationOutcome"}`,
		},
		{
			name:                 "Fails: requester not part of CareTeam - GET",
			principal:            auth.TestPrincipal3,
			expectedStatus:       http.StatusForbidden,
			searchBodyReturnFile: "./testdata/careplan-bundle-valid.json",
			searchStatusReturn:   http.StatusOK,
			xSCPContext:          "CarePlan/cps-careplan-01",
			expectedJSON:         `{"issue":[{"severity":"error","code":"processing","diagnostics":"CarePlanContributor/GET /cpc/fhir/Patient/1 failed: requester does not have access to resource"}],"resourceType":"OperationOutcome"}`,
		},
		{
			name:                 "Fails: requester not part of CareTeam - POST",
			principal:            auth.TestPrincipal3,
			expectedStatus:       http.StatusForbidden,
			searchBodyReturnFile: "./testdata/careplan-bundle-valid.json",
			searchStatusReturn:   http.StatusOK,
			xSCPContext:          "CarePlan/cps-careplan-01",
			method:               to.Ptr("POST"),
			url:                  to.Ptr("/cpc/fhir/Patient/_search"),
			expectedJSON:         `{"issue":[{"severity":"error","code":"processing","diagnostics":"CarePlanContributor/POST /cpc/fhir/Patient/_search failed: requester does not have access to resource"}],"resourceType":"OperationOutcome"}`,
		},
		{
			name:                 "Fails: proxied request returns error - GET",
			expectedStatus:       http.StatusNotFound,
			searchBodyReturnFile: "./testdata/careplan-bundle-valid.json",
			searchStatusReturn:   http.StatusOK,
			xSCPContext:          "CarePlan/cps-careplan-01",
			patientRequestURL:    to.Ptr("GET /fhir/Patient/1"),
			patientStatusReturn:  to.Ptr(http.StatusNotFound),
		},
		{
			name:                 "Fails: proxied request returns error - POST",
			expectedStatus:       http.StatusNotFound,
			searchBodyReturnFile: "./testdata/careplan-bundle-valid.json",
			searchStatusReturn:   http.StatusOK,
			xSCPContext:          "CarePlan/cps-careplan-01",
			patientRequestURL:    to.Ptr("GET /fhir/Patient/1"),
			patientStatusReturn:  to.Ptr(http.StatusNotFound),
			method:               to.Ptr("POST"),
			url:                  to.Ptr("/cpc/fhir/Patient/_search"),
		},
		{
			name:                 "Fails: requester is CareTeam member but Period is expired - GET",
			principal:            auth.TestPrincipal2,
			expectedStatus:       http.StatusForbidden,
			searchBodyReturnFile: "./testdata/careplan-bundle-valid.json",
			searchStatusReturn:   http.StatusOK,
			xSCPContext:          "CarePlan/cps-careplan-01",
			patientRequestURL:    to.Ptr("GET /fhir/Patient/1"),
			patientStatusReturn:  to.Ptr(http.StatusOK),
			expectedJSON:         `{"issue":[{"severity":"error","code":"processing","diagnostics":"CarePlanContributor/GET /cpc/fhir/Patient/1 failed: requester does not have access to resource"}],"resourceType":"OperationOutcome"}`,
		},
		{
			name:                 "Fails: requester is CareTeam member but Period is expired - POST",
			principal:            auth.TestPrincipal2,
			expectedStatus:       http.StatusForbidden,
			searchBodyReturnFile: "./testdata/careplan-bundle-valid.json",
			searchStatusReturn:   http.StatusOK,
			xSCPContext:          "CarePlan/cps-careplan-01",
			patientRequestURL:    to.Ptr("GET /fhir/Patient/1"),
			patientStatusReturn:  to.Ptr(http.StatusOK),
			method:               to.Ptr("POST"),
			url:                  to.Ptr("/cpc/fhir/Patient/_search"),
			expectedJSON:         `{"issue":[{"severity":"error","code":"processing","diagnostics":"CarePlanContributor/POST /cpc/fhir/Patient/_search failed: requester does not have access to resource"}],"resourceType":"OperationOutcome"}`,
		},
		{
			name:                 "Success: valid request - GET",
			expectedStatus:       http.StatusOK,
			searchBodyReturnFile: "./testdata/careplan-bundle-valid.json",
			patientRequestURL:    to.Ptr("/cpc/fhir/Patient/1"),
			searchStatusReturn:   http.StatusOK,
			xSCPContext:          "CarePlan/cps-careplan-01",
			patientStatusReturn:  to.Ptr(http.StatusOK),
		},
		{
			name:                 "Success: valid request - GET - Allow caching",
			expectedStatus:       http.StatusOK,
			searchBodyReturnFile: "./testdata/careplan-bundle-valid.json",
			patientRequestURL:    to.Ptr("/cpc/fhir/Patient/1"),
			searchStatusReturn:   http.StatusOK,
			xSCPContext:          "CarePlan/cps-careplan-01",
			patientStatusReturn:  to.Ptr(http.StatusOK),
			allowCaching:         true,
		},
		{
			name:                 "Success: valid request - POST",
			expectedStatus:       http.StatusOK,
			searchBodyReturnFile: "./testdata/careplan-bundle-valid.json",
			patientRequestURL:    to.Ptr("/cpc/fhir/Patient/_search"),
			searchStatusReturn:   http.StatusOK,
			xSCPContext:          "CarePlan/cps-careplan-01",
			patientStatusReturn:  to.Ptr(http.StatusOK),
			method:               to.Ptr("POST"),
			url:                  to.Ptr("/cpc/fhir/Patient/_search"),
		},
		{
			name:                 "Success: valid request - POST - Allow caching",
			expectedStatus:       http.StatusOK,
			searchBodyReturnFile: "./testdata/careplan-bundle-valid.json",
			patientRequestURL:    to.Ptr("/cpc/fhir/Patient/_search"),
			searchStatusReturn:   http.StatusOK,
			xSCPContext:          "CarePlan/cps-careplan-01",
			patientStatusReturn:  to.Ptr(http.StatusOK),
			method:               to.Ptr("POST"),
			url:                  to.Ptr("/cpc/fhir/Patient/_search"),
			allowCaching:         true,
		},
	}

	for _, tt := range tests {
		t.Run(tt.name, func(t *testing.T) {
			fhirServerMux := http.NewServeMux()
			fhirServer := httptest.NewServer(fhirServerMux)
			fhirServerURL, _ := url.Parse(fhirServer.URL)
			sessionManager, _ := createTestSession()

			carePlanServiceMux := http.NewServeMux()
			carePlanService := httptest.NewServer(carePlanServiceMux)
			carePlanServiceURL, _ := url.Parse(carePlanService.URL)
			carePlanServiceURL.Path = "/cps"

			healthDataViewEndpointEnabled := true
			if tt.healthDataViewEndpointEnabled != nil {
				healthDataViewEndpointEnabled = *tt.healthDataViewEndpointEnabled
			}

			proxy := coolfhir.NewProxy(
				"MockProxy",
				log.Logger,
				fhirServerURL,
				"/cpc/cps/fhir",
				orcaPublicURL.JoinPath("/cpc/cps/fhir"),
				http.DefaultTransport,
				tt.allowCaching,
			)

			service, _ := New(Config{
				FHIR: coolfhir.ClientConfig{
					BaseURL: fhirServer.URL + "/fhir",
				},
				CarePlanService: CarePlanServiceConfig{
					URL: carePlanServiceURL.String(),
				},
				HealthDataViewEndpointEnabled: healthDataViewEndpointEnabled,
<<<<<<< HEAD
			}, profile.Test(), orcaPublicURL, sessionManager, &httputil.ReverseProxy{})
=======
			}, profile.TestProfile{}, orcaPublicURL, sessionManager, proxy)

>>>>>>> 17b371a4
			// Setup: configure the service to proxy to the backing FHIR server
			frontServerMux := http.NewServeMux()

			var capturedBody []byte
			if tt.searchBodyReturnFile != "" {
				carePlanServiceMux.HandleFunc("POST /cps/CarePlan/_search", func(writer http.ResponseWriter, request *http.Request) {
					capturedBody, _ = io.ReadAll(request.Body)
					rawJson, _ := os.ReadFile(tt.searchBodyReturnFile)
					var data fhir.Bundle
					_ = json.Unmarshal(rawJson, &data)
					responseData, _ := json.Marshal(data)
					writer.WriteHeader(http.StatusOK)
					_, _ = writer.Write(responseData)
				})
			}
			if tt.patientRequestURL != nil && tt.patientStatusReturn != nil {
				fhirServerMux.HandleFunc(*tt.patientRequestURL, func(writer http.ResponseWriter, request *http.Request) {
					writer.WriteHeader(*tt.patientStatusReturn)
					_ = json.NewEncoder(writer).Encode(fhir.Patient{})
				})
			}

			service.RegisterHandlers(frontServerMux)
			frontServer := httptest.NewServer(frontServerMux)

			carePlanId := ""
			if tt.xSCPContext != "" {
				carePlanId = strings.TrimPrefix(tt.xSCPContext, "CarePlan/")
				tt.xSCPContext = fmt.Sprintf("%s/%s", carePlanServiceURL, tt.xSCPContext)
			}

			httpClient := frontServer.Client()
			principal := auth.TestPrincipal1
			if tt.principal != nil {
				principal = tt.principal
			}
			httpClient.Transport = auth.AuthenticatedTestRoundTripper(frontServer.Client().Transport, principal, tt.xSCPContext)

			method := "GET"
			if tt.method != nil {
				method = *tt.method
			}
			reqURL := "/cpc/fhir/Patient/1"
			if tt.url != nil {
				reqURL = *tt.url
			}
			log.Info().Msgf("Requesting %s %s", method, frontServer.URL+reqURL)
			log.Info().Msgf("FHIR Server URL: %s", fhirServer.URL)
			log.Info().Msgf("CarePlan Service URL: %s", carePlanService.URL)

			httpRequest, _ := http.NewRequest(method, frontServer.URL+reqURL, nil)
			httpResponse, err := httpClient.Do(httpRequest)
			require.Equal(t, err, tt.expectedError)
			require.Equal(t, httpResponse.StatusCode, tt.expectedStatus)

			if tt.expectedJSON != "" {
				body, _ := io.ReadAll(httpResponse.Body)
				require.JSONEq(t, tt.expectedJSON, string(body))
			}
			if tt.searchBodyReturnFile != "" {
				expectedValues := url.Values{
					"_include": {"CarePlan:care-team"},
					"_id":      {carePlanId},
				}
				actualValues, err := url.ParseQuery(string(capturedBody))
				require.NoError(t, err)
				require.Equal(t, expectedValues, actualValues)

				if tt.expectedStatus == http.StatusOK {
					if tt.allowCaching {
						assert.Equal(t, "must-understand, private", httpResponse.Header.Get("Cache-Control"))
					} else {
						assert.Equal(t, "no-store", httpResponse.Header.Get("Cache-Control"))
					}
				}
			}
		})
	}
}

// Invalid test cases are simpler, can be tested with http endpoint mocking
func TestService_HandleNotification_Invalid(t *testing.T) {
	prof := profile.Test()
	// Test that the service registers the /cpc URL that proxies to the backing FHIR server
	// Setup: configure backing FHIR server to which the service proxies
	fhirServerMux := http.NewServeMux()
	fhirServer := httptest.NewServer(fhirServerMux)
	fhirServerURL, _ := url.Parse(fhirServer.URL)
	fhirServerURL.Path = "/fhir"
	sessionManager, _ := createTestSession()

	carePlanServiceMux := http.NewServeMux()
	carePlanServiceMux.HandleFunc("GET /cps/Task/999", func(writer http.ResponseWriter, request *http.Request) {
		writer.WriteHeader(http.StatusNotFound)
	})
	carePlanServiceMux.HandleFunc("GET /cps/Task/1", func(writer http.ResponseWriter, request *http.Request) {
		rawJson, _ := os.ReadFile("./testdata/task-1.json")
		var data fhir.Task
		_ = json.Unmarshal(rawJson, &data)
		responseData, _ := json.Marshal(data)
		writer.WriteHeader(http.StatusOK)
		_, _ = writer.Write(responseData)
	})
	carePlanServiceMux.HandleFunc("GET /cps/Task/2", func(writer http.ResponseWriter, request *http.Request) {
		rawJson, _ := os.ReadFile("./testdata/task-2.json")
		var data fhir.Task
		_ = json.Unmarshal(rawJson, &data)
		responseData, _ := json.Marshal(data)
		writer.WriteHeader(http.StatusOK)
		_, _ = writer.Write(responseData)
	})
	var capturedTaskUpdate fhir.Task
	carePlanServiceMux.HandleFunc("PUT /cps/Task/2", func(writer http.ResponseWriter, request *http.Request) {
		rawJson, _ := io.ReadAll(request.Body)
		_ = json.Unmarshal(rawJson, &capturedTaskUpdate)
		writer.WriteHeader(http.StatusOK)
	})
	carePlanServiceMux.HandleFunc("GET /cps/Task/3", func(writer http.ResponseWriter, request *http.Request) {
		rawJson, _ := os.ReadFile("./testdata/task-3.json")
		var data fhir.Task
		_ = json.Unmarshal(rawJson, &data)
		responseData, _ := json.Marshal(data)
		writer.WriteHeader(http.StatusOK)
		_, _ = writer.Write(responseData)
	})
	carePlanService := httptest.NewServer(carePlanServiceMux)
	carePlanServiceURL, _ := url.Parse(carePlanService.URL)
	carePlanServiceURL.Path = "/cps"

	service, _ := New(Config{
		FHIR: coolfhir.ClientConfig{
			BaseURL: fhirServer.URL + "/fhir",
		},
		CarePlanService: CarePlanServiceConfig{
			URL: carePlanServiceURL.String(),
		},
	}, profile.Test(), orcaPublicURL, sessionManager, &httputil.ReverseProxy{})

	frontServerMux := http.NewServeMux()
	frontServer := httptest.NewServer(frontServerMux)
	service.RegisterHandlers(frontServerMux)

	t.Run("invalid notification - wrong data type", func(t *testing.T) {
		notification := fhir.Task{Id: to.Ptr("1")}
		notificationJSON, _ := json.Marshal(notification)
		httpRequest, _ := http.NewRequest("POST", frontServer.URL+basePath+"/fhir/notify", strings.NewReader(string(notificationJSON)))
		httpResponse, err := prof.HttpClient().Do(httpRequest)

		require.NoError(t, err)

		require.Equal(t, http.StatusBadRequest, httpResponse.StatusCode)
	})
	t.Run("valid notification - unsupported type", func(t *testing.T) {
		notification := coolfhir.CreateSubscriptionNotification(carePlanServiceURL,
			time.Date(2021, 1, 1, 0, 0, 0, 0, time.UTC),
			fhir.Reference{Reference: to.Ptr("CareTeam/1")}, 1, fhir.Reference{Reference: to.Ptr("Patient/1"), Type: to.Ptr("Patient")})
		notificationJSON, _ := json.Marshal(notification)
		httpRequest, _ := http.NewRequest("POST", frontServer.URL+basePath+"/fhir/notify", strings.NewReader(string(notificationJSON)))
		httpResponse, err := prof.HttpClient().Do(httpRequest)

		require.NoError(t, err)

		require.Equal(t, http.StatusOK, httpResponse.StatusCode)
	})
	t.Run("valid notification - task - not found", func(t *testing.T) {
		notification := coolfhir.CreateSubscriptionNotification(carePlanServiceURL,
			time.Date(2021, 1, 1, 0, 0, 0, 0, time.UTC),
			fhir.Reference{Reference: to.Ptr("CareTeam/1")}, 1, fhir.Reference{Reference: to.Ptr("Task/999"), Type: to.Ptr("Task")})
		notificationJSON, _ := json.Marshal(notification)
		httpRequest, _ := http.NewRequest("POST", frontServer.URL+basePath+"/fhir/notify", strings.NewReader(string(notificationJSON)))
		httpResponse, err := prof.HttpClient().Do(httpRequest)

		require.NoError(t, err)

		require.Equal(t, http.StatusBadRequest, httpResponse.StatusCode)
	})
	t.Run("valid notification - task - not SCP", func(t *testing.T) {
		notification := coolfhir.CreateSubscriptionNotification(carePlanServiceURL,
			time.Date(2021, 1, 1, 0, 0, 0, 0, time.UTC),
			fhir.Reference{Reference: to.Ptr("CareTeam/1")}, 1, fhir.Reference{Reference: to.Ptr("Task/1"), Type: to.Ptr("Task")})
		notificationJSON, _ := json.Marshal(notification)
		httpRequest, _ := http.NewRequest("POST", frontServer.URL+basePath+"/fhir/notify", strings.NewReader(string(notificationJSON)))
		httpResponse, err := prof.HttpClient().Do(httpRequest)

		require.NoError(t, err)

		require.Equal(t, http.StatusOK, httpResponse.StatusCode)
	})
	t.Run("valid notification - task - invalid task missing focus", func(t *testing.T) {
		notification := coolfhir.CreateSubscriptionNotification(carePlanServiceURL,
			time.Date(2021, 1, 1, 0, 0, 0, 0, time.UTC),
			fhir.Reference{Reference: to.Ptr("CareTeam/1")}, 1, fhir.Reference{Reference: to.Ptr("Task/2"), Type: to.Ptr("Task")})
		notificationJSON, _ := json.Marshal(notification)
		httpRequest, _ := http.NewRequest("POST", frontServer.URL+basePath+"/fhir/notify", strings.NewReader(string(notificationJSON)))
		httpResponse, err := prof.HttpClient().Do(httpRequest)

		require.NoError(t, err)

		// processed OK: Task was invalid, but it was rejected. So the notification itself succeeded
		require.Equal(t, http.StatusOK, httpResponse.StatusCode)
		// check rejection
		assert.NotNil(t, capturedTaskUpdate.Id)
		assert.Equal(t, "2", *capturedTaskUpdate.Id)
		assert.Equal(t, fhir.TaskStatusRejected, capturedTaskUpdate.Status)
		assert.Equal(t, "Task is not valid: validation errors: Task.Focus is required but not provided", *capturedTaskUpdate.StatusReason.Text)

	})
	t.Run("invalid notification", func(t *testing.T) {
		httpRequest, _ := http.NewRequest("POST", frontServer.URL+basePath+"/fhir/notify", strings.NewReader("invalid"))
		httpResponse, err := prof.HttpClient().Do(httpRequest)

		require.NoError(t, err)

		require.Equal(t, http.StatusBadRequest, httpResponse.StatusCode)
	})
}

// Valid test case is more complex, use client mocking to simulate data return
func TestService_HandleNotification_Valid(t *testing.T) {
	ctrl := gomock.NewController(t)
	defer ctrl.Finish()

	// Create a mock FHIR client using the generated mock
	mockFHIRClient := mock.NewMockClient(ctrl)

	prof := profile.TestProfile{
		Principal: auth.TestPrincipal2,
	}
	// Test that the service registers the /cpc URL that proxies to the backing FHIR server
	// Setup: configure backing FHIR server to which the service proxies
	fhirServerMux := http.NewServeMux()
	fhirServer := httptest.NewServer(fhirServerMux)
	fhirServerURL, _ := url.Parse(fhirServer.URL)
	fhirServerURL.Path = "/fhir"
	sessionManager, _ := createTestSession()

	service, _ := New(Config{
		FHIR: coolfhir.ClientConfig{
			BaseURL: fhirServer.URL + "/fhir",
		},
		CarePlanService: CarePlanServiceConfig{
			URL: fhirServerURL.String(),
		},
	}, profile.TestProfile{
		Principal: auth.TestPrincipal2,
	}, orcaPublicURL, sessionManager, &httputil.ReverseProxy{})
	service.workflows = taskengine.DefaultTestWorkflowProvider()

	var capturedFhirBaseUrl string
	service.cpsClientFactory = func(baseUrl *url.URL) fhirclient.Client {
		capturedFhirBaseUrl = baseUrl.String()
		return mockFHIRClient
	}

	frontServerMux := http.NewServeMux()
	frontServer := httptest.NewServer(frontServerMux)
	service.RegisterHandlers(frontServerMux)

	notification := coolfhir.CreateSubscriptionNotification(fhirServerURL,
		time.Date(2021, 1, 1, 0, 0, 0, 0, time.UTC),
		fhir.Reference{Reference: to.Ptr("CareTeam/1")}, 1, fhir.Reference{Reference: to.Ptr("Task/3"), Type: to.Ptr("Task")})
	notificationJSON, _ := json.Marshal(notification)

	mockFHIRClient.EXPECT().Read(fhirServerURL.String()+"/Task/3", gomock.Any(), gomock.Any()).DoAndReturn(func(path string, result *fhir.Task, option ...fhirclient.Option) error {
		rawJson, _ := os.ReadFile("./testdata/task-3.json")
		return json.Unmarshal(rawJson, &result)
	})
	mockFHIRClient.EXPECT().Read("ServiceRequest/1", gomock.Any(), gomock.Any()).
		DoAndReturn(func(path string, result *fhir.ServiceRequest, option ...fhirclient.Option) error {
			rawJson, _ := os.ReadFile("./testdata/servicerequest-1.json")
			return json.Unmarshal(rawJson, &result)
		})

	mockFHIRClient.EXPECT().
		Create(gomock.Any(), gomock.Any(), gomock.Any()).
		DoAndReturn(func(bundle fhir.Bundle, result interface{}, options ...fhirclient.Option) error {
			mockResponse := map[string]interface{}{
				"id":           uuid.NewString(),
				"resourceType": "Bundle",
				"type":         "transaction-response",
				"entry": []interface{}{
					map[string]interface{}{
						"response": map[string]interface{}{
							"status":   "201 Created",
							"location": "Task/" + uuid.NewString(),
						},
					},
				},
			}
			bytes, _ := json.Marshal(mockResponse)
			json.Unmarshal(bytes, &result)
			return nil
		})

	httpRequest, _ := http.NewRequest("POST", frontServer.URL+basePath+"/fhir/notify", strings.NewReader(string(notificationJSON)))
	httpResponse, err := prof.HttpClient().Do(httpRequest)

	require.NoError(t, err)
	require.Equal(t, http.StatusOK, httpResponse.StatusCode)
	require.Equal(t, fhirServerURL.String(), capturedFhirBaseUrl)
}

func TestService_Proxy_ProxyToEHR_WithLogout(t *testing.T) {
	// Test that the service registers the EHR FHIR proxy URL that proxies to the backing FHIR server of the EHR
	// Setup: configure backing EHR FHIR server to which the service proxies
	fhirServerMux := http.NewServeMux()
	capturedHost := ""
	fhirServerMux.HandleFunc("GET /fhir/Patient/1", func(writer http.ResponseWriter, request *http.Request) {
		writer.WriteHeader(http.StatusOK)
		capturedHost = request.Host
		_ = json.NewEncoder(writer).Encode(fhir.Patient{})
	})
	fhirServer := httptest.NewServer(fhirServerMux)
	fhirServerURL, _ := url.Parse(fhirServer.URL)
	fhirServerURL.Path = "/fhir"
	// Setup: create the service

	clients.Factories["test"] = func(properties map[string]string) clients.ClientProperties {
		return clients.ClientProperties{
			Client:  fhirServer.Client().Transport,
			BaseURL: fhirServerURL,
		}
	}
	sessionManager, sessionID := createTestSession()

	service, err := New(Config{}, profile.Test(), orcaPublicURL, sessionManager, &httputil.ReverseProxy{})
	require.NoError(t, err)
	// Setup: configure the service to proxy to the backing FHIR server
	frontServerMux := http.NewServeMux()
	service.RegisterHandlers(frontServerMux)
	frontServer := httptest.NewServer(frontServerMux)

	httpRequest, _ := http.NewRequest("GET", frontServer.URL+"/cpc/ehr/fhir/Patient/1", nil)
	httpRequest.AddCookie(&http.Cookie{
		Name:  "sid",
		Value: sessionID,
	})
	httpResponse, err := frontServer.Client().Do(httpRequest)
	require.NoError(t, err)
	require.Equal(t, http.StatusOK, httpResponse.StatusCode)
	require.Equal(t, fhirServerURL.Host, capturedHost)

	t.Run("caching is not allowed", func(t *testing.T) {
		assert.Equal(t, "no-store", httpResponse.Header.Get("Cache-Control"))
	})

	// Logout and attempt to get the patient again
	httpRequest, _ = http.NewRequest("POST", frontServer.URL+"/logout", nil)

	// Trying to logout without a session cookie should return an error
	httpResponse, err = frontServer.Client().Do(httpRequest)
	require.NoError(t, err)
	require.Equal(t, http.StatusUnauthorized, httpResponse.StatusCode)

	httpRequest.AddCookie(&http.Cookie{
		Name:  "sid",
		Value: sessionID,
	})
	httpResponse, err = frontServer.Client().Do(httpRequest)
	require.NoError(t, err)
	require.Equal(t, http.StatusOK, httpResponse.StatusCode)

	httpRequest, _ = http.NewRequest("GET", frontServer.URL+"/cpc/ehr/fhir/Patient/1", nil)
	httpRequest.AddCookie(&http.Cookie{
		Name:  "sid",
		Value: sessionID,
	})
	httpResponse, err = frontServer.Client().Do(httpRequest)
	require.NoError(t, err)
	require.Equal(t, http.StatusUnauthorized, httpResponse.StatusCode)
}

func TestService_Proxy_ProxyToCPS_WithLogout(t *testing.T) {
	// Test that the service registers the CarePlanService FHIR proxy URL that proxies to the CarePlanService
	// Setup: configure CarePlanService to which the service proxies
	carePlanServiceMux := http.NewServeMux()
	var capturedHost string
	var capturedBody []byte
	carePlanServiceMux.HandleFunc("POST /fhir/Patient/_search", func(writer http.ResponseWriter, request *http.Request) {
		writer.WriteHeader(http.StatusOK)
		capturedHost = request.Host
		capturedBody, _ = io.ReadAll(request.Body)
		_ = json.NewEncoder(writer).Encode(fhir.Patient{})
	})
	carePlanService := httptest.NewServer(carePlanServiceMux)
	carePlanServiceURL, _ := url.Parse(carePlanService.URL)
	carePlanServiceURL.Path = "/fhir"

	sessionManager, sessionID := createTestSession()

	service, err := New(Config{
		CarePlanService: CarePlanServiceConfig{
			URL: carePlanServiceURL.String(),
		},
	}, profile.Test(), orcaPublicURL, sessionManager, &httputil.ReverseProxy{})
	require.NoError(t, err)
	// Setup: configure the service to proxy to the upstream CarePlanService
	frontServerMux := http.NewServeMux()
	service.RegisterHandlers(frontServerMux)
	frontServer := httptest.NewServer(frontServerMux)

	params := url.Values{
		"foo": {"bar"},
	}
	httpRequest, _ := http.NewRequest("POST", frontServer.URL+"/cpc/cps/fhir/Patient/_search", strings.NewReader(params.Encode()))
	httpRequest.AddCookie(&http.Cookie{
		Name:  "sid",
		Value: sessionID,
	})
	httpResponse, err := frontServer.Client().Do(httpRequest)
	require.NoError(t, err)
	require.Equal(t, http.StatusOK, httpResponse.StatusCode)
	require.Equal(t, carePlanServiceURL.Host, capturedHost)
	expectedValues := url.Values{
		"foo": {"bar"},
	}
	actualValues, err := url.ParseQuery(string(capturedBody))
	require.NoError(t, err)
	require.Equal(t, expectedValues, actualValues)

	t.Run("caching is not allowed", func(t *testing.T) {
		assert.Equal(t, "no-store", httpResponse.Header.Get("Cache-Control"))
	})

	// Logout and attempt to get the patient again
	httpRequest, _ = http.NewRequest("POST", frontServer.URL+"/logout", nil)
	httpRequest.AddCookie(&http.Cookie{
		Name:  "sid",
		Value: sessionID,
	})
	httpResponse, err = frontServer.Client().Do(httpRequest)
	require.NoError(t, err)
	require.Equal(t, http.StatusOK, httpResponse.StatusCode)

	httpRequest, _ = http.NewRequest("POST", frontServer.URL+"/cpc/cps/fhir/Patient/_search", strings.NewReader(params.Encode()))
	httpRequest.AddCookie(&http.Cookie{
		Name:  "sid",
		Value: sessionID,
	})
	httpResponse, err = frontServer.Client().Do(httpRequest)
	require.NoError(t, err)
	require.Equal(t, http.StatusUnauthorized, httpResponse.StatusCode)
}

func TestService_handleGetContext(t *testing.T) {
	httpResponse := httptest.NewRecorder()
	Service{}.handleGetContext(httpResponse, nil, &user.SessionData{
		StringValues: map[string]string{
			"test":           "value",
			"practitioner":   "the-doctor",
			"serviceRequest": "ServiceRequest/1",
			"patient":        "Patient/1",
		},
	})
	assert.Equal(t, http.StatusOK, httpResponse.Code)
	assert.JSONEq(t, `{
		"practitioner": "the-doctor",
		"serviceRequest": "ServiceRequest/1",	
		"patient": "Patient/1"
	}`, httpResponse.Body.String())
}

func createTestSession() (*user.SessionManager, string) {
	sessionManager := user.NewSessionManager(time.Minute)
	sessionHttpResponse := httptest.NewRecorder()
	sessionManager.Create(sessionHttpResponse, user.SessionData{
		FHIRLauncher: "test",
	})
	// extract session ID; s_id=<something>;
	cookieValue := sessionHttpResponse.Header().Get("Set-Cookie")
	cookieValue = strings.Split(cookieValue, ";")[0]
	cookieValue = strings.Split(cookieValue, "=")[1]
	return sessionManager, cookieValue
}<|MERGE_RESOLUTION|>--- conflicted
+++ resolved
@@ -251,12 +251,8 @@
 					URL: carePlanServiceURL.String(),
 				},
 				HealthDataViewEndpointEnabled: healthDataViewEndpointEnabled,
-<<<<<<< HEAD
-			}, profile.Test(), orcaPublicURL, sessionManager, &httputil.ReverseProxy{})
-=======
-			}, profile.TestProfile{}, orcaPublicURL, sessionManager, proxy)
-
->>>>>>> 17b371a4
+			}, profile.Test(), orcaPublicURL, sessionManager, proxy)
+
 			// Setup: configure the service to proxy to the backing FHIR server
 			frontServerMux := http.NewServeMux()
 
