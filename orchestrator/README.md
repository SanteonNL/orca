## Configuration
Use the following environment variables to configure the orchestrator:

Required configuration:
- `ORCA_PUBLIC_ADDRESS`: address the public endpoints bind to (default: `:8080`).
- `ORCA_PUBLIC_BASEURL`: base URL of the public endpoints (default: `/`). Set in case the orchestrator is exposed on another path than the domain root.

Required configuration for Nuts:
- `ORCA_NUTS_PUBLIC_URL`: public URL of the Nuts, used for informing OAuth2 clients of the URL of the OAuth2 Authorization Server, e.g. `http://example.com/nuts`.
- `ORCA_NUTS_API_URL`: address of the Nuts node API to use, e.g. `http://nutsnode:8081`.
- `ORCA_NUTS_SUBJECT`: Nuts subject of the local party, as it was created in/by the Nuts node.
- `ORCA_NUTS_DISCOVERYSERVICE`: ID of the Nuts Discovery Service that is used for CSD lookups (finding (local) care organizations and looking up their endpoints).

Configuration to enable Care Plan Contributor functionality:
- `ORCA_CAREPLANCONTRIBUTOR_CAREPLANSERVICE_URL`: FHIR base URL of the CarePlan service.
- `ORCA_CAREPLANCONTRIBUTOR_STATICBEARERTOKEN`: Secures the EHR-facing endpoints with a static HTTP Bearer token. Only intended for development and testing purposes, since they're unpractical to change often.
- `ORCA_CAREPLANCONTRIBUTOR_FHIR_URL`: Base URL of the FHIR API the CPC uses for storage.
- `ORCA_CAREPLANCONTRIBUTOR_FHIR_AUTH_TYPE`: Authentication type for the CPC FHIR store, options: `` (empty, no authentication), `azure-managedidentity` (Azure Managed Identity).
- `ORCA_CAREPLANCONTRIBUTOR_FHIR_AUTH_SCOPES`: OAuth2 scopes to request when authenticating with the FHIR server. If no scopes are provided, the default scope might be used, depending on the authentication method (e.g. Azure default scope).
- `ORCA_CAREPLANCONTRIBUTOR_APPLAUNCH_SOF_REDIRECTURI`: SMART App launch redirect URI that is used to send the `code` to by the EHR
- `ORCA_CAREPLANCONTRIBUTOR_APPLAUNCH_SOF_CLIENTID`:  The `client_id` assigned by the EHR
- `ORCA_CAREPLANCONTRIBUTOR_APPLAUNCH_SOF_CLIENT_SECRET`: The `client_secret` assigned by the EHR
- `ORCA_CAREPLANCONTRIBUTOR_APPLAUNCH_SOF_SCOPE`: Any specific scope, for example `launch fhirUser`
- `ORCA_CAREPLANCONTRIBUTOR_APPLAUNCH_DEMO_ENABLED`: Enable the demo app launch endpoint (default: `false`).
- `ORCA_CAREPLANCONTRIBUTOR_APPLAUNCH_DEMO_FHIRPROXYURL`: Enable FHIR proxy for demo purposes on `/demo/fhirproxy`, which proxies requests to this URL.
<<<<<<< HEAD
- `ORCA_CAREPLANSERVICE_ENABLED`: Enable the CPS (default: `false`).
- `ORCA_CAREPLANSERVICE_FHIR_URL`: Base URL of the FHIR API the CPS uses for storage.
- `ORCA_CAREPLANSERVICE_FHIR_AUTH_TYPE`: Authentication type for the CPS FHIR store, options: `` (empty, no authentication), `azure-managedidentity` (Azure Managed Identity).
- `ORCA_CAREPLANSERVICE_FHIR_AUTH_SCOPES`: OAuth2 scopes to request when authenticating with the FHIR server. If no scopes are provided, the default scope might be used, depending on the authentication method (e.g. Azure default scope).
=======
>>>>>>> 465c0b2a

Configuration to enable Care Plan Service functionality:
- `ORCA_CAREPLANSERVICE_ENABLED`: Enable the CPS (default: `false`).
- `ORCA_CAREPLANSERVICE_FHIR_URL`: Base URL of the FHIR API the CPS uses for storage.
- `ORCA_CAREPLANSERVICE_FHIR_AUTH_TYPE`: Authentication type for the CPS FHIR store, options: `` (empty, no authentication), `azure-managedidentity` (Azure Managed Identity).
- `ORCA_CAREPLANSERVICE_FHIR_AUTH_SCOPES`: OAuth2 scopes to request when authenticating with the FHIR server. If no scopes are provided, the default scope might be used, depending on the authentication method (e.g. Azure default scope).

## App Launch options

### Demo

Redirect the browser to `/demo-app-launch`, and provide the following query parameters:

- `patient`: reference to the FHIR Patient resource.
- `servieRequest`: reference to the FHIR ServiceRequest resource that is being requested.
- `practitioner`: reference to the FHIR PractitionerRole resource of the current user.
- `iss`: FHIR server base URL.

### SMART on FHIR<|MERGE_RESOLUTION|>--- conflicted
+++ resolved
@@ -23,13 +23,10 @@
 - `ORCA_CAREPLANCONTRIBUTOR_APPLAUNCH_SOF_SCOPE`: Any specific scope, for example `launch fhirUser`
 - `ORCA_CAREPLANCONTRIBUTOR_APPLAUNCH_DEMO_ENABLED`: Enable the demo app launch endpoint (default: `false`).
 - `ORCA_CAREPLANCONTRIBUTOR_APPLAUNCH_DEMO_FHIRPROXYURL`: Enable FHIR proxy for demo purposes on `/demo/fhirproxy`, which proxies requests to this URL.
-<<<<<<< HEAD
 - `ORCA_CAREPLANSERVICE_ENABLED`: Enable the CPS (default: `false`).
 - `ORCA_CAREPLANSERVICE_FHIR_URL`: Base URL of the FHIR API the CPS uses for storage.
 - `ORCA_CAREPLANSERVICE_FHIR_AUTH_TYPE`: Authentication type for the CPS FHIR store, options: `` (empty, no authentication), `azure-managedidentity` (Azure Managed Identity).
 - `ORCA_CAREPLANSERVICE_FHIR_AUTH_SCOPES`: OAuth2 scopes to request when authenticating with the FHIR server. If no scopes are provided, the default scope might be used, depending on the authentication method (e.g. Azure default scope).
-=======
->>>>>>> 465c0b2a
 
 Configuration to enable Care Plan Service functionality:
 - `ORCA_CAREPLANSERVICE_ENABLED`: Enable the CPS (default: `false`).
