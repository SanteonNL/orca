--- conflicted
+++ resolved
@@ -29,7 +29,6 @@
 - `ORCA_CAREPLANSERVICE_FHIR_URL`: Base URL of the FHIR API the CPS uses for storage.
 - `ORCA_CAREPLANSERVICE_FHIR_AUTH_TYPE`: Authentication type for the CPS FHIR store, options: `` (empty, no authentication), `azure-managedidentity` (Azure Managed Identity).
 - `ORCA_CAREPLANSERVICE_FHIR_AUTH_SCOPES`: OAuth2 scopes to request when authenticating with the FHIR server. If no scopes are provided, the default scope might be used, depending on the authentication method (e.g. Azure default scope).
-<<<<<<< HEAD
 
 ## Using Azure certificates locally
 In order to use the tst Azure certs locally, the following steps are required:
@@ -42,8 +41,7 @@
    ```
    It can help to perform an `az logout` & `az login`.
 4. After this, the application should start up and have permission to load the certificates.
-=======
->>>>>>> 56472c47
+
 
 ## App Launch options
 
