# syntax=docker/dockerfile:1

<<<<<<< HEAD
FROM golang:1.23.3-alpine AS build
=======
FROM golang:1.23.4-alpine AS build
>>>>>>> a9a41649

LABEL maintainer="info@reinkrul.nl"

ENV GO111MODULE on
ENV GOPATH /

COPY go.mod .
COPY go.sum .
RUN go mod download && go mod verify
COPY . .

RUN mkdir /app
# RUN go build -o /app/bin .
## Needed for github.com/confluentinc/confluent-kafka-go/v2
ENV CGO_ENABLED=1
RUN apk add musl-dev librdkafka-dev gcc
RUN go build -ldflags="-extldflags=-static" -tags musl -o /app/bin .

# ## Deploy
FROM gcr.io/distroless/base-debian11:debug
# Connect to shell via /busybox/sh

COPY --from=build /app/bin /app/bin

WORKDIR /app

# Run the app binary when we run the container
ENTRYPOINT ["/app/bin"]<|MERGE_RESOLUTION|>--- conflicted
+++ resolved
@@ -1,10 +1,6 @@
 # syntax=docker/dockerfile:1
 
-<<<<<<< HEAD
-FROM golang:1.23.3-alpine AS build
-=======
 FROM golang:1.23.4-alpine AS build
->>>>>>> a9a41649
 
 LABEL maintainer="info@reinkrul.nl"
 
