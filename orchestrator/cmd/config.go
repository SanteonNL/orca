package cmd

import (
	"errors"
	"github.com/SanteonNL/orca/orchestrator/careplancontributor"
	"github.com/SanteonNL/orca/orchestrator/careplanservice"
	"github.com/SanteonNL/orca/orchestrator/cmd/profile/nuts"
	koanf "github.com/knadh/koanf/v2"
	"net/url"
	"strings"

	"github.com/SanteonNL/orca/orchestrator/applaunch"
	"github.com/knadh/koanf/providers/env"
)

type Config struct {
	// Nuts holds the configuration for communicating with the Nuts API.
	Nuts nuts.Config `koanf:"nuts"`
	// Public holds the configuration for the public interface.
	Public InterfaceConfig `koanf:"public"`
	// CarePlanContributor holds the configuration for the CarePlanContributor.
	CarePlanContributor careplancontributor.Config `koanf:"careplancontributor"`
	// CarePlanService holds the configuration for the CarePlanService.
	CarePlanService careplanservice.Config `koanf:"careplanservice"`
	AppLaunch       applaunch.Config       `koanf:"applaunch"`
}

func (c Config) Validate() error {
	_, err := url.Parse(c.Nuts.API.URL)
	if c.Nuts.OwnSubject == "" {
		return errors.New("invalid/empty Nuts DID")
	}
	if err != nil || c.Nuts.API.URL == "" {
		return errors.New("invalid Nuts API URL")
	}
	if c.Nuts.Public.URL == "" {
		return errors.New("invalid/empty Nuts public URL")
	}
	_, err = url.Parse(c.Public.URL)
	if err != nil || c.Public.URL == "" {
		return errors.New("invalid public base URL")
	}
	if err := c.CarePlanContributor.Validate(); err != nil {
		return err
	}
	if err := c.CarePlanService.Validate(); err != nil {
		return err
	}
	return nil
}

// InterfaceConfig holds the configuration for an HTTP interface.
type InterfaceConfig struct {
	// Address holds the address to listen on.
	Address string `koanf:"address"`
	// URL holds the base URL of the interface.
	// Set it in case the service is behind a reverse proxy that maps it to a different URL than root (/).
	URL string `koanf:"url"`
}

func (i InterfaceConfig) ParseURL() *url.URL {
	u, _ := url.Parse(i.URL)
	return u
}

<<<<<<< HEAD
type NutsConfig struct {
	API       NutsAPIConfig       `koanf:"api"`
	Public    NutsPublicConfig    `koanf:"public"`
	OwnDID    string              `koanf:"did"`
	Discovery NutsDiscoveryConfig `koanf:"discovery"`
}

type NutsDiscoveryConfig struct {
	// ServiceID specifies which Service Discovery service is used to lookup SCP participants.
	// It's also used as CSD Directory Service.
	ServiceID string `koanf:"serviceid"`
}

type NutsPublicConfig struct {
	URL string `koanf:"url"`
}

func (c NutsPublicConfig) Parse() *url.URL {
	u, _ := url.Parse(c.URL)
	return u
}

type NutsAPIConfig struct {
	URL string `koanf:"url"`
}

func (n NutsAPIConfig) Parse() *url.URL {
	u, _ := url.Parse(n.URL)
	return u
}

=======
>>>>>>> 518739ed
// LoadConfig loads the configuration from the environment.
func LoadConfig() (*Config, error) {
	k := koanf.New(".")
	err := k.Load(env.Provider("ORCA_", ".", func(s string) string {
		return strings.Replace(strings.ToLower(strings.TrimPrefix(s, "ORCA_")), "_", ".", -1)
	}), nil)
	if err != nil {
		return nil, err
	}

	result := DefaultConfig()
	if err := k.Unmarshal("", &result); err != nil {
		return nil, err
	}
	return &result, nil
}

// DefaultConfig returns sensible, but not complete, default configuration values.
func DefaultConfig() Config {
	return Config{
		Public: InterfaceConfig{
			Address: ":8080",
			URL:     "/",
		},
	}
}<|MERGE_RESOLUTION|>--- conflicted
+++ resolved
@@ -63,40 +63,6 @@
 	return u
 }
 
-<<<<<<< HEAD
-type NutsConfig struct {
-	API       NutsAPIConfig       `koanf:"api"`
-	Public    NutsPublicConfig    `koanf:"public"`
-	OwnDID    string              `koanf:"did"`
-	Discovery NutsDiscoveryConfig `koanf:"discovery"`
-}
-
-type NutsDiscoveryConfig struct {
-	// ServiceID specifies which Service Discovery service is used to lookup SCP participants.
-	// It's also used as CSD Directory Service.
-	ServiceID string `koanf:"serviceid"`
-}
-
-type NutsPublicConfig struct {
-	URL string `koanf:"url"`
-}
-
-func (c NutsPublicConfig) Parse() *url.URL {
-	u, _ := url.Parse(c.URL)
-	return u
-}
-
-type NutsAPIConfig struct {
-	URL string `koanf:"url"`
-}
-
-func (n NutsAPIConfig) Parse() *url.URL {
-	u, _ := url.Parse(n.URL)
-	return u
-}
-
-=======
->>>>>>> 518739ed
 // LoadConfig loads the configuration from the environment.
 func LoadConfig() (*Config, error) {
 	k := koanf.New(".")
