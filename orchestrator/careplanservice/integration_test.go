package careplanservice

import (
	"context"
	"encoding/json"
	"net/http"
	"net/http/httptest"
	"net/url"
	"strings"
	"sync/atomic"
	"testing"

	fhirclient "github.com/SanteonNL/go-fhir-client"
	"github.com/SanteonNL/orca/orchestrator/cmd/profile"
	"github.com/SanteonNL/orca/orchestrator/lib/auth"
	"github.com/SanteonNL/orca/orchestrator/lib/coolfhir"
	"github.com/SanteonNL/orca/orchestrator/lib/test"
	"github.com/SanteonNL/orca/orchestrator/lib/to"
	"github.com/stretchr/testify/assert"
	"github.com/stretchr/testify/require"
	"github.com/zorgbijjou/golang-fhir-models/fhir-models/fhir"
<<<<<<< HEAD
=======
	"io"
	"math/rand"
	"net/http"
	"net/http/httptest"
	"net/url"
	"strconv"
	"strings"
	"testing"
>>>>>>> 5d05a64f
)

func Test_Integration(t *testing.T) {
	// Note: this test consists of multiple steps that look like subtests, but they can't be subtests:
	//       in Golang, running a single Subtest causes the other tests not to run.
	//       This causes issues, since each test step (e.g. accepting Task) requires the previous step (test) to succeed (e.g. creating Task).
	t.Log("This test creates a new CarePlan and Task, then runs the Task through requested->accepted->completed lifecycle.")
	var cpc1Notifications []coolfhir.SubscriptionNotification
	cpc1NotificationEndpoint := setupNotificationEndpoint(t, func(n coolfhir.SubscriptionNotification) {
		cpc1Notifications = append(cpc1Notifications, n)
	})
	var cpc2Notifications []coolfhir.SubscriptionNotification
	cpc2NotificationEndpoint := setupNotificationEndpoint(t, func(n coolfhir.SubscriptionNotification) {
		cpc2Notifications = append(cpc2Notifications, n)
	})
	carePlanContributor1, carePlanContributor2, invalidCarePlanContributor, service := setupIntegrationTest(t, cpc1NotificationEndpoint, cpc2NotificationEndpoint)
	// subTest logs the message and resets the notifications
	subTest := func(t *testing.T, msg string) {
		t.Log(msg)
		cpc1Notifications = nil
		cpc2Notifications = nil
	}

	t.Run("custom search parameters", func(t *testing.T) {
		t.Run("existence", func(t *testing.T) {
			var capabilityStatement fhir.CapabilityStatement
			err := service.fhirClient.Read("metadata", &capabilityStatement)
			require.NoError(t, err)
			for _, rest := range capabilityStatement.Rest {
				for _, resource := range rest.Resource {
					for _, searchParam := range resource.SearchParam {
						if searchParam.Definition != nil && *searchParam.Definition == "http://zorgbijjou.nl/SearchParameter/CarePlan-subject-identifier" {
							// OK
							return
						}
					}
				}
			}
			require.Fail(t, "Search parameter CarePlan-subject-identifier not found")
		})
		t.Run("search parameters already exist", func(t *testing.T) {
			err := service.ensureCustomSearchParametersExists(context.Background())
			require.NoError(t, err)
		})
	})

	participant1 := fhir.CareTeamParticipant{
		Member: coolfhir.LogicalReference("Organization", coolfhir.URANamingSystem, "1"),
		Period: &fhir.Period{Start: to.Ptr("2021-01-01T00:00:00Z")},
	}
	participant2 := fhir.CareTeamParticipant{
		Member: coolfhir.LogicalReference("Organization", coolfhir.URANamingSystem, "2"),
		Period: &fhir.Period{Start: to.Ptr("2021-01-01T00:00:00Z")},
	}
	participant2WithEndDate := fhir.CareTeamParticipant{
		Member: coolfhir.LogicalReference("Organization", coolfhir.URANamingSystem, "2"),
		Period: &fhir.Period{
			Start: to.Ptr("2021-01-01T00:00:00Z"),
			End:   to.Ptr("2021-01-02T00:00:00Z"),
		},
	}

	// Create patient, this will be used as the subject of the CarePlan
	patient := fhir.Patient{
		Identifier: []fhir.Identifier{
			{
				System: to.Ptr("http://fhir.nl/fhir/NamingSystem/bsn"),
				Value:  to.Ptr("1333333337"),
			},
		},
	}
	err := carePlanContributor1.Create(patient, &patient)
	require.NoError(t, err)

	t.Run("Conditional Create: Patient is not created if it already exists (unmanaged resource)", func(t *testing.T) {
		// Create the patient again with conditional create
		requestHeaders := http.Header{"If-None-Exist": {"identifier=" + coolfhir.ToString(patient.Identifier[0])}}
		err = carePlanContributor1.Create(patient, &patient, fhirclient.RequestHeaders(requestHeaders))
		require.NoError(t, err)

		// Search again, there still should be just 1 patient
		var patientBundle fhir.Bundle
		err = service.fhirClient.SearchWithContext(context.Background(), "Patient", url.Values{"identifier": {coolfhir.ToString(patient.Identifier[0])}}, &patientBundle)
		require.NoError(t, err)
		require.Len(t, patientBundle.Entry, 1)
	})

	t.Run("DELETE is supported when unmanaged operations are allowed", func(t *testing.T) {
		serviceRequest := fhir.ServiceRequest{
			Subject: fhir.Reference{
				Identifier: &fhir.Identifier{
					System: to.Ptr("http://fhir.nl/fhir/NamingSystem/bsn"),
					Value:  to.Ptr(strconv.Itoa(rand.Int())),
				},
			},
		}
		t.Run("as single request", func(t *testing.T) {
			t.Run("with ID", func(t *testing.T) {
				var actual fhir.ServiceRequest
				err := carePlanContributor1.Create(serviceRequest, &actual)
				require.NoError(t, err)
				err = carePlanContributor1.Delete("ServiceRequest/"+*actual.Id, nil)
				require.NoError(t, err)
			})
			t.Run("with ID as search parameter", func(t *testing.T) {
				var actual fhir.ServiceRequest
				err := carePlanContributor1.Create(serviceRequest, &actual)
				require.NoError(t, err)
				err = carePlanContributor1.Delete("ServiceRequest", fhirclient.QueryParam("_id", *actual.Id))
				require.NoError(t, err)
			})
		})
		t.Run("as transaction entry", func(t *testing.T) {
			var actual fhir.ServiceRequest
			err := carePlanContributor1.Create(serviceRequest, &actual)
			require.NoError(t, err)
			transaction := fhir.Bundle{
				Type: fhir.BundleTypeTransaction,
				Entry: []fhir.BundleEntry{
					{
						Request: &fhir.BundleEntryRequest{
							Method: fhir.HTTPVerbDELETE,
							Url:    "ServiceRequest/" + *actual.Id,
						},
					},
				},
			}
			err = carePlanContributor1.Create(transaction, &transaction, fhirclient.AtPath("/"))
			require.NoError(t, err)
		})
	})

	// Patient not associated with any CarePlans or CareTeams for negative auth testing
	var patient2 fhir.Patient
	err = carePlanContributor1.Create(fhir.Patient{
		Identifier: []fhir.Identifier{
			{
				System: to.Ptr("http://fhir.nl/fhir/NamingSystem/bsn"),
				Value:  to.Ptr("12345"),
			},
		},
	}, &patient2)
	require.NoError(t, err)

	var carePlan fhir.CarePlan
	var primaryTask fhir.Task
	subTest(t, "Creating Task - CarePlan does not exist")
	{
		primaryTask = fhir.Task{
			BasedOn: []fhir.Reference{
				{
					Type:      to.Ptr("CarePlan"),
					Reference: to.Ptr("CarePlan/123"),
				},
			},
			Intent:    "order",
			Status:    fhir.TaskStatusRequested,
			Requester: coolfhir.LogicalReference("Organization", coolfhir.URANamingSystem, "1"),
			Owner:     coolfhir.LogicalReference("Organization", coolfhir.URANamingSystem, "2"),
			Meta: &fhir.Meta{
				Profile: []string{coolfhir.SCPTaskProfile},
			},
			Focus: &fhir.Reference{
				Identifier: &fhir.Identifier{
					// COPD
					System: to.Ptr("2.16.528.1.1007.3.3.21514.ehr.orders"),
					Value:  to.Ptr("99534756439"),
				},
			},
		}

		notificationCounter.Store(0)

		err := carePlanContributor1.Create(primaryTask, &primaryTask)
		require.Error(t, err)
		require.Empty(t, cpc1Notifications)
		require.Empty(t, cpc2Notifications)
	}

	subTest(t, "Creating Task - No BasedOn, requester is not care organization so creation fails")
	{
		primaryTask = fhir.Task{
			Intent:    "order",
			Status:    fhir.TaskStatusRequested,
			Requester: coolfhir.LogicalReference("Organization", coolfhir.URANamingSystem, "1"),
			Owner:     coolfhir.LogicalReference("Organization", coolfhir.URANamingSystem, "2"),
			Meta: &fhir.Meta{
				Profile: []string{coolfhir.SCPTaskProfile},
			},
			Focus: &fhir.Reference{
				Identifier: &fhir.Identifier{
					// COPD
					System: to.Ptr("2.16.528.1.1007.3.3.21514.ehr.orders"),
					Value:  to.Ptr("99534756439"),
				},
			},
		}

		err := carePlanContributor2.Create(primaryTask, &primaryTask)
		require.Error(t, err)
	}

	subTest(t, "Creating Task - No BasedOn, no Task.For so primaryTask creation fails")
	{
		primaryTask = fhir.Task{
			Intent:    "order",
			Status:    fhir.TaskStatusRequested,
			Requester: coolfhir.LogicalReference("Organization", coolfhir.URANamingSystem, "1"),
			Owner:     coolfhir.LogicalReference("Organization", coolfhir.URANamingSystem, "2"),
			Meta: &fhir.Meta{
				Profile: []string{coolfhir.SCPTaskProfile},
			},
			Focus: &fhir.Reference{
				Identifier: &fhir.Identifier{
					// COPD
					System: to.Ptr("2.16.528.1.1007.3.3.21514.ehr.orders"),
					Value:  to.Ptr("99534756439"),
				},
			},
		}

		err := carePlanContributor1.Create(primaryTask, &primaryTask)
		require.Error(t, err)
	}

	subTest(t, "Creating Task - Task is created through upsert (PUT on non-existing resource)")
	{
		primaryTask = fhir.Task{
			Intent:    "order",
			Status:    fhir.TaskStatusRequested,
			Requester: coolfhir.LogicalReference("Organization", coolfhir.URANamingSystem, "1"),
			Owner:     coolfhir.LogicalReference("Organization", coolfhir.URANamingSystem, "2"),
			Meta: &fhir.Meta{
				Profile: []string{coolfhir.SCPTaskProfile},
			},
			Focus: &fhir.Reference{
				Identifier: &fhir.Identifier{
					// COPD
					System: to.Ptr("2.16.528.1.1007.3.3.21514.ehr.orders"),
					Value:  to.Ptr("99534756439"),
				},
			},
			For: &fhir.Reference{
				Identifier: &fhir.Identifier{
					System: to.Ptr("http://fhir.nl/fhir/NamingSystem/bsn"),
					Value:  to.Ptr("1333333337"),
				},
				//Reference: to.Ptr("Patient/" + *patient.Id),
			},
		}

		err := carePlanContributor1.Update("Task", primaryTask, &primaryTask, fhirclient.QueryParam("_id", "123"))
		require.NoError(t, err)
		// Resolve created CarePlan through Task.basedOn
		require.NoError(t, carePlanContributor1.Read(*primaryTask.BasedOn[0].Reference, &carePlan))
	}

	t.Run("Conditional Create: Task is not created if it already exists (managed resource)", func(t *testing.T) {
		t.Skip("Implementation broken (INT-529): Task isn't created twice, but it's still added to CarePlan as second activity")
		// Create the Task again with conditional create
		requestHeaders := http.Header{"If-None-Exist": {"_id=" + *primaryTask.Id}}
		err = carePlanContributor1.Create(primaryTask, &primaryTask, fhirclient.RequestHeaders(requestHeaders))
		require.NoError(t, err)

		// Search again, there still should be just 1 Task
		var taskBundle fhir.Bundle
		err = service.fhirClient.SearchWithContext(context.Background(), "Task", url.Values{"intent": {"order"}}, &taskBundle)
		require.NoError(t, err)
		require.Len(t, taskBundle.Entry, 1, "expected 1 Task in the FHIR server")
	})

	subTest(t, "Create Subtask")
	{
		subTask := fhir.Task{
			Meta: &fhir.Meta{
				Profile: []string{coolfhir.SCPTaskProfile},
			},
			Intent:    "order",
			Status:    fhir.TaskStatusReady,
			Requester: primaryTask.Owner,
			Owner:     primaryTask.Requester,
			BasedOn: []fhir.Reference{
				{
					Type:      to.Ptr("CarePlan"),
					Reference: to.Ptr("CarePlan/" + *carePlan.Id),
				},
			},
			PartOf: []fhir.Reference{
				{
					Type:      to.Ptr("Task"),
					Reference: to.Ptr("Task/" + *primaryTask.Id),
				},
			},
		}
		err := carePlanContributor2.Create(subTask, &subTask)
		require.NoError(t, err)
		// INT-440: CarePlan.activity should not contain subtasks
		require.NoError(t, carePlanContributor1.Read("CarePlan/"+*carePlan.Id, &carePlan))
		require.Len(t, carePlan.Activity, 1)

		// Search for parent task using part-of
		var searchResult fhir.Bundle
		err = carePlanContributor1.Search("Task", url.Values{"part-of": {*subTask.PartOf[0].Reference}}, &searchResult)
		require.NoError(t, err)
		require.Len(t, searchResult.Entry, 1)

		subTest(t, "Completing Subtask")
		{
			subTask.Status = fhir.TaskStatusCompleted
			err := carePlanContributor1.Update("Task/"+*subTask.Id, subTask, &subTask)
			require.NoError(t, err)
		}
		// Here, the Task Filler checks the subtask questionnaire response (if there were any), and then accepts or rejects the Task
		subTest(t, "Accepting Task")
		{
			primaryTask.Status = fhir.TaskStatusAccepted
			err := carePlanContributor2.Update("Task/"+*primaryTask.Id, primaryTask, &primaryTask)
			require.NoError(t, err)
			t.Run("INT-516: check CareTeam contains both parties, and that both are active", func(t *testing.T) {
				var careTeam fhir.CareTeam
				err := carePlanContributor1.Read(*carePlan.CareTeam[0].Reference, &careTeam)
				require.NoError(t, err)
				assertCareTeam(t, carePlanContributor1, *carePlan.CareTeam[0].Reference, participant1, participant2)
				assert.NotNil(t, careTeam.Participant[0].Period.Start)
				assert.Nil(t, careTeam.Participant[0].Period.End)
				assert.NotNil(t, careTeam.Participant[1].Period.Start)
				assert.Nil(t, careTeam.Participant[1].Period.End)
			})
		}
	}

	subTest(t, "Creating Task - No BasedOn, new CarePlan and CareTeam are created")
	{
		primaryTask = fhir.Task{
			Intent:    "order",
			Status:    fhir.TaskStatusRequested,
			Requester: coolfhir.LogicalReference("Organization", coolfhir.URANamingSystem, "1"),
			Owner:     coolfhir.LogicalReference("Organization", coolfhir.URANamingSystem, "2"),
			Meta: &fhir.Meta{
				Profile: []string{coolfhir.SCPTaskProfile},
			},
			Focus: &fhir.Reference{
				Identifier: &fhir.Identifier{
					// COPD
					System: to.Ptr("2.16.528.1.1007.3.3.21514.ehr.orders"),
					Value:  to.Ptr("99534756439"),
				},
			},
			For: &fhir.Reference{
				Identifier: &fhir.Identifier{
					System: to.Ptr("http://fhir.nl/fhir/NamingSystem/bsn"),
					Value:  to.Ptr("1333333337"),
				},
				//Reference: to.Ptr("Patient/" + *patient.Id),
			},
		}

		notificationCounter.Store(0)

		err := carePlanContributor1.Create(primaryTask, &primaryTask)
		require.NoError(t, err)
		err = carePlanContributor1.Read(*primaryTask.BasedOn[0].Reference, &carePlan)
		require.NoError(t, err)

		t.Run("Check CarePlan properties", func(t *testing.T) {
			require.Equal(t, fhir.CarePlanIntentOrder, carePlan.Intent)
			require.Equal(t, fhir.RequestStatusActive, carePlan.Status)
			require.Equal(t, *primaryTask.For, carePlan.Subject)
		})
		t.Run("Check Task properties", func(t *testing.T) {
			require.NotNil(t, primaryTask.Id)
			require.Equal(t, "CarePlan/"+*carePlan.Id, *primaryTask.BasedOn[0].Reference, "Task.BasedOn should reference CarePlan")
		})
		t.Run("Check that CarePlan.activities contains the Task", func(t *testing.T) {
			require.Len(t, carePlan.Activity, 1)
			require.Equal(t, "Task", *carePlan.Activity[0].Reference.Type)
			require.Equal(t, "Task/"+*primaryTask.Id, *carePlan.Activity[0].Reference.Reference)
		})
		t.Run("Check that CareTeam now contains the requesting party", func(t *testing.T) {
			assertCareTeam(t, carePlanContributor1, *carePlan.CareTeam[0].Reference, participant1)
		})
<<<<<<< HEAD
		t.Run("Check that 3 participants have been notified", func(t *testing.T) {
			require.Equal(t, 3, int(notificationCounter.Load()))
=======
		t.Run("Check that 2 parties have been notified", func(t *testing.T) {
			require.Len(t, cpc1Notifications, 2)
			assertContainsNotification(t, "Task", cpc1Notifications)
			assertContainsNotification(t, "CareTeam", cpc1Notifications)
			require.Len(t, cpc2Notifications, 1)
			assertContainsNotification(t, "Task", cpc2Notifications)
>>>>>>> 5d05a64f
		})
	}

	subTest(t, "Search CarePlan")
	{
		var searchResult fhir.Bundle
		err := carePlanContributor1.Search("CarePlan", url.Values{"_id": {*carePlan.Id}, "_include": {"CarePlan:care-team"}}, &searchResult)
		require.NoError(t, err)
		require.Len(t, searchResult.Entry, 2, "Expected 1 CarePlan and 1 CareTeam")
		require.NoError(t, coolfhir.ResourceInBundle(&searchResult, coolfhir.EntryIsOfType("CarePlan"), new(fhir.CarePlan)))
		require.NoError(t, coolfhir.ResourceInBundle(&searchResult, coolfhir.EntryIsOfType("CareTeam"), new(fhir.CareTeam)))
	}

	subTest(t, "Read CarePlan - Not in participants")
	{
		var fetchedCarePlan fhir.CarePlan
		err := invalidCarePlanContributor.Read("CarePlan/"+*carePlan.Id, &fetchedCarePlan)
		require.Error(t, err)
	}
	subTest(t, "Read CareTeam")
	{
		var fetchedCareTeam fhir.CareTeam
		err := carePlanContributor1.Read(*carePlan.CareTeam[0].Reference, &fetchedCareTeam)
		require.NoError(t, err)
		assertCareTeam(t, carePlanContributor1, *carePlan.CareTeam[0].Reference, participant1)
	}
	subTest(t, "Read CareTeam - Does not exist")
	{
		var fetchedCareTeam fhir.CareTeam
		err := carePlanContributor1.Read("CarePlan/999", &fetchedCareTeam)
		require.Error(t, err)
	}
	subTest(t, "Read CareTeam - Not in participants")
	{
		var fetchedCareTeam fhir.CareTeam
		err := invalidCarePlanContributor.Read(*carePlan.CareTeam[0].Reference, &fetchedCareTeam)
		require.Error(t, err)
	}
	subTest(t, "Read Task")
	{
		var fetchedTask fhir.Task
		err := carePlanContributor1.Read("Task/"+*primaryTask.Id, &fetchedTask)
		require.NoError(t, err)
		require.NotNil(t, fetchedTask.Id)
		require.Equal(t, fhir.TaskStatusRequested, fetchedTask.Status)
		assertCareTeam(t, carePlanContributor1, *carePlan.CareTeam[0].Reference, participant1)
	}
	subTest(t, "Read Task - Non-creating referenced party")
	{
		var fetchedTask fhir.Task
		err := carePlanContributor2.Read("Task/"+*primaryTask.Id, &fetchedTask)
		require.NoError(t, err)
		require.NotNil(t, fetchedTask.Id)
		require.Equal(t, fhir.TaskStatusRequested, fetchedTask.Status)
	}
	subTest(t, "Read Task - Not in participants")
	{
		var fetchedTask fhir.Task
		err := invalidCarePlanContributor.Read("Task/"+*primaryTask.Id, &fetchedTask)
		require.Error(t, err)
	}
	subTest(t, "Read Task - Does not exist")
	{
		var fetchedTask fhir.Task
		err := carePlanContributor1.Read("Task/999", &fetchedTask)
		require.Error(t, err)
	}
	previousTask := primaryTask

	subTest(t, "Creating Task - Invalid status Accepted")
	{
		primaryTask = fhir.Task{
			BasedOn: []fhir.Reference{
				{
					Type:      to.Ptr("CarePlan"),
					Reference: to.Ptr("CarePlan/" + *carePlan.Id),
				},
			},
			Intent:    "order",
			Status:    fhir.TaskStatusAccepted,
			Requester: coolfhir.LogicalReference("Organization", coolfhir.URANamingSystem, "1"),
			Owner:     coolfhir.LogicalReference("Organization", coolfhir.URANamingSystem, "2"),
		}

		notificationCounter.Store(0)

		err := carePlanContributor1.Create(primaryTask, &primaryTask)
		require.Error(t, err)
		require.Empty(t, cpc1Notifications)
		require.Empty(t, cpc2Notifications)
	}

	subTest(t, "Creating Task - Invalid status Draft")
	{
		primaryTask = fhir.Task{
			BasedOn: []fhir.Reference{
				{
					Type:      to.Ptr("CarePlan"),
					Reference: to.Ptr("CarePlan/" + *carePlan.Id),
				},
			},
			Intent:    "order",
			Status:    fhir.TaskStatusDraft,
			Requester: coolfhir.LogicalReference("Organization", coolfhir.URANamingSystem, "1"),
			Owner:     coolfhir.LogicalReference("Organization", coolfhir.URANamingSystem, "2"),
		}

		notificationCounter.Store(0)

		err := carePlanContributor1.Create(primaryTask, &primaryTask)
		require.Error(t, err)
		require.Empty(t, cpc1Notifications)
		require.Empty(t, cpc2Notifications)
	}

	subTest(t, "Creating Task - Existing CarePlan")
	{
		primaryTask = fhir.Task{
			BasedOn: []fhir.Reference{
				{
					Type:      to.Ptr("CarePlan"),
					Reference: to.Ptr("CarePlan/" + *carePlan.Id),
				},
			},
			Intent:    "order",
			Status:    fhir.TaskStatusRequested,
			Requester: coolfhir.LogicalReference("Organization", coolfhir.URANamingSystem, "1"),
			Owner:     coolfhir.LogicalReference("Organization", coolfhir.URANamingSystem, "2"),
			Meta: &fhir.Meta{
				Profile: []string{coolfhir.SCPTaskProfile},
			},
		}

		notificationCounter.Store(0)

		err := carePlanContributor1.Create(primaryTask, &primaryTask)
		require.NoError(t, err)
		err = carePlanContributor1.Read("CarePlan/"+*carePlan.Id, &carePlan)
		require.NoError(t, err)

		t.Run("Check Task properties", func(t *testing.T) {
			require.NotNil(t, primaryTask.Id)
			require.Equal(t, "CarePlan/"+*carePlan.Id, *primaryTask.BasedOn[0].Reference, "Task.BasedOn should reference CarePlan")
		})
		t.Run("Check that CarePlan.activities contains the Task", func(t *testing.T) {
			require.Len(t, carePlan.Activity, 2)
			for _, activity := range carePlan.Activity {
				require.Equal(t, "Task", *activity.Reference.Type)
				require.Equal(t, true, "Task/"+*primaryTask.Id == *activity.Reference.Reference || "Task/"+*previousTask.Id == *activity.Reference.Reference)
			}
		})
		t.Run("Check that CareTeam now contains the requesting party", func(t *testing.T) {
			assertCareTeam(t, carePlanContributor1, *carePlan.CareTeam[0].Reference, participant1)
		})
<<<<<<< HEAD
		t.Run("Check that 3 participants have been notified", func(t *testing.T) {
			require.Equal(t, 3, int(notificationCounter.Load()))
=======
		t.Run("Check that 2 parties have been notified", func(t *testing.T) {
			require.Len(t, cpc1Notifications, 1)
			assertContainsNotification(t, "Task", cpc1Notifications)
			require.Len(t, cpc2Notifications, 1)
			assertContainsNotification(t, "Task", cpc2Notifications)
>>>>>>> 5d05a64f
		})
	}

	subTest(t, "Care Team Search")
	{
		var searchResult fhir.Bundle
		err := carePlanContributor1.Search("CareTeam", url.Values{}, &searchResult)
		require.NoError(t, err)
		require.Len(t, searchResult.Entry, 2, "Expected 1 team")
	}

	subTest(t, "Accepting Task")
	{
		notificationCounter.Store(0)

		primaryTask.Status = fhir.TaskStatusAccepted
		var updatedTask fhir.Task
		// Note: use FHIR search instead of specifying ID to test support for updating resources identified by logical identifiers
		err := carePlanContributor2.Update("Task", primaryTask, &updatedTask, fhirclient.QueryParam("_id", *primaryTask.Id))
		//err := carePlanContributor2.Update("Task/"+*primaryTask.Id, primaryTask, &updatedTask)
		require.NoError(t, err)
		primaryTask = updatedTask

		t.Run("Check Task properties", func(t *testing.T) {
			require.NotNil(t, updatedTask.Id)
			require.Equal(t, fhir.TaskStatusAccepted, updatedTask.Status)
		})
		t.Run("Check that CareTeam now contains the 2 parties", func(t *testing.T) {
			assertCareTeam(t, carePlanContributor2, *carePlan.CareTeam[0].Reference, participant1, participant2)
		})
		t.Run("Check that 2 parties have been notified", func(t *testing.T) {
<<<<<<< HEAD
			require.Equal(t, 2, int(notificationCounter.Load()))
=======
			require.Len(t, cpc1Notifications, 1)
			assertContainsNotification(t, "Task", cpc1Notifications)
			require.Len(t, cpc2Notifications, 1)
			assertContainsNotification(t, "Task", cpc2Notifications)
>>>>>>> 5d05a64f
		})
	}

	subTest(t, "Invalid state transition - Accepted -> Completed")
	{
		primaryTask.Status = fhir.TaskStatusCompleted
		var updatedTask fhir.Task
		err := carePlanContributor1.Update("Task/"+*primaryTask.Id, primaryTask, &updatedTask)
		require.Error(t, err)
	}

	subTest(t, "Invalid state transition - Accepted -> In-progress, Requester")
	{
		primaryTask.Status = fhir.TaskStatusInProgress
		var updatedTask fhir.Task
		err := carePlanContributor1.Update("Task/"+*primaryTask.Id, primaryTask, &updatedTask)
		require.Error(t, err)
	}

	subTest(t, "Valid state transition - Accepted -> In-progress, Owner")
	{
		notificationCounter.Store(0)

		primaryTask.Status = fhir.TaskStatusInProgress
		var updatedTask fhir.Task
		err := carePlanContributor2.Update("Task/"+*primaryTask.Id, primaryTask, &updatedTask)
		require.NoError(t, err)
		primaryTask = updatedTask

		t.Run("Check Task properties", func(t *testing.T) {
			require.NotNil(t, updatedTask.Id)
			require.Equal(t, fhir.TaskStatusInProgress, updatedTask.Status)
		})
		t.Run("Check that CareTeam still contains the 2 parties", func(t *testing.T) {
			assertCareTeam(t, carePlanContributor2, *carePlan.CareTeam[0].Reference, participant1, participant2)
		})
		t.Run("Check that 2 parties have been notified", func(t *testing.T) {
<<<<<<< HEAD
			require.Equal(t, 2, int(notificationCounter.Load()))
=======
			require.Len(t, cpc1Notifications, 1)
			assertContainsNotification(t, "Task", cpc1Notifications)
			require.Len(t, cpc2Notifications, 1)
			assertContainsNotification(t, "Task", cpc2Notifications)
>>>>>>> 5d05a64f
		})
	}

	subTest(t, "Complete Task")
	{
		notificationCounter.Store(0)

		primaryTask.Status = fhir.TaskStatusCompleted
		var updatedTask fhir.Task
		err := carePlanContributor2.Update("Task/"+*primaryTask.Id, primaryTask, &updatedTask)
		require.NoError(t, err)
		primaryTask = updatedTask

		t.Run("Check Task properties", func(t *testing.T) {
			require.NotNil(t, updatedTask.Id)
			require.Equal(t, fhir.TaskStatusCompleted, updatedTask.Status)
		})
		t.Run("Check that CareTeam now contains the 2 parties", func(t *testing.T) {
			assertCareTeam(t, carePlanContributor1, *carePlan.CareTeam[0].Reference, participant1, participant2WithEndDate)
		})
		t.Run("Check that 2 parties have been notified", func(t *testing.T) {
<<<<<<< HEAD
			require.Equal(t, 2, int(notificationCounter.Load()))
=======
			require.Len(t, cpc1Notifications, 1)
			assertContainsNotification(t, "Task", cpc1Notifications)
			require.Len(t, cpc2Notifications, 1)
			assertContainsNotification(t, "Task", cpc2Notifications)
>>>>>>> 5d05a64f
		})
	}

	subTest(t, "Creating Task - participant is part of CareTeam and is able to create a primaryTask in an existing CarePlan")
	{
		newTask := fhir.Task{
			BasedOn: []fhir.Reference{
				{
					Type:      to.Ptr("CarePlan"),
					Reference: to.Ptr("CarePlan/" + *carePlan.Id),
				},
			},
			Intent:    "order",
			Status:    fhir.TaskStatusRequested,
			Requester: coolfhir.LogicalReference("Organization", coolfhir.URANamingSystem, "2"),
			Owner:     coolfhir.LogicalReference("Organization", coolfhir.URANamingSystem, "2"),
			Meta: &fhir.Meta{
				Profile: []string{coolfhir.SCPTaskProfile},
			},
			Focus: &fhir.Reference{
				Identifier: &fhir.Identifier{
					// COPD
					System: to.Ptr("2.16.528.1.1007.3.3.21514.ehr.orders"),
					Value:  to.Ptr("99534756439"),
				},
			},
		}

		err := carePlanContributor2.Create(newTask, &newTask)
		require.NoError(t, err)
		err = carePlanContributor2.Read(*newTask.BasedOn[0].Reference, &carePlan)
		require.NoError(t, err)

		t.Run("Check Task properties", func(t *testing.T) {
			require.NotNil(t, primaryTask.Id)
			require.Equal(t, "CarePlan/"+*carePlan.Id, *newTask.BasedOn[0].Reference, "Task.BasedOn should reference CarePlan")
		})
		t.Run("Check that CarePlan.activities contains the Task", func(t *testing.T) {
			require.Len(t, carePlan.Activity, 3)
			require.Equal(t, "Task", *carePlan.Activity[2].Reference.Type)
			require.Equal(t, "Task/"+*newTask.Id, *carePlan.Activity[2].Reference.Reference)
		})
	}

	// TODO: Will move this into new integ test once Update methods have been implemented
	subTest(t, "GET patient")
	{
		// Get existing patient
		var fetchedPatient fhir.Patient
		err = carePlanContributor1.Read("Patient/"+*patient.Id, &fetchedPatient)
		require.NoError(t, err)
		require.True(t, coolfhir.IdentifierEquals(&patient.Identifier[0], &fetchedPatient.Identifier[0]))

		// Get non-existing patient
		err = carePlanContributor1.Read("Patient/999", &fetchedPatient)
		require.Error(t, err)

		// Search for existing patient - by ID
		var searchResult fhir.Bundle
		err = carePlanContributor1.Search("Patient", url.Values{"_id": {*patient.Id}}, &searchResult)
		require.NoError(t, err)
		require.Len(t, searchResult.Entry, 1)
		require.True(t, strings.HasSuffix(*searchResult.Entry[0].FullUrl, "Patient/"+*patient.Id))

		// Search for existing patient - by BSN
		searchResult = fhir.Bundle{}
		err = carePlanContributor1.Search("Patient", url.Values{"identifier": {"http://fhir.nl/fhir/NamingSystem/bsn|1333333337"}}, &searchResult)
		require.NoError(t, err)
		require.Len(t, searchResult.Entry, 1)
		require.True(t, strings.HasSuffix(*searchResult.Entry[0].FullUrl, "Patient/"+*patient.Id))

		// Get existing patient - no access
		searchResult = fhir.Bundle{}
		err = carePlanContributor1.Read("Patient/"+*patient2.Id, &fetchedPatient)
		require.Error(t, err)

		// Search for existing patient - by ID - no access
		searchResult = fhir.Bundle{}
		err = carePlanContributor1.Search("Patient", url.Values{"_id": {*patient2.Id}}, &searchResult)
		require.NoError(t, err)
		require.Len(t, searchResult.Entry, 0)

		// Search for existing patient - by BSN - no access
		searchResult = fhir.Bundle{}
		err = carePlanContributor1.Search("Patient", url.Values{"identifier": {"http://fhir.nl/fhir/NamingSystem/bsn|12345"}}, &searchResult)
		require.NoError(t, err)
		require.Len(t, searchResult.Entry, 0)

		searchResult = fhir.Bundle{}
		// Search for patients, one with access one without
		err = carePlanContributor1.Search("Patient", url.Values{"identifier": {"http://fhir.nl/fhir/NamingSystem/bsn|1333333337,http://fhir.nl/fhir/NamingSystem/bsn|12345"}}, &searchResult)
		require.NoError(t, err)
		require.Len(t, searchResult.Entry, 1)
		require.Truef(t, strings.HasSuffix(*searchResult.Entry[0].FullUrl, "Patient/"+*patient.Id), "Expected %s to end with %s", *searchResult.Entry[0].FullUrl, "Patient/"+*patient.Id)
	}

	testBundleCreation(t, carePlanContributor1)
}

func testBundleCreation(t *testing.T, carePlanContributor1 *fhirclient.BaseClient) {
	t.Run("creating a bundle with Patient and Task should replace identifier with new local reference", func(t *testing.T) {
		localRef := "urn:uuid:xyz"
		patient := fhir.Patient{
			Identifier: []fhir.Identifier{
				{
					System: to.Ptr("http://fhir.nl/fhir/NamingSystem/bsn"),
					Value:  to.Ptr("1333333337"),
				},
			},
		}
		patientRaw, err := json.Marshal(patient)
		require.NoError(t, err)

		task := fhir.Task{
			For: &fhir.Reference{
				Reference: to.Ptr(localRef),
				Identifier: &fhir.Identifier{
					System: to.Ptr("http://fhir.nl/fhir/NamingSystem/ura"),
					Value:  to.Ptr("123"),
					Assigner: &fhir.Reference{
						Reference: to.Ptr("Organization/1"),
					},
				},
			},
			Intent:    "order",
			Status:    fhir.TaskStatusRequested,
			Requester: coolfhir.LogicalReference("Organization", coolfhir.URANamingSystem, "1"),
			Owner:     coolfhir.LogicalReference("Organization", coolfhir.URANamingSystem, "2"),
			Meta: &fhir.Meta{
				Profile: []string{coolfhir.SCPTaskProfile},
			},
			Focus: &fhir.Reference{
				Identifier: &fhir.Identifier{
					// COPD
					System: to.Ptr("2.16.528.1.1007.3.3.21514.ehr.orders"),
					Value:  to.Ptr("99534756439"),
				},
			},
		}
		taskRaw, err := json.Marshal(task)
		require.NoError(t, err)

		bundle := fhir.Bundle{
			Type: fhir.BundleTypeTransaction,
			Entry: []fhir.BundleEntry{
				{
					FullUrl:  to.Ptr(localRef),
					Resource: patientRaw,
					Request: &fhir.BundleEntryRequest{
						Method: fhir.HTTPVerbPOST,
						Url:    "Patient",
					},
				},
				{
					Resource: taskRaw,
					Request: &fhir.BundleEntryRequest{
						Method: fhir.HTTPVerbPOST,
						Url:    "Task",
					},
				},
			},
		}

		var responseBundle fhir.Bundle

		err = carePlanContributor1.Create(bundle, &responseBundle, fhirclient.AtPath("/"))
		require.NoError(t, err)

		require.Len(t, responseBundle.Entry, 2)
		// Verify that task.For has been replaced
		var createdPatient fhir.Patient
		var createdTask fhir.Task
		require.NoError(t, coolfhir.ResourceInBundle(&responseBundle, coolfhir.EntryIsOfType("Patient"), &createdPatient))
		require.NoError(t, coolfhir.ResourceInBundle(&responseBundle, coolfhir.EntryIsOfType("Task"), &createdTask))

		require.Equal(t, "Patient/"+*createdPatient.Id, *createdTask.For.Reference)
		require.NotEqual(t, localRef, *createdTask.For.Reference)

		// Verify that Task.For.Assigner.Identifier is not replaced
		require.Equal(t, "Organization/1", *createdTask.For.Identifier.Assigner.Reference)
	})
}

func setupIntegrationTest(t *testing.T, cpc1NotificationEndpoint string, cpc2NotificationEndpoint string) (*fhirclient.BaseClient, *fhirclient.BaseClient, *fhirclient.BaseClient, *Service) {
	fhirBaseURL := test.SetupHAPI(t)
	activeProfile := profile.TestProfile{
		Principal: auth.TestPrincipal1,
		CSD: profile.TestCsdDirectory{
			Endpoints: map[string]map[string]string{
				auth.TestPrincipal1.ID(): {
					"fhirNotificationURL": cpc1NotificationEndpoint,
				},
				auth.TestPrincipal2.ID(): {
					"fhirNotificationURL": cpc2NotificationEndpoint,
				},
			},
		},
	}
	config := DefaultConfig()
	config.Enabled = true
	config.FHIR.BaseURL = fhirBaseURL.String()
	config.AllowUnmanagedFHIROperations = true
	service, err := New(config, activeProfile, orcaPublicURL)
	require.NoError(t, err)

	serverMux := http.NewServeMux()
	httpService := httptest.NewServer(serverMux)
	service.RegisterHandlers(serverMux)

	carePlanServiceURL, _ := url.Parse(httpService.URL + "/cps")

	transport1 := auth.AuthenticatedTestRoundTripper(httpService.Client().Transport, auth.TestPrincipal1, "")
	transport2 := auth.AuthenticatedTestRoundTripper(httpService.Client().Transport, auth.TestPrincipal2, "")
	transport3 := auth.AuthenticatedTestRoundTripper(httpService.Client().Transport, auth.TestPrincipal3, "")

	carePlanContributor1 := fhirclient.New(carePlanServiceURL, &http.Client{Transport: transport1}, nil)
	carePlanContributor2 := fhirclient.New(carePlanServiceURL, &http.Client{Transport: transport2}, nil)
	carePlanContributor3 := fhirclient.New(carePlanServiceURL, &http.Client{Transport: transport3}, nil)
	return carePlanContributor1, carePlanContributor2, carePlanContributor3, service
}

func assertCareTeam(t *testing.T, fhirClient fhirclient.Client, careTeamRef string, expectedMembers ...fhir.CareTeamParticipant) {
	t.Helper()

	var careTeam fhir.CareTeam
	err := fhirClient.Read(careTeamRef, &careTeam)
	require.NoError(t, err)
	require.Lenf(t, careTeam.Participant, len(expectedMembers), "expected %d participants, got %d", len(expectedMembers), len(careTeam.Participant))
	for _, participant := range careTeam.Participant {
		require.NoError(t, coolfhir.ValidateLogicalReference(participant.Member, "Organization", coolfhir.URANamingSystem))
	}

outer:
	for _, expectedMember := range expectedMembers {
		for _, participant := range careTeam.Participant {
			if *participant.Member.Identifier.Value == *expectedMember.Member.Identifier.Value {
				// assert Period
				if expectedMember.Period != nil && expectedMember.Period.Start != nil {
					assert.NotNil(t, participant.Period.Start)
				} else {
					assert.Nil(t, participant.Period.Start)
				}
				if expectedMember.Period != nil && expectedMember.Period.End != nil {
					assert.NotNil(t, participant.Period.End)
				} else {
					assert.Nil(t, participant.Period.End)
				}
				continue outer
			}
		}
		t.Errorf("expected participant not found: %s", *expectedMember.Member.Identifier.Value)
	}
}

func setupNotificationEndpoint(t *testing.T, handler func(n coolfhir.SubscriptionNotification)) string {
	notificationEndpoint := httptest.NewServer(http.HandlerFunc(func(writer http.ResponseWriter, request *http.Request) {
		notificationData, err := io.ReadAll(request.Body)
		require.NoError(t, err)
		t.Logf("Received notification: %s", notificationData)
		var notification coolfhir.SubscriptionNotification
		if err := json.Unmarshal(notificationData, &notification); err != nil {
			writer.WriteHeader(http.StatusInternalServerError)
			return
		}
		handler(notification)
		writer.WriteHeader(http.StatusOK)
	}))
	t.Cleanup(func() {
		notificationEndpoint.Close()
	})
	return notificationEndpoint.URL
}

func assertContainsNotification(t *testing.T, resourceType string, notifications []coolfhir.SubscriptionNotification) {
	t.Helper()
	for _, notification := range notifications {
		focus, err := notification.GetFocus()
		require.NoError(t, err)
		if focus.Type != nil && *focus.Type == resourceType {
			return
		}
	}
	assert.Fail(t, "notification not found", "expected notification for resource type %s", resourceType)
}<|MERGE_RESOLUTION|>--- conflicted
+++ resolved
@@ -7,7 +7,6 @@
 	"net/http/httptest"
 	"net/url"
 	"strings"
-	"sync/atomic"
 	"testing"
 
 	fhirclient "github.com/SanteonNL/go-fhir-client"
@@ -19,17 +18,9 @@
 	"github.com/stretchr/testify/assert"
 	"github.com/stretchr/testify/require"
 	"github.com/zorgbijjou/golang-fhir-models/fhir-models/fhir"
-<<<<<<< HEAD
-=======
 	"io"
 	"math/rand"
-	"net/http"
-	"net/http/httptest"
-	"net/url"
 	"strconv"
-	"strings"
-	"testing"
->>>>>>> 5d05a64f
 )
 
 func Test_Integration(t *testing.T) {
@@ -201,8 +192,6 @@
 			},
 		}
 
-		notificationCounter.Store(0)
-
 		err := carePlanContributor1.Create(primaryTask, &primaryTask)
 		require.Error(t, err)
 		require.Empty(t, cpc1Notifications)
@@ -387,8 +376,6 @@
 			},
 		}
 
-		notificationCounter.Store(0)
-
 		err := carePlanContributor1.Create(primaryTask, &primaryTask)
 		require.NoError(t, err)
 		err = carePlanContributor1.Read(*primaryTask.BasedOn[0].Reference, &carePlan)
@@ -411,17 +398,13 @@
 		t.Run("Check that CareTeam now contains the requesting party", func(t *testing.T) {
 			assertCareTeam(t, carePlanContributor1, *carePlan.CareTeam[0].Reference, participant1)
 		})
-<<<<<<< HEAD
-		t.Run("Check that 3 participants have been notified", func(t *testing.T) {
-			require.Equal(t, 3, int(notificationCounter.Load()))
-=======
 		t.Run("Check that 2 parties have been notified", func(t *testing.T) {
-			require.Len(t, cpc1Notifications, 2)
+			require.Len(t, cpc1Notifications, 3)
 			assertContainsNotification(t, "Task", cpc1Notifications)
 			assertContainsNotification(t, "CareTeam", cpc1Notifications)
+			assertContainsNotification(t, "CarePlan", cpc1Notifications)
 			require.Len(t, cpc2Notifications, 1)
 			assertContainsNotification(t, "Task", cpc2Notifications)
->>>>>>> 5d05a64f
 		})
 	}
 
@@ -506,8 +489,6 @@
 			Owner:     coolfhir.LogicalReference("Organization", coolfhir.URANamingSystem, "2"),
 		}
 
-		notificationCounter.Store(0)
-
 		err := carePlanContributor1.Create(primaryTask, &primaryTask)
 		require.Error(t, err)
 		require.Empty(t, cpc1Notifications)
@@ -529,8 +510,6 @@
 			Owner:     coolfhir.LogicalReference("Organization", coolfhir.URANamingSystem, "2"),
 		}
 
-		notificationCounter.Store(0)
-
 		err := carePlanContributor1.Create(primaryTask, &primaryTask)
 		require.Error(t, err)
 		require.Empty(t, cpc1Notifications)
@@ -554,8 +533,6 @@
 				Profile: []string{coolfhir.SCPTaskProfile},
 			},
 		}
-
-		notificationCounter.Store(0)
 
 		err := carePlanContributor1.Create(primaryTask, &primaryTask)
 		require.NoError(t, err)
@@ -576,129 +553,107 @@
 		t.Run("Check that CareTeam now contains the requesting party", func(t *testing.T) {
 			assertCareTeam(t, carePlanContributor1, *carePlan.CareTeam[0].Reference, participant1)
 		})
-<<<<<<< HEAD
-		t.Run("Check that 3 participants have been notified", func(t *testing.T) {
-			require.Equal(t, 3, int(notificationCounter.Load()))
-=======
+		t.Run("Check that 2 parties have been notified", func(t *testing.T) {
+			require.Len(t, cpc1Notifications, 2)
+			assertContainsNotification(t, "Task", cpc1Notifications)
+			assertContainsNotification(t, "CarePlan", cpc1Notifications)
+			require.Len(t, cpc2Notifications, 1)
+			assertContainsNotification(t, "Task", cpc2Notifications)
+		})
+	}
+
+	subTest(t, "Care Team Search")
+	{
+		var searchResult fhir.Bundle
+		err := carePlanContributor1.Search("CareTeam", url.Values{}, &searchResult)
+		require.NoError(t, err)
+		require.Len(t, searchResult.Entry, 2, "Expected 1 team")
+	}
+
+	subTest(t, "Accepting Task")
+	{
+		primaryTask.Status = fhir.TaskStatusAccepted
+		var updatedTask fhir.Task
+		// Note: use FHIR search instead of specifying ID to test support for updating resources identified by logical identifiers
+		err := carePlanContributor2.Update("Task", primaryTask, &updatedTask, fhirclient.QueryParam("_id", *primaryTask.Id))
+		//err := carePlanContributor2.Update("Task/"+*primaryTask.Id, primaryTask, &updatedTask)
+		require.NoError(t, err)
+		primaryTask = updatedTask
+
+		t.Run("Check Task properties", func(t *testing.T) {
+			require.NotNil(t, updatedTask.Id)
+			require.Equal(t, fhir.TaskStatusAccepted, updatedTask.Status)
+		})
+		t.Run("Check that CareTeam now contains the 2 parties", func(t *testing.T) {
+			assertCareTeam(t, carePlanContributor2, *carePlan.CareTeam[0].Reference, participant1, participant2)
+		})
 		t.Run("Check that 2 parties have been notified", func(t *testing.T) {
 			require.Len(t, cpc1Notifications, 1)
 			assertContainsNotification(t, "Task", cpc1Notifications)
 			require.Len(t, cpc2Notifications, 1)
 			assertContainsNotification(t, "Task", cpc2Notifications)
->>>>>>> 5d05a64f
-		})
-	}
-
-	subTest(t, "Care Team Search")
-	{
-		var searchResult fhir.Bundle
-		err := carePlanContributor1.Search("CareTeam", url.Values{}, &searchResult)
-		require.NoError(t, err)
-		require.Len(t, searchResult.Entry, 2, "Expected 1 team")
-	}
-
-	subTest(t, "Accepting Task")
-	{
-		notificationCounter.Store(0)
-
-		primaryTask.Status = fhir.TaskStatusAccepted
+		})
+	}
+
+	subTest(t, "Invalid state transition - Accepted -> Completed")
+	{
+		primaryTask.Status = fhir.TaskStatusCompleted
 		var updatedTask fhir.Task
-		// Note: use FHIR search instead of specifying ID to test support for updating resources identified by logical identifiers
-		err := carePlanContributor2.Update("Task", primaryTask, &updatedTask, fhirclient.QueryParam("_id", *primaryTask.Id))
-		//err := carePlanContributor2.Update("Task/"+*primaryTask.Id, primaryTask, &updatedTask)
+		err := carePlanContributor1.Update("Task/"+*primaryTask.Id, primaryTask, &updatedTask)
+		require.Error(t, err)
+	}
+
+	subTest(t, "Invalid state transition - Accepted -> In-progress, Requester")
+	{
+		primaryTask.Status = fhir.TaskStatusInProgress
+		var updatedTask fhir.Task
+		err := carePlanContributor1.Update("Task/"+*primaryTask.Id, primaryTask, &updatedTask)
+		require.Error(t, err)
+	}
+
+	subTest(t, "Valid state transition - Accepted -> In-progress, Owner")
+	{
+		primaryTask.Status = fhir.TaskStatusInProgress
+		var updatedTask fhir.Task
+		err := carePlanContributor2.Update("Task/"+*primaryTask.Id, primaryTask, &updatedTask)
 		require.NoError(t, err)
 		primaryTask = updatedTask
 
 		t.Run("Check Task properties", func(t *testing.T) {
 			require.NotNil(t, updatedTask.Id)
-			require.Equal(t, fhir.TaskStatusAccepted, updatedTask.Status)
-		})
-		t.Run("Check that CareTeam now contains the 2 parties", func(t *testing.T) {
+			require.Equal(t, fhir.TaskStatusInProgress, updatedTask.Status)
+		})
+		t.Run("Check that CareTeam still contains the 2 parties", func(t *testing.T) {
 			assertCareTeam(t, carePlanContributor2, *carePlan.CareTeam[0].Reference, participant1, participant2)
 		})
 		t.Run("Check that 2 parties have been notified", func(t *testing.T) {
-<<<<<<< HEAD
-			require.Equal(t, 2, int(notificationCounter.Load()))
-=======
 			require.Len(t, cpc1Notifications, 1)
 			assertContainsNotification(t, "Task", cpc1Notifications)
 			require.Len(t, cpc2Notifications, 1)
 			assertContainsNotification(t, "Task", cpc2Notifications)
->>>>>>> 5d05a64f
-		})
-	}
-
-	subTest(t, "Invalid state transition - Accepted -> Completed")
+		})
+	}
+
+	subTest(t, "Complete Task")
 	{
 		primaryTask.Status = fhir.TaskStatusCompleted
 		var updatedTask fhir.Task
-		err := carePlanContributor1.Update("Task/"+*primaryTask.Id, primaryTask, &updatedTask)
-		require.Error(t, err)
-	}
-
-	subTest(t, "Invalid state transition - Accepted -> In-progress, Requester")
-	{
-		primaryTask.Status = fhir.TaskStatusInProgress
-		var updatedTask fhir.Task
-		err := carePlanContributor1.Update("Task/"+*primaryTask.Id, primaryTask, &updatedTask)
-		require.Error(t, err)
-	}
-
-	subTest(t, "Valid state transition - Accepted -> In-progress, Owner")
-	{
-		notificationCounter.Store(0)
-
-		primaryTask.Status = fhir.TaskStatusInProgress
-		var updatedTask fhir.Task
 		err := carePlanContributor2.Update("Task/"+*primaryTask.Id, primaryTask, &updatedTask)
 		require.NoError(t, err)
 		primaryTask = updatedTask
 
 		t.Run("Check Task properties", func(t *testing.T) {
 			require.NotNil(t, updatedTask.Id)
-			require.Equal(t, fhir.TaskStatusInProgress, updatedTask.Status)
-		})
-		t.Run("Check that CareTeam still contains the 2 parties", func(t *testing.T) {
-			assertCareTeam(t, carePlanContributor2, *carePlan.CareTeam[0].Reference, participant1, participant2)
+			require.Equal(t, fhir.TaskStatusCompleted, updatedTask.Status)
+		})
+		t.Run("Check that CareTeam now contains the 2 parties", func(t *testing.T) {
+			assertCareTeam(t, carePlanContributor1, *carePlan.CareTeam[0].Reference, participant1, participant2WithEndDate)
 		})
 		t.Run("Check that 2 parties have been notified", func(t *testing.T) {
-<<<<<<< HEAD
-			require.Equal(t, 2, int(notificationCounter.Load()))
-=======
 			require.Len(t, cpc1Notifications, 1)
 			assertContainsNotification(t, "Task", cpc1Notifications)
 			require.Len(t, cpc2Notifications, 1)
 			assertContainsNotification(t, "Task", cpc2Notifications)
->>>>>>> 5d05a64f
-		})
-	}
-
-	subTest(t, "Complete Task")
-	{
-		notificationCounter.Store(0)
-
-		primaryTask.Status = fhir.TaskStatusCompleted
-		var updatedTask fhir.Task
-		err := carePlanContributor2.Update("Task/"+*primaryTask.Id, primaryTask, &updatedTask)
-		require.NoError(t, err)
-		primaryTask = updatedTask
-
-		t.Run("Check Task properties", func(t *testing.T) {
-			require.NotNil(t, updatedTask.Id)
-			require.Equal(t, fhir.TaskStatusCompleted, updatedTask.Status)
-		})
-		t.Run("Check that CareTeam now contains the 2 parties", func(t *testing.T) {
-			assertCareTeam(t, carePlanContributor1, *carePlan.CareTeam[0].Reference, participant1, participant2WithEndDate)
-		})
-		t.Run("Check that 2 parties have been notified", func(t *testing.T) {
-<<<<<<< HEAD
-			require.Equal(t, 2, int(notificationCounter.Load()))
-=======
-			require.Len(t, cpc1Notifications, 1)
-			assertContainsNotification(t, "Task", cpc1Notifications)
-			require.Len(t, cpc2Notifications, 1)
-			assertContainsNotification(t, "Task", cpc2Notifications)
->>>>>>> 5d05a64f
 		})
 	}
 
