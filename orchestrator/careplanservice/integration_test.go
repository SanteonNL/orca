--- conflicted
+++ resolved
@@ -3,16 +3,11 @@
 import (
 	"context"
 	fhirclient "github.com/SanteonNL/go-fhir-client"
-<<<<<<< HEAD
 	"github.com/SanteonNL/orca/orchestrator/careplanservice/careteamservice/subscriptions"
-=======
 	"github.com/SanteonNL/orca/orchestrator/cmd/profile"
->>>>>>> 518739ed
 	"github.com/SanteonNL/orca/orchestrator/lib/auth"
 	"github.com/SanteonNL/orca/orchestrator/lib/coolfhir"
-	"github.com/SanteonNL/orca/orchestrator/lib/csd"
 	"github.com/SanteonNL/orca/orchestrator/lib/to"
-	"github.com/nuts-foundation/go-nuts-client/nuts/discovery"
 	"github.com/samply/golang-fhir-models/fhir-models/fhir"
 	"github.com/stretchr/testify/assert"
 	"github.com/stretchr/testify/require"
@@ -221,15 +216,10 @@
 }
 func setupIntegrationTest(t *testing.T) (*fhirclient.BaseClient, *fhirclient.BaseClient) {
 	fhirBaseURL := setupHAPI(t)
-<<<<<<< HEAD
-
-	tokenIntrospectionEndpoint := setupAuthorizationServer(t)
-	notificationEndpoint := setupNotificationEndpoint(t)
-	nutsDiscoveryAPIClient := setupNutsDiscoveryClient(t, notificationEndpoint.String())
-
 	config := DefaultConfig()
 	config.Enabled = true
 	config.FHIR.BaseURL = fhirBaseURL.String()
+	service, err := New(config, profile.TestProfile{}, orcaPublicURL)
 
 	// Setup Subscriptions
 	nutsDirectoryService := csd.NutsDirectory{
@@ -250,12 +240,6 @@
 	}
 
 	service, err := New(config, nutsPublicURL, orcaPublicURL, tokenIntrospectionEndpoint, "did:web:example.com/careplanservice", subscriptionManager)
-=======
-	config := DefaultConfig()
-	config.Enabled = true
-	config.FHIR.BaseURL = fhirBaseURL.String()
-	service, err := New(config, profile.TestProfile{}, orcaPublicURL)
->>>>>>> 518739ed
 	require.NoError(t, err)
 
 	serverMux := http.NewServeMux()
@@ -305,70 +289,6 @@
 	}
 }
 
-<<<<<<< HEAD
-// setupAuthorizationServer starts a test OAuth2 authorization server and returns its OAuth2 Token Introspection URL.
-func setupAuthorizationServer(t *testing.T) *url.URL {
-	authorizationServer := httptest.NewServer(http.HandlerFunc(func(writer http.ResponseWriter, request *http.Request) {
-		requestData, _ := io.ReadAll(request.Body)
-		switch string(requestData) {
-		case "token=valid":
-			fallthrough
-		case "token=1":
-			writer.Header().Set("Content-Type", "application/json")
-			responseData, _ := json.Marshal(map[string]interface{}{
-				"active":            true,
-				"organization_ura":  "1",
-				"organization_name": "Hospital",
-				"organization_city": "CareTown",
-			})
-			writer.WriteHeader(http.StatusOK)
-			_, _ = writer.Write(responseData)
-		case "token=2":
-			writer.Header().Set("Content-Type", "application/json")
-			responseData, _ := json.Marshal(map[string]interface{}{
-				"active":            true,
-				"organization_ura":  "2",
-				"organization_name": "Hospital",
-				"organization_city": "CareTown",
-			})
-			writer.WriteHeader(http.StatusOK)
-			_, _ = writer.Write(responseData)
-		default:
-			writer.WriteHeader(http.StatusUnauthorized)
-			return
-		}
-	}))
-	t.Cleanup(func() {
-		authorizationServer.Close()
-	})
-	u, _ := url.Parse(authorizationServer.URL)
-	return u
-}
-
-// setupNutsDiscoveryClient starts a test Nuts Discovery API server and returns a Nuts Discovery API client.
-// It is used by the CarePlanService to lookup the notification endpoint, given the organizations' URA.
-func setupNutsDiscoveryClient(t *testing.T, cpcNotificationURL string) *discovery.ClientWithResponses {
-	mux := http.NewServeMux()
-	mux.HandleFunc("GET /internal/discovery/v1/shared-care-planning", func(writer http.ResponseWriter, request *http.Request) {
-		response := []discovery.SearchResult{
-			{
-				RegistrationParameters: map[string]interface{}{
-					"fhirNotificationURL": cpcNotificationURL,
-				},
-			},
-		}
-		writer.Header().Set("Content-Type", "application/json")
-		writer.WriteHeader(http.StatusOK)
-		_ = json.NewEncoder(writer).Encode(response)
-	})
-	server := httptest.NewServer(mux)
-	t.Cleanup(func() {
-		server.Close()
-	})
-	nutsDiscoveryAPIClient, _ := discovery.NewClientWithResponses(server.URL)
-	return nutsDiscoveryAPIClient
-}
-
 func setupNotificationEndpoint(t *testing.T) *url.URL {
 	notificationEndpoint := httptest.NewServer(http.HandlerFunc(func(writer http.ResponseWriter, request *http.Request) {
 		notificationCounter.Add(1)
@@ -381,8 +301,6 @@
 	return u
 }
 
-=======
->>>>>>> 518739ed
 func setupHAPI(t *testing.T) *url.URL {
 	ctx := context.Background()
 	req := testcontainers.ContainerRequest{
