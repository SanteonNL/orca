--- conflicted
+++ resolved
@@ -12,14 +12,11 @@
 	"strconv"
 	"strings"
 	"testing"
-<<<<<<< HEAD
 
 	"io"
 	"math/rand"
 	"strconv"
-=======
 	"time"
->>>>>>> c3b8b27a
 
 	fhirclient "github.com/SanteonNL/go-fhir-client"
 	"github.com/SanteonNL/orca/orchestrator/cmd/profile"
@@ -712,13 +709,8 @@
 			require.NotNil(t, updatedTask.Id)
 			require.Equal(t, fhir.TaskStatusInProgress, updatedTask.Status)
 		})
-<<<<<<< HEAD
 		t.Run("Check that CareTeam now contains the 2 parties", func(t *testing.T) {
-			assertCareTeam(t, carePlanContributor2, *carePlan.CareTeam[0].Reference, participant1, participant2)
-=======
-		t.Run("Check that CareTeam still contains the 2 parties", func(t *testing.T) {
 			assertCareTeam(t, carePlanContributor2, *carePlan.Id, participant1, participant2)
->>>>>>> c3b8b27a
 		})
 		t.Run("Check that 2 parties have been notified", func(t *testing.T) {
 			require.Len(t, cpc1Notifications, 1)
@@ -848,354 +840,6 @@
 	testBundleCreation(t, carePlanContributor1)
 }
 
-<<<<<<< HEAD
-=======
-func Test_CRUD_AuditEvents(t *testing.T) {
-	// This method only tests the audit events, as Task lifecycle and data integrity is tested in Test_Integration
-
-	carePlanContributor1, carePlanContributor2, _, _ := setupIntegrationTest(t, "", "")
-
-	// Create patient, this will be used as the subject of the CarePlan
-	patient := fhir.Patient{
-		Identifier: []fhir.Identifier{
-			{
-				System: to.Ptr("http://fhir.nl/fhir/NamingSystem/bsn"),
-				Value:  to.Ptr("1333333337"),
-			},
-		},
-	}
-	err := carePlanContributor1.Create(patient, &patient)
-	require.NoError(t, err)
-
-	var task fhir.Task
-	var carePlan fhir.CarePlan
-
-	subTest := func(t *testing.T, msg string) {
-		t.Log(msg)
-	}
-
-	baseTime := time.Now()
-
-	subTest(t, "Create Task without existing CarePlan")
-	{
-		currentTime := baseTime
-		restore := audit.SetNowFuncForTest(func() time.Time { return currentTime })
-		defer restore()
-
-		task = fhir.Task{
-			Intent:    "order",
-			Status:    fhir.TaskStatusRequested,
-			Requester: coolfhir.LogicalReference("Organization", coolfhir.URANamingSystem, "1"),
-			Owner:     coolfhir.LogicalReference("Organization", coolfhir.URANamingSystem, "2"),
-			Meta: &fhir.Meta{
-				Profile: []string{coolfhir.SCPTaskProfile},
-			},
-			Focus: &fhir.Reference{
-				Identifier: &fhir.Identifier{
-					// COPD
-					System: to.Ptr("2.16.528.1.1007.3.3.21514.ehr.orders"),
-					Value:  to.Ptr("99534756439"),
-				},
-			},
-			For: &fhir.Reference{
-				Identifier: &fhir.Identifier{
-					System: to.Ptr("http://fhir.nl/fhir/NamingSystem/bsn"),
-					Value:  to.Ptr("1333333337"),
-				},
-			},
-		}
-
-		err = carePlanContributor1.Create(task, &task)
-		require.NoError(t, err)
-		// This read should also create an audit event
-		err = carePlanContributor1.Read(*task.BasedOn[0].Reference, &carePlan)
-		require.NoError(t, err)
-
-		verifyAuditEvent(t, carePlanContributor1, map[string]fhir.AuditEventAction{
-			"Task/" + *task.Id:         fhir.AuditEventActionC,
-			"CarePlan/" + *carePlan.Id: fhir.AuditEventActionC,
-			"CarePlan/" + *carePlan.Id: fhir.AuditEventActionR,
-		}, currentTime, nil)
-	}
-
-	subTest(t, "Create Task with existing CarePlan, and existing member in CareTeam")
-	{
-		currentTime := baseTime.Add(10 * time.Second)
-		restore := audit.SetNowFuncForTest(func() time.Time { return currentTime })
-		defer restore()
-
-		newTask := fhir.Task{
-			BasedOn: []fhir.Reference{
-				{
-					Type:      to.Ptr("CarePlan"),
-					Reference: to.Ptr("CarePlan/" + *carePlan.Id),
-				},
-			},
-			Intent:    "order",
-			Status:    fhir.TaskStatusRequested,
-			Requester: coolfhir.LogicalReference("Organization", coolfhir.URANamingSystem, "1"),
-			Owner:     coolfhir.LogicalReference("Organization", coolfhir.URANamingSystem, "2"),
-			Meta: &fhir.Meta{
-				Profile: []string{coolfhir.SCPTaskProfile},
-			},
-			Focus: &fhir.Reference{
-				Identifier: &fhir.Identifier{
-					// COPD
-					System: to.Ptr("2.16.528.1.1007.3.3.21514.ehr.orders"),
-					Value:  to.Ptr("99534756439"),
-				},
-			},
-			For: &fhir.Reference{
-				Identifier: &fhir.Identifier{
-					System: to.Ptr("http://fhir.nl/fhir/NamingSystem/bsn"),
-					Value:  to.Ptr("1333333337"),
-				},
-			},
-		}
-
-		err = carePlanContributor1.Create(newTask, &newTask)
-		require.NoError(t, err)
-
-		verifyAuditEvent(t, carePlanContributor1, map[string]fhir.AuditEventAction{
-			"Task/" + *newTask.Id:      fhir.AuditEventActionC,
-			"CarePlan/" + *carePlan.Id: fhir.AuditEventActionU,
-		}, currentTime, nil)
-	}
-
-	subTest(t, "Accept Task from Contributor 2")
-	{
-		currentTime := baseTime.Add(20 * time.Second)
-		restore := audit.SetNowFuncForTest(func() time.Time { return currentTime })
-		defer restore()
-
-		task.Status = fhir.TaskStatusAccepted
-
-		err = carePlanContributor2.Update("Task/"+*task.Id, task, &task)
-		require.NoError(t, err)
-
-		verifyAuditEvent(t, carePlanContributor1, map[string]fhir.AuditEventAction{
-			"Task/" + *task.Id:         fhir.AuditEventActionU,
-			"CarePlan/" + *carePlan.Id: fhir.AuditEventActionU,
-		}, currentTime, nil)
-	}
-
-	subTest(t, "Search Task")
-	{
-		currentTime := baseTime.Add(30 * time.Second)
-		restore := audit.SetNowFuncForTest(func() time.Time { return currentTime })
-		defer restore()
-
-		var searchResult fhir.Bundle
-		err = carePlanContributor1.Search("Task", url.Values{"_id": {*task.Id}}, &searchResult)
-		require.NoError(t, err)
-		require.Len(t, searchResult.Entry, 1)
-
-		// The encoded params get converted into a resource ID when the audit event is created
-		verifyAuditEvent(t, carePlanContributor1, map[string]fhir.AuditEventAction{
-			"Task/" + *task.Id: fhir.AuditEventActionR,
-		}, currentTime, map[string][]string{
-			"_id": {*task.Id},
-		})
-	}
-
-	subTest(t, "Search CarePlan")
-	{
-		currentTime := baseTime.Add(40 * time.Second)
-		restore := audit.SetNowFuncForTest(func() time.Time { return currentTime })
-		defer restore()
-
-		var searchResult fhir.Bundle
-		err = carePlanContributor1.Search("CarePlan", url.Values{"_id": {*carePlan.Id}}, &searchResult)
-		require.NoError(t, err)
-		require.Len(t, searchResult.Entry, 1)
-
-		verifyAuditEvent(t, carePlanContributor1, map[string]fhir.AuditEventAction{
-			"CarePlan/" + *carePlan.Id: fhir.AuditEventActionR,
-		}, currentTime, map[string][]string{
-			"_id":      {*carePlan.Id},
-			"_include": {"CarePlan:care-team"},
-		})
-	}
-
-	subTest(t, "Separate Reads create separate audit events")
-	{
-		currentTime := baseTime.Add(50 * time.Second)
-		restore := audit.SetNowFuncForTest(func() time.Time { return currentTime })
-		defer restore()
-
-		for i := 0; i < 3; i++ {
-			err = carePlanContributor1.Read("CarePlan/"+*carePlan.Id, &carePlan)
-			require.NoError(t, err)
-
-			verifyAuditEvent(t, carePlanContributor1, map[string]fhir.AuditEventAction{
-				"CarePlan/" + *carePlan.Id: fhir.AuditEventActionR,
-			}, currentTime, nil)
-
-			currentTime = currentTime.Add(1 * time.Second)
-		}
-	}
-}
-
-func searchWithoutCache(t *testing.T, fhirClient fhirclient.Client, resourceType string, params url.Values) (*fhir.Bundle, error) {
-	t.Helper()
-
-	headers := http.Header{
-		"Cache-Control": {"no-cache"},
-		"Pragma":        {"no-cache"},
-	}
-
-	if params == nil {
-		params = url.Values{}
-	}
-	params.Set("_cache", "no-cache")
-
-	var bundle fhir.Bundle
-	err := fhirClient.SearchWithContext(context.Background(), resourceType, params, &bundle,
-		fhirclient.RequestHeaders(headers))
-
-	if err != nil {
-		return nil, err
-	}
-
-	return &bundle, nil
-}
-
-func verifyAuditEvent(t *testing.T, fhirClient fhirclient.Client, expectedActions map[string]fhir.AuditEventAction, after time.Time, queryParams map[string][]string) {
-	t.Helper()
-
-	// Log the verification attempt
-	t.Logf("Verifying audit events for %d resources", len(expectedActions))
-
-	// Fetch all audit events with cache bypass
-	bundle, err := searchWithoutCache(t, fhirClient, "AuditEvent", nil)
-	require.NoError(t, err)
-
-	// Check for expected audit events
-	missingResources := []string{}
-
-	for resourceRef := range expectedActions {
-		found := false
-		for _, entry := range bundle.Entry {
-			var auditEvent fhir.AuditEvent
-			if err := json.Unmarshal(entry.Resource, &auditEvent); err != nil {
-				continue
-			}
-
-			// Parse recorded timestamp
-			recordedTime, err := time.Parse(time.RFC3339, auditEvent.Recorded)
-			if err != nil {
-				t.Logf("Warning: Failed to parse audit event timestamp: %v", err)
-				continue
-			}
-
-			// Skip if audit event is older than our after time
-			if recordedTime.Before(after) {
-				continue
-			}
-
-			// Check for resource reference match
-			for _, entity := range auditEvent.Entity {
-				if entity.What != nil && entity.What.Reference != nil && *entity.What.Reference == resourceRef {
-					found = true
-
-					// If query params were provided, verify query entity exists
-					if queryParams != nil {
-						// Find query entity
-						var queryEntity *fhir.AuditEventEntity
-						for _, e := range auditEvent.Entity {
-							if e.Type != nil && e.Type.Code != nil && *e.Type.Code == "2" {
-								queryEntity = &e
-								break
-							}
-						}
-
-						require.NotNil(t, queryEntity, "Expected query parameters entity for search audit event")
-						require.Equal(t, "http://terminology.hl7.org/CodeSystem/audit-entity-type", *queryEntity.Type.System)
-						require.Equal(t, "Query Parameters", *queryEntity.Type.Display)
-
-						// Verify all expected params exist in details
-						for param, values := range queryParams {
-							paramFound := false
-							for _, detail := range queryEntity.Detail {
-								if detail.Type == param && *detail.ValueString == strings.Join(values, ",") {
-									paramFound = true
-									break
-								}
-							}
-							require.True(t, paramFound, "Expected query parameter %s with value %v", param, values)
-						}
-					}
-					break
-				}
-			}
-			if found {
-				break
-			}
-		}
-		if !found {
-			missingResources = append(missingResources, resourceRef)
-		}
-	}
-
-	if len(missingResources) > 0 {
-		t.Logf("Missing audit events for resources: %v", missingResources)
-	}
-
-	// Log all audit events for debugging
-	t.Logf("Found %d total audit events", len(bundle.Entry))
-
-	// Create a map to store audit events by resource reference
-	auditEventsByResource := make(map[string][]fhir.AuditEvent)
-
-	// Parse all audit events and organize by entity reference
-	for _, entry := range bundle.Entry {
-		var auditEvent fhir.AuditEvent
-		err := json.Unmarshal(entry.Resource, &auditEvent)
-		if err != nil {
-			t.Logf("Warning: Failed to unmarshal audit event: %v", err)
-			continue
-		}
-
-		// Extract entity references from the audit event
-		for _, entity := range auditEvent.Entity {
-			if entity.What != nil && entity.What.Reference != nil {
-				ref := *entity.What.Reference
-				auditEventsByResource[ref] = append(auditEventsByResource[ref], auditEvent)
-			}
-		}
-	}
-
-	// Verify each expected resource has the correct audit event
-	for resourceRef, expectedAction := range expectedActions {
-		events, found := auditEventsByResource[resourceRef]
-		require.True(t, found, "No audit events found for resource %s", resourceRef)
-		require.NotEmpty(t, events, "Expected audit events for resource %s", resourceRef)
-
-		// Find the audit event with the expected action
-		foundExpectedAction := false
-		for _, event := range events {
-			if event.Action != nil && *event.Action == expectedAction {
-				foundExpectedAction = true
-				break
-			}
-		}
-		require.True(t, foundExpectedAction, "Expected to find audit event with action %s for resource %s", expectedAction, resourceRef)
-
-		// If this is an update event, verify we also have a create event for this resource
-		if expectedAction == fhir.AuditEventActionU {
-			foundCreateEvent := false
-			for _, event := range events {
-				if event.Action != nil && *event.Action == fhir.AuditEventActionC {
-					foundCreateEvent = true
-					break
-				}
-			}
-			require.True(t, foundCreateEvent, "Expected to find a create audit event for resource %s", resourceRef)
-		}
-	}
-}
-
->>>>>>> c3b8b27a
 func testBundleCreation(t *testing.T, carePlanContributor1 *fhirclient.BaseClient) {
 	t.Run("creating a bundle with Patient and Task should replace identifier with new local reference", func(t *testing.T) {
 		localRef := "urn:uuid:xyz"
