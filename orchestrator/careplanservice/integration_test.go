package careplanservice

import (
	"context"
	"encoding/json"
	"fmt"
	"github.com/SanteonNL/orca/orchestrator/messaging"
	"io"
	"math/rand"
	"net/http"
	"net/http/httptest"
	"net/url"
	"strconv"
	"testing"

	fhirclient "github.com/SanteonNL/go-fhir-client"
	"github.com/SanteonNL/orca/orchestrator/cmd/profile"
	"github.com/SanteonNL/orca/orchestrator/lib/auth"
	"github.com/SanteonNL/orca/orchestrator/lib/coolfhir"
	"github.com/SanteonNL/orca/orchestrator/lib/test"
	"github.com/SanteonNL/orca/orchestrator/lib/to"
	"github.com/rs/zerolog/log"
	"github.com/stretchr/testify/assert"
	"github.com/stretchr/testify/require"
	"github.com/zorgbijjou/golang-fhir-models/fhir-models/fhir"
<<<<<<< HEAD
	"io"
	"math/rand"
	"net/http"
	"net/http/httptest"
	"net/url"
	"strconv"
	"strings"
	"sync/atomic"
	"testing"
=======
>>>>>>> 57d8d33b
)

var patientReference = fhir.Reference{
	Identifier: &fhir.Identifier{
		System: to.Ptr("http://fhir.nl/fhir/NamingSystem/bsn"),
		Value:  to.Ptr("1333333337"),
	},
}

func Test_Integration(t *testing.T) {
	// Note: this test consists of multiple steps that look like subtests, but they can't be subtests:
	//       in Golang, running a single Subtest causes the other tests not to run.
	//       This causes issues, since each test step (e.g. accepting Task) requires the previous step (test) to succeed (e.g. creating Task).
	t.Log("This test creates a new CarePlan and Task, then runs the Task through requested->accepted->completed lifecycle.")
	var cpc1Notifications []coolfhir.SubscriptionNotification
	cpc1NotificationEndpoint := setupNotificationEndpoint(t, func(n coolfhir.SubscriptionNotification) {
		cpc1Notifications = append(cpc1Notifications, n)
	})
	var cpc2Notifications []coolfhir.SubscriptionNotification
	cpc2NotificationEndpoint := setupNotificationEndpoint(t, func(n coolfhir.SubscriptionNotification) {
		cpc2Notifications = append(cpc2Notifications, n)
	})
	carePlanContributor1, carePlanContributor2, invalidCarePlanContributor, service := setupIntegrationTest(t, cpc1NotificationEndpoint, cpc2NotificationEndpoint)
	// subTest logs the message and resets the notifications
	subTest := func(t *testing.T, msg string) {
		t.Log(msg)
		cpc1Notifications = nil
		cpc2Notifications = nil
	}

	t.Run("custom search parameters", func(t *testing.T) {
		t.Run("existence", func(t *testing.T) {
			var capabilityStatement fhir.CapabilityStatement
			err := service.fhirClient.Read("metadata", &capabilityStatement)
			require.NoError(t, err)
			for _, rest := range capabilityStatement.Rest {
				for _, resource := range rest.Resource {
					for _, searchParam := range resource.SearchParam {
						if searchParam.Definition != nil && *searchParam.Definition == "http://zorgbijjou.nl/SearchParameter/CarePlan-subject-identifier" {
							// OK
							return
						}
					}
				}
			}
			require.Fail(t, "Search parameter CarePlan-subject-identifier not found")
		})
		t.Run("search parameters already exist", func(t *testing.T) {
			err := service.ensureCustomSearchParametersExists(context.Background())
			require.NoError(t, err)
		})
	})

	participant1 := fhir.CareTeamParticipant{
		Member: coolfhir.LogicalReference("Organization", coolfhir.URANamingSystem, "1"),
		Period: &fhir.Period{Start: to.Ptr("2021-01-01T00:00:00Z")},
	}
	participant2 := fhir.CareTeamParticipant{
		Member: coolfhir.LogicalReference("Organization", coolfhir.URANamingSystem, "2"),
		Period: &fhir.Period{Start: to.Ptr("2021-01-01T00:00:00Z")},
	}
	participant2WithEndDate := fhir.CareTeamParticipant{
		Member: coolfhir.LogicalReference("Organization", coolfhir.URANamingSystem, "2"),
		Period: &fhir.Period{
			Start: to.Ptr("2021-01-01T00:00:00Z"),
			End:   to.Ptr("2021-01-02T00:00:00Z"),
		},
	}

	// Create patient, this will be used as the subject of the CarePlan
	patient := fhir.Patient{
		Identifier: []fhir.Identifier{
			*patientReference.Identifier,
		},
	}
	err := carePlanContributor1.Create(patient, &patient)
	require.NoError(t, err)

	t.Run("DELETE is supported when unmanaged operations are allowed", func(t *testing.T) {
		serviceRequest := fhir.ServiceRequest{
			Subject: fhir.Reference{
				Identifier: &fhir.Identifier{
					System: to.Ptr("http://fhir.nl/fhir/NamingSystem/bsn"),
					Value:  to.Ptr(strconv.Itoa(rand.Int())),
				},
			},
		}
		t.Run("as single request", func(t *testing.T) {
			t.Run("with ID", func(t *testing.T) {
<<<<<<< HEAD
				err := carePlanContributor1.Create(serviceRequest, &serviceRequest)
=======
				var actual fhir.ServiceRequest
				err := carePlanContributor1.Create(serviceRequest, &actual)
				require.NoError(t, err)

				// Find and delete audit events first due to referential integrity
				var auditEvents fhir.Bundle
				err = carePlanContributor1.Search("AuditEvent", url.Values{
					"entity": {"ServiceRequest/" + *actual.Id},
				}, &auditEvents)
>>>>>>> 57d8d33b
				require.NoError(t, err)

				// Delete each audit event referencing this resource
				for _, entry := range auditEvents.Entry {
					var auditEvent fhir.AuditEvent
					err = json.Unmarshal(entry.Resource, &auditEvent)
					require.NoError(t, err)
					err = carePlanContributor1.Delete("AuditEvent/"+*auditEvent.Id, nil)
					require.NoError(t, err)
				}

				// Now delete the resource
				err = carePlanContributor1.Delete("ServiceRequest/"+*actual.Id, nil)
				require.NoError(t, err)
			})
			t.Run("with ID as search parameter", func(t *testing.T) {
<<<<<<< HEAD
				err := carePlanContributor1.Create(serviceRequest, &serviceRequest)
=======
				var actual fhir.ServiceRequest
				err := carePlanContributor1.Create(serviceRequest, &actual)
>>>>>>> 57d8d33b
				require.NoError(t, err)

				// Find and delete audit events first
				var auditEvents fhir.Bundle
				err = carePlanContributor1.Search("AuditEvent", url.Values{
					"entity": {"ServiceRequest/" + *actual.Id},
				}, &auditEvents)
				require.NoError(t, err)

				for _, entry := range auditEvents.Entry {
					var auditEvent fhir.AuditEvent
					err = json.Unmarshal(entry.Resource, &auditEvent)
					require.NoError(t, err)
					err = carePlanContributor1.Delete("AuditEvent/"+*auditEvent.Id, nil)
					require.NoError(t, err)
				}

				// Then delete the resource
				err = carePlanContributor1.Delete("ServiceRequest", fhirclient.QueryParam("_id", *actual.Id))
				require.NoError(t, err)
			})
		})
		t.Run("as transaction entry", func(t *testing.T) {
<<<<<<< HEAD
			err := carePlanContributor1.Create(serviceRequest, &serviceRequest)
=======
			var actual fhir.ServiceRequest
			err := carePlanContributor1.Create(serviceRequest, &actual)
			require.NoError(t, err)

			// Find audit events
			var auditEvents fhir.Bundle
			err = carePlanContributor1.Search("AuditEvent", url.Values{
				"entity": {"ServiceRequest/" + *actual.Id},
			}, &auditEvents)
>>>>>>> 57d8d33b
			require.NoError(t, err)

			// Create transaction to delete audit events first, then the resource
			transaction := fhir.Bundle{
				Type:  fhir.BundleTypeTransaction,
				Entry: []fhir.BundleEntry{},
			}

			// Add audit event deletions to transaction
			for _, entry := range auditEvents.Entry {
				var auditEvent fhir.AuditEvent
				err = json.Unmarshal(entry.Resource, &auditEvent)
				require.NoError(t, err)

				transaction.Entry = append(transaction.Entry, fhir.BundleEntry{
					Request: &fhir.BundleEntryRequest{
						Method: fhir.HTTPVerbDELETE,
						Url:    "AuditEvent/" + *auditEvent.Id,
					},
				})
			}

			// Add resource deletion to transaction
			transaction.Entry = append(transaction.Entry, fhir.BundleEntry{
				Request: &fhir.BundleEntryRequest{
					Method: fhir.HTTPVerbDELETE,
					Url:    "ServiceRequest/" + *actual.Id,
				},
			})

			err = carePlanContributor1.Create(transaction, &transaction, fhirclient.AtPath("/"))
			require.NoError(t, err)
		})
	})

	// Patient not associated with any CarePlans or CareTeams for negative auth testing
	var patient2 fhir.Patient
	err = carePlanContributor1.Create(fhir.Patient{
		Identifier: []fhir.Identifier{
			*patientReference.Identifier,
		},
	}, &patient2)
	require.NoError(t, err)

	var carePlan fhir.CarePlan
	var primaryTask fhir.Task
	subTest(t, "Creating Task - CarePlan does not exist")
	{
		primaryTask = fhir.Task{
			BasedOn: []fhir.Reference{
				{
					Type:      to.Ptr("CarePlan"),
					Reference: to.Ptr("CarePlan/123"),
				},
			},
			Intent:    "order",
			Status:    fhir.TaskStatusRequested,
			Requester: coolfhir.LogicalReference("Organization", coolfhir.URANamingSystem, "1"),
			Owner:     coolfhir.LogicalReference("Organization", coolfhir.URANamingSystem, "2"),
			Meta: &fhir.Meta{
				Profile: []string{coolfhir.SCPTaskProfile},
			},
			Focus: &fhir.Reference{
				Identifier: &fhir.Identifier{
					// COPD
					System: to.Ptr("2.16.528.1.1007.3.3.21514.ehr.orders"),
					Value:  to.Ptr("99534756439"),
				},
			},
		}

		err := carePlanContributor1.Create(primaryTask, &primaryTask)
		require.Error(t, err)
		require.Empty(t, cpc1Notifications)
		require.Empty(t, cpc2Notifications)
	}

	subTest(t, "Creating Task - No BasedOn, requester is not care organization so creation fails")
	{
		primaryTask = fhir.Task{
			Intent:    "order",
			Status:    fhir.TaskStatusRequested,
			Requester: coolfhir.LogicalReference("Organization", coolfhir.URANamingSystem, "1"),
			Owner:     coolfhir.LogicalReference("Organization", coolfhir.URANamingSystem, "2"),
			Meta: &fhir.Meta{
				Profile: []string{coolfhir.SCPTaskProfile},
			},
			Focus: &fhir.Reference{
				Identifier: &fhir.Identifier{
					// COPD
					System: to.Ptr("2.16.528.1.1007.3.3.21514.ehr.orders"),
					Value:  to.Ptr("99534756439"),
				},
			},
		}

		err := carePlanContributor2.Create(primaryTask, &primaryTask)
		require.Error(t, err)
	}

	subTest(t, "Creating Task - No BasedOn, no Task.For so primaryTask creation fails")
	{
		primaryTask = fhir.Task{
			Intent:    "order",
			Status:    fhir.TaskStatusRequested,
			Requester: coolfhir.LogicalReference("Organization", coolfhir.URANamingSystem, "1"),
			Owner:     coolfhir.LogicalReference("Organization", coolfhir.URANamingSystem, "2"),
			Meta: &fhir.Meta{
				Profile: []string{coolfhir.SCPTaskProfile},
			},
			Focus: &fhir.Reference{
				Identifier: &fhir.Identifier{
					// COPD
					System: to.Ptr("2.16.528.1.1007.3.3.21514.ehr.orders"),
					Value:  to.Ptr("99534756439"),
				},
			},
		}

		err := carePlanContributor1.Create(primaryTask, &primaryTask)
		require.Error(t, err)
	}

	subTest(t, "Creating Task - Task is created through upsert (PUT on non-existing resource)")
	{
		primaryTask = fhir.Task{
			Intent:    "order",
			Status:    fhir.TaskStatusRequested,
			Requester: coolfhir.LogicalReference("Organization", coolfhir.URANamingSystem, "1"),
			Owner:     coolfhir.LogicalReference("Organization", coolfhir.URANamingSystem, "2"),
			Meta: &fhir.Meta{
				Profile: []string{coolfhir.SCPTaskProfile},
			},
			Focus: &fhir.Reference{
				Identifier: &fhir.Identifier{
					// COPD
					System: to.Ptr("2.16.528.1.1007.3.3.21514.ehr.orders"),
					Value:  to.Ptr("99534756439"),
				},
			},
			For: &patientReference,
		}

		err := carePlanContributor1.Update("Task", primaryTask, &primaryTask, fhirclient.QueryParam("_id", "123"))
		require.NoError(t, err)
		// Resolve created CarePlan through Task.basedOn
		require.NoError(t, carePlanContributor1.Read(*primaryTask.BasedOn[0].Reference, &carePlan))
	}

	t.Run("Conditional Create: Task is not created if it already exists (managed resource)", func(t *testing.T) {
		t.Skip("Implementation broken (INT-529): Task isn't created twice, but it's still added to CarePlan as second activity")
		// Create the Task again with conditional create
		requestHeaders := http.Header{"If-None-Exist": {"_id=" + *primaryTask.Id}}
		err = carePlanContributor1.Create(primaryTask, &primaryTask, fhirclient.RequestHeaders(requestHeaders))
		require.NoError(t, err)

		// Search again, there still should be just 1 Task
		var taskBundle fhir.Bundle
		err = service.fhirClient.SearchWithContext(context.Background(), "Task", url.Values{"intent": {"order"}}, &taskBundle)
		require.NoError(t, err)
		require.Len(t, taskBundle.Entry, 1, "expected 1 Task in the FHIR server")
	})

	subTest(t, "Create Subtask")
	{
		subTask := fhir.Task{
			Meta: &fhir.Meta{
				Profile: []string{coolfhir.SCPTaskProfile},
			},
			Intent:    "order",
			Status:    fhir.TaskStatusReady,
			Requester: primaryTask.Owner,
			Owner:     primaryTask.Requester,
			BasedOn: []fhir.Reference{
				{
					Type:      to.Ptr("CarePlan"),
					Reference: to.Ptr("CarePlan/" + *carePlan.Id),
				},
			},
			PartOf: []fhir.Reference{
				{
					Type:      to.Ptr("Task"),
					Reference: to.Ptr("Task/" + *primaryTask.Id),
				},
			},
			For: &patientReference,
		}
		err := carePlanContributor2.Create(subTask, &subTask)
		require.NoError(t, err)
		// INT-440: CarePlan.activity should not contain subtasks
		require.NoError(t, carePlanContributor1.Read("CarePlan/"+*carePlan.Id, &carePlan))
		require.Len(t, carePlan.Activity, 1)

		// Search for parent task using part-of
		var searchResult fhir.Bundle
		err = carePlanContributor1.Search("Task", url.Values{"part-of": {*subTask.PartOf[0].Reference}}, &searchResult)
		require.NoError(t, err)
		require.Len(t, searchResult.Entry, 1)

		subTest(t, "Completing Subtask")
		{
			subTask.Status = fhir.TaskStatusCompleted
			err := carePlanContributor1.Update("Task/"+*subTask.Id, subTask, &subTask)
			require.NoError(t, err)
		}

		// Here, the Task Filler checks the subtask questionnaire response (if there were any), and then accepts or rejects the Task
		subTest(t, "Accepting Task")
		{
			primaryTask.Status = fhir.TaskStatusAccepted
			err := carePlanContributor2.Update("Task/"+*primaryTask.Id, primaryTask, &primaryTask)
			require.NoError(t, err)
			t.Run("INT-516: check CareTeam contains both parties, and that both are active", func(t *testing.T) {
				careTeam := assertCareTeam(t, carePlanContributor1, *carePlan.Id, participant1, participant2)
				assert.NotNil(t, careTeam.Participant[0].Period.Start)
				assert.Nil(t, careTeam.Participant[0].Period.End)
				assert.NotNil(t, careTeam.Participant[1].Period.Start)
				assert.Nil(t, careTeam.Participant[1].Period.End)
			})
		}
	}

	subTest(t, "Creating Task - No BasedOn, new CarePlan and CareTeam are created")
	{
		primaryTask = fhir.Task{
			Intent:    "order",
			Status:    fhir.TaskStatusRequested,
			Requester: coolfhir.LogicalReference("Organization", coolfhir.URANamingSystem, "1"),
			Owner:     coolfhir.LogicalReference("Organization", coolfhir.URANamingSystem, "2"),
			Meta: &fhir.Meta{
				Profile: []string{coolfhir.SCPTaskProfile},
			},
			Focus: &fhir.Reference{
				Identifier: &fhir.Identifier{
					// COPD
					System: to.Ptr("2.16.528.1.1007.3.3.21514.ehr.orders"),
					Value:  to.Ptr("99534756439"),
				},
			},
<<<<<<< HEAD
			For: &fhir.Reference{
				Identifier: &fhir.Identifier{
					System: to.Ptr("http://fhir.nl/fhir/NamingSystem/bsn"),
					Value:  to.Ptr("1333333337"),
				},
			},
=======
			For: &patientReference,
>>>>>>> 57d8d33b
		}

		err := carePlanContributor1.Create(primaryTask, &primaryTask)
		require.NoError(t, err)
		err = carePlanContributor1.Read(*primaryTask.BasedOn[0].Reference, &carePlan)
		require.NoError(t, err)

		t.Run("Check CarePlan properties", func(t *testing.T) {
			require.Equal(t, fhir.CarePlanIntentOrder, carePlan.Intent)
			require.Equal(t, fhir.RequestStatusActive, carePlan.Status)
			require.Equal(t, *primaryTask.For, carePlan.Subject)
		})
		t.Run("Check Task properties", func(t *testing.T) {
			require.NotNil(t, primaryTask.Id)
			require.Equal(t, "CarePlan/"+*carePlan.Id, *primaryTask.BasedOn[0].Reference, "Task.BasedOn should reference CarePlan")
		})
		t.Run("Check that CarePlan.activities contains the Task", func(t *testing.T) {
			require.Len(t, carePlan.Activity, 1)
			require.Equal(t, "Task", *carePlan.Activity[0].Reference.Type)
			require.Equal(t, "Task/"+*primaryTask.Id, *carePlan.Activity[0].Reference.Reference)
		})
		t.Run("Check that CareTeam now contains the requesting party", func(t *testing.T) {
			assertCareTeam(t, carePlanContributor1, *carePlan.Id, participant1)
		})
		t.Run("Check that 2 parties have been notified", func(t *testing.T) {
			require.Len(t, cpc1Notifications, 2)
			assertContainsNotification(t, "Task", cpc1Notifications)
			assertContainsNotification(t, "CarePlan", cpc1Notifications)
			require.Len(t, cpc2Notifications, 1)
			assertContainsNotification(t, "Task", cpc2Notifications)
		})
	}

	subTest(t, "Search CarePlan")
	{
		var searchResult fhir.Bundle
		err := carePlanContributor1.Search("CarePlan", url.Values{"_id": {*carePlan.Id}}, &searchResult)
		require.NoError(t, err)
		require.Len(t, searchResult.Entry, 1, "Expected 1 CarePlan")
		require.NoError(t, coolfhir.ResourceInBundle(&searchResult, coolfhir.EntryIsOfType("CarePlan"), new(fhir.CarePlan)))
	}

	subTest(t, "Read CarePlan - Not in participants")
	{
		var fetchedCarePlan fhir.CarePlan
		err := invalidCarePlanContributor.Read("CarePlan/"+*carePlan.Id, &fetchedCarePlan)
		require.Error(t, err)
	}
	subTest(t, "Read CareTeam")
	{
		assertCareTeam(t, carePlanContributor1, *carePlan.Id, participant1)
	}
	subTest(t, "Read CareTeam - Does not exist")
	{
		var fetchedCareTeam fhir.CareTeam
		err := carePlanContributor1.Read("CarePlan/999", &fetchedCareTeam)
		require.Error(t, err)
	}
	subTest(t, "Read CareTeam - Not in participants")
	{
		var fetchedCareTeam fhir.CareTeam
		err := invalidCarePlanContributor.Read(*carePlan.CareTeam[0].Reference, &fetchedCareTeam)
		require.Error(t, err)
	}
	subTest(t, "Read Task")
	{
		var fetchedTask fhir.Task
		err := carePlanContributor1.Read("Task/"+*primaryTask.Id, &fetchedTask)
		require.NoError(t, err)
		require.NotNil(t, fetchedTask.Id)
		require.Equal(t, fhir.TaskStatusRequested, fetchedTask.Status)
		assertCareTeam(t, carePlanContributor1, *carePlan.Id, participant1)
	}
	subTest(t, "Read Task - Non-creating referenced party")
	{
		var fetchedTask fhir.Task
		err := carePlanContributor2.Read("Task/"+*primaryTask.Id, &fetchedTask)
		require.NoError(t, err)
		require.NotNil(t, fetchedTask.Id)
		require.Equal(t, fhir.TaskStatusRequested, fetchedTask.Status)
	}
	subTest(t, "Read Task - Not in participants")
	{
		var fetchedTask fhir.Task
		err := invalidCarePlanContributor.Read("Task/"+*primaryTask.Id, &fetchedTask)
		require.Error(t, err)
	}
	subTest(t, "Read Task - Does not exist")
	{
		var fetchedTask fhir.Task
		err := carePlanContributor1.Read("Task/999", &fetchedTask)
		require.Error(t, err)
	}
	previousTask := primaryTask

	subTest(t, "Creating Task - Invalid status Accepted")
	{
		primaryTask = fhir.Task{
			BasedOn: []fhir.Reference{
				{
					Type:      to.Ptr("CarePlan"),
					Reference: to.Ptr("CarePlan/" + *carePlan.Id),
				},
			},
			Intent:    "order",
			Status:    fhir.TaskStatusAccepted,
			Requester: coolfhir.LogicalReference("Organization", coolfhir.URANamingSystem, "1"),
			Owner:     coolfhir.LogicalReference("Organization", coolfhir.URANamingSystem, "2"),
		}

		err := carePlanContributor1.Create(primaryTask, &primaryTask)
		require.Error(t, err)
		require.Empty(t, cpc1Notifications)
		require.Empty(t, cpc2Notifications)
	}

	subTest(t, "Creating Task - Invalid status Draft")
	{
		primaryTask = fhir.Task{
			BasedOn: []fhir.Reference{
				{
					Type:      to.Ptr("CarePlan"),
					Reference: to.Ptr("CarePlan/" + *carePlan.Id),
				},
			},
			Intent:    "order",
			Status:    fhir.TaskStatusDraft,
			Requester: coolfhir.LogicalReference("Organization", coolfhir.URANamingSystem, "1"),
			Owner:     coolfhir.LogicalReference("Organization", coolfhir.URANamingSystem, "2"),
			For:       &patientReference,
		}

		err := carePlanContributor1.Create(primaryTask, &primaryTask)
		require.Error(t, err)
		require.Empty(t, cpc1Notifications)
		require.Empty(t, cpc2Notifications)
	}

	subTest(t, "Creating Task - Task.For does not match CarePlan.subject - Fails")
	{
		invalidTask := fhir.Task{
			BasedOn: []fhir.Reference{
				{
					Type:      to.Ptr("CarePlan"),
					Reference: to.Ptr("CarePlan/" + *carePlan.Id),
				},
			},
			Intent:    "order",
			Status:    fhir.TaskStatusRequested,
			Requester: coolfhir.LogicalReference("Organization", coolfhir.URANamingSystem, "1"),
			Owner:     coolfhir.LogicalReference("Organization", coolfhir.URANamingSystem, "2"),
			Meta: &fhir.Meta{
				Profile: []string{coolfhir.SCPTaskProfile},
			},
			For: &fhir.Reference{
				Identifier: &fhir.Identifier{
					System: to.Ptr("http://fhir.nl/fhir/NamingSystem/bsn"),
					Value:  to.Ptr("9876543210"),
				},
			},
		}

		err = carePlanContributor1.Create(invalidTask, &invalidTask)
		require.Error(t, err)
		var operationOutcome fhirclient.OperationOutcomeError
		require.ErrorAs(t, err, &operationOutcome)
		require.Contains(t, *operationOutcome.Issue[0].Diagnostics, "Task.for must reference the same patient as CarePlan.subject")
	}

	subTest(t, "Creating Task - Task.For is nil - Fails")
	{
		invalidTask := fhir.Task{
			BasedOn: []fhir.Reference{
				{
					Type:      to.Ptr("CarePlan"),
					Reference: to.Ptr("CarePlan/" + *carePlan.Id),
				},
			},
			Intent:    "order",
			Status:    fhir.TaskStatusRequested,
			Requester: coolfhir.LogicalReference("Organization", coolfhir.URANamingSystem, "1"),
			Owner:     coolfhir.LogicalReference("Organization", coolfhir.URANamingSystem, "2"),
			Meta: &fhir.Meta{
				Profile: []string{coolfhir.SCPTaskProfile},
			},
		}

		err = carePlanContributor1.Create(invalidTask, &invalidTask)
		require.Error(t, err)
		var operationOutcome fhirclient.OperationOutcomeError
		require.ErrorAs(t, err, &operationOutcome)
		require.Contains(t, *operationOutcome.Issue[0].Diagnostics, "Task.For must be set with a local reference, or a logical identifier, referencing a patient")
	}

	subTest(t, "Creating Task - Existing CarePlan")
	{
		primaryTask = fhir.Task{
			BasedOn: []fhir.Reference{
				{
					Type:      to.Ptr("CarePlan"),
					Reference: to.Ptr("CarePlan/" + *carePlan.Id),
				},
			},
			Intent:    "order",
			Status:    fhir.TaskStatusRequested,
			Requester: coolfhir.LogicalReference("Organization", coolfhir.URANamingSystem, "1"),
			Owner:     coolfhir.LogicalReference("Organization", coolfhir.URANamingSystem, "2"),
			Meta: &fhir.Meta{
				Profile: []string{coolfhir.SCPTaskProfile},
			},
			For: &patientReference,
		}

		err := carePlanContributor1.Create(primaryTask, &primaryTask)
		require.NoError(t, err)
		err = carePlanContributor1.Read("CarePlan/"+*carePlan.Id, &carePlan)
		require.NoError(t, err)

		t.Run("Check Task properties", func(t *testing.T) {
			require.NotNil(t, primaryTask.Id)
			require.Equal(t, "CarePlan/"+*carePlan.Id, *primaryTask.BasedOn[0].Reference, "Task.BasedOn should reference CarePlan")
		})
		t.Run("Check that CarePlan.activities contains the Task", func(t *testing.T) {
			require.Len(t, carePlan.Activity, 2)
			for _, activity := range carePlan.Activity {
				require.Equal(t, "Task", *activity.Reference.Type)
				require.Equal(t, true, "Task/"+*primaryTask.Id == *activity.Reference.Reference || "Task/"+*previousTask.Id == *activity.Reference.Reference)
			}
		})
		t.Run("Check that CareTeam now contains the requesting party", func(t *testing.T) {
			assertCareTeam(t, carePlanContributor1, *carePlan.Id, participant1)
		})
		t.Run("Check that 2 parties have been notified", func(t *testing.T) {
			require.Len(t, cpc1Notifications, 2)
			assertContainsNotification(t, "Task", cpc1Notifications)
			assertContainsNotification(t, "CarePlan", cpc1Notifications)
			require.Len(t, cpc2Notifications, 1)
			assertContainsNotification(t, "Task", cpc2Notifications)
		})
	}

	subTest(t, "Accepting Task")
	{
		primaryTask.Status = fhir.TaskStatusAccepted
		var updatedTask fhir.Task
		// Note: use FHIR search instead of specifying ID to test support for updating resources identified by logical identifiers
		err := carePlanContributor2.Update("Task", primaryTask, &updatedTask, fhirclient.QueryParam("_id", *primaryTask.Id))
		//err := carePlanContributor2.Update("Task/"+*primaryTask.Id, primaryTask, &updatedTask)
		require.NoError(t, err)
		primaryTask = updatedTask

		t.Run("Check Task properties", func(t *testing.T) {
			require.NotNil(t, updatedTask.Id)
			require.Equal(t, fhir.TaskStatusAccepted, updatedTask.Status)
		})
		t.Run("Check that CareTeam now contains the 2 parties", func(t *testing.T) {
			assertCareTeam(t, carePlanContributor2, *carePlan.Id, participant1, participant2)
		})
		t.Run("Check that 2 parties have been notified", func(t *testing.T) {
			require.Len(t, cpc1Notifications, 1)
			assertContainsNotification(t, "Task", cpc1Notifications)
			require.Len(t, cpc2Notifications, 1)
			assertContainsNotification(t, "Task", cpc2Notifications)
		})
	}

	subTest(t, "Invalid state transition - Accepted -> Completed")
	{
		primaryTask.Status = fhir.TaskStatusCompleted
		var updatedTask fhir.Task
		err := carePlanContributor1.Update("Task/"+*primaryTask.Id, primaryTask, &updatedTask)
		require.Error(t, err)
	}

	subTest(t, "Invalid state transition - Accepted -> In-progress, Requester")
	{
		primaryTask.Status = fhir.TaskStatusInProgress
		var updatedTask fhir.Task
		err := carePlanContributor1.Update("Task/"+*primaryTask.Id, primaryTask, &updatedTask)
		require.Error(t, err)
	}

	subTest(t, "Valid state transition - Accepted -> In-progress, Owner")
	{
		primaryTask.Status = fhir.TaskStatusInProgress
		var updatedTask fhir.Task
		err := carePlanContributor2.Update("Task/"+*primaryTask.Id, primaryTask, &updatedTask)
		require.NoError(t, err)
		primaryTask = updatedTask

		t.Run("Check Task properties", func(t *testing.T) {
			require.NotNil(t, updatedTask.Id)
			require.Equal(t, fhir.TaskStatusInProgress, updatedTask.Status)
		})
		t.Run("Check that CareTeam now contains the 2 parties", func(t *testing.T) {
			assertCareTeam(t, carePlanContributor2, *carePlan.Id, participant1, participant2)
		})
		t.Run("Check that 2 parties have been notified", func(t *testing.T) {
			require.Len(t, cpc1Notifications, 1)
			assertContainsNotification(t, "Task", cpc1Notifications)
			require.Len(t, cpc2Notifications, 1)
			assertContainsNotification(t, "Task", cpc2Notifications)
		})
	}

	subTest(t, "Complete Task")
	{
		primaryTask.Status = fhir.TaskStatusCompleted
		var updatedTask fhir.Task
		err := carePlanContributor2.Update("Task/"+*primaryTask.Id, primaryTask, &updatedTask)
		require.NoError(t, err)
		primaryTask = updatedTask

		t.Run("Check Task properties", func(t *testing.T) {
			require.NotNil(t, updatedTask.Id)
			require.Equal(t, fhir.TaskStatusCompleted, updatedTask.Status)
		})
		t.Run("Check that CareTeam now contains the 2 parties", func(t *testing.T) {
			assertCareTeam(t, carePlanContributor1, *carePlan.Id, participant1, participant2WithEndDate)
		})
		t.Run("Check that 2 parties have been notified", func(t *testing.T) {
			require.Len(t, cpc1Notifications, 1)
			assertContainsNotification(t, "Task", cpc1Notifications)
			require.Len(t, cpc2Notifications, 1)
			assertContainsNotification(t, "Task", cpc2Notifications)
		})
	}

	subTest(t, "Creating Task - participant is part of CareTeam and is able to create a primaryTask in an existing CarePlan")
	{
		newTask := fhir.Task{
			BasedOn: []fhir.Reference{
				{
					Type:      to.Ptr("CarePlan"),
					Reference: to.Ptr("CarePlan/" + *carePlan.Id),
				},
			},
			Intent:    "order",
			Status:    fhir.TaskStatusRequested,
			Requester: coolfhir.LogicalReference("Organization", coolfhir.URANamingSystem, "2"),
			Owner:     coolfhir.LogicalReference("Organization", coolfhir.URANamingSystem, "2"),
			Meta: &fhir.Meta{
				Profile: []string{coolfhir.SCPTaskProfile},
			},
			Focus: &fhir.Reference{
				Identifier: &fhir.Identifier{
					// COPD
					System: to.Ptr("2.16.528.1.1007.3.3.21514.ehr.orders"),
					Value:  to.Ptr("99534756439"),
				},
			},
			For: &patientReference,
		}

		err := carePlanContributor2.Create(newTask, &newTask)
		require.NoError(t, err)
		err = carePlanContributor2.Read(*newTask.BasedOn[0].Reference, &carePlan)
		require.NoError(t, err)

		t.Run("Check Task properties", func(t *testing.T) {
			require.NotNil(t, primaryTask.Id)
			require.Equal(t, "CarePlan/"+*carePlan.Id, *newTask.BasedOn[0].Reference, "Task.BasedOn should reference CarePlan")
		})
		t.Run("Check that CarePlan.activities contains the Task", func(t *testing.T) {
			require.Len(t, carePlan.Activity, 3)
			require.Equal(t, "Task", *carePlan.Activity[2].Reference.Type)
			require.Equal(t, "Task/"+*newTask.Id, *carePlan.Activity[2].Reference.Reference)
		})
	}

	testBundleCreation(t, carePlanContributor1)
}

func testBundleCreation(t *testing.T, carePlanContributor1 *fhirclient.BaseClient) {
	t.Run("creating a bundle with Patient and Task should replace identifier with new local reference", func(t *testing.T) {
		localRef := "urn:uuid:xyz"
		patient := fhir.Patient{
			Identifier: []fhir.Identifier{
				*patientReference.Identifier,
			},
		}
		patientRaw, err := json.Marshal(patient)
		require.NoError(t, err)

		task := fhir.Task{
			For: &fhir.Reference{
				Reference: to.Ptr(localRef),
				Identifier: &fhir.Identifier{
					System: to.Ptr("http://fhir.nl/fhir/NamingSystem/ura"),
					Value:  to.Ptr("123"),
					Assigner: &fhir.Reference{
						Reference: to.Ptr("Organization/1"),
					},
				},
			},
			Intent:    "order",
			Status:    fhir.TaskStatusRequested,
			Requester: coolfhir.LogicalReference("Organization", coolfhir.URANamingSystem, "1"),
			Owner:     coolfhir.LogicalReference("Organization", coolfhir.URANamingSystem, "2"),
			Meta: &fhir.Meta{
				Profile: []string{coolfhir.SCPTaskProfile},
			},
			Focus: &fhir.Reference{
				Identifier: &fhir.Identifier{
					// COPD
					System: to.Ptr("2.16.528.1.1007.3.3.21514.ehr.orders"),
					Value:  to.Ptr("99534756439"),
				},
			},
		}
		taskRaw, err := json.Marshal(task)
		require.NoError(t, err)

		bundle := fhir.Bundle{
			Type: fhir.BundleTypeTransaction,
			Entry: []fhir.BundleEntry{
				{
					FullUrl:  to.Ptr(localRef),
					Resource: patientRaw,
					Request: &fhir.BundleEntryRequest{
						Method: fhir.HTTPVerbPOST,
						Url:    "Patient",
					},
				},
				{
					Resource: taskRaw,
					Request: &fhir.BundleEntryRequest{
						Method: fhir.HTTPVerbPOST,
						Url:    "Task",
					},
				},
			},
		}

		var responseBundle fhir.Bundle

		err = carePlanContributor1.Create(bundle, &responseBundle, fhirclient.AtPath("/"))
		require.NoError(t, err)

		require.Len(t, responseBundle.Entry, 2)
		// Verify that task.For has been replaced
		var createdPatient fhir.Patient
		var createdTask fhir.Task
		require.NoError(t, coolfhir.ResourceInBundle(&responseBundle, coolfhir.EntryIsOfType("Patient"), &createdPatient))
		require.NoError(t, coolfhir.ResourceInBundle(&responseBundle, coolfhir.EntryIsOfType("Task"), &createdTask))

		require.Equal(t, "Patient/"+*createdPatient.Id, *createdTask.For.Reference)
		require.NotEqual(t, localRef, *createdTask.For.Reference)

		// Verify that Task.For.Assigner.Identifier is not replaced
		require.Equal(t, "Organization/1", *createdTask.For.Identifier.Assigner.Reference)
	})
}

<<<<<<< HEAD
func setupIntegrationTest(t *testing.T, notificationEndpoint *url.URL) (*fhirclient.BaseClient, *fhirclient.BaseClient, *fhirclient.BaseClient, *Service) {
	fhirBaseURL := test.SetupFHIRCandle(t)
=======
// Verify that URL
func Test_HandleSearchResource(t *testing.T) {

	// Setup test environment
	fhirBaseURL := test.SetupHAPI(t)
	activeProfile := profile.Test()
	config := DefaultConfig()
	config.Enabled = true
	config.FHIR.BaseURL = fhirBaseURL.String()
	config.AllowUnmanagedFHIROperations = true
	service, err := New(config, activeProfile, orcaPublicURL, messaging.NewMemoryBroker())
	require.NoError(t, err)

	ctx := context.Background()
	log.Ctx(ctx).Debug().Msg("Testing handleSearchResource function with real FHIR server")

	patients := []fhir.Patient{
		{
			Name: []fhir.HumanName{
				{
					Family: to.Ptr("Smith"),
					Given:  []string{"John"},
				},
			},
			Gender: to.Ptr(fhir.AdministrativeGenderMale),
		},
		{
			Name: []fhir.HumanName{
				{
					Family: to.Ptr("Jones"),
					Given:  []string{"Sarah"},
				},
			},
			Gender: to.Ptr(fhir.AdministrativeGenderFemale),
		},
		{
			Name: []fhir.HumanName{
				{
					Family: to.Ptr("Brown"),
					Given:  []string{"Michael"},
				},
			},
			Gender: to.Ptr(fhir.AdministrativeGenderMale),
		},
	}

	createdPatients := make([]fhir.Patient, len(patients))
	for i, patient := range patients {
		err = service.fhirClient.Create(patient, &createdPatients[i])
		require.NoError(t, err)
		require.NotNil(t, createdPatients[i].Id)
		log.Ctx(ctx).Debug().Msgf("Created test patient with ID: %s", *createdPatients[i].Id)
	}

	carePlans := []fhir.CarePlan{
		{
			Intent: fhir.CarePlanIntentPlan,
			Subject: fhir.Reference{
				Reference: to.Ptr(fmt.Sprintf("Patient/%s", *createdPatients[0].Id)),
			},
			Title: to.Ptr("Care Plan 1"),
		},
		{
			Intent: fhir.CarePlanIntentPlan,
			Subject: fhir.Reference{
				Reference: to.Ptr(fmt.Sprintf("Patient/%s", *createdPatients[1].Id)),
			},
			Title: to.Ptr("Care Plan 2"),
		},
		{
			Intent: fhir.CarePlanIntentPlan,
			Subject: fhir.Reference{
				Reference: to.Ptr(fmt.Sprintf("Patient/%s", *createdPatients[2].Id)),
			},
			Title: to.Ptr("Care Plan 3"),
		},
	}

	createdCarePlans := make([]fhir.CarePlan, len(carePlans))
	for i, carePlan := range carePlans {
		err = service.fhirClient.Create(carePlan, &createdCarePlans[i])
		require.NoError(t, err)
		require.NotNil(t, createdCarePlans[i].Id)
		log.Ctx(ctx).Debug().Msgf("Created test care plan with ID: %s", *createdCarePlans[i].Id)
	}

	t.Run("search patients with multiple IDs", func(t *testing.T) {
		queryParams := url.Values{"_id": []string{*createdPatients[0].Id, *createdPatients[1].Id}}

		patients, bundle, err := handleSearchResource[fhir.Patient](ctx, service, "Patient", queryParams, &fhirclient.Headers{})

		require.NoError(t, err)
		require.NotNil(t, bundle)
		require.Len(t, patients, 2)

		patientIDs := []string{*patients[0].Id, *patients[1].Id}
		require.Contains(t, patientIDs, *createdPatients[0].Id)
		require.Contains(t, patientIDs, *createdPatients[1].Id)
	})

	t.Run("search patients with gender parameter", func(t *testing.T) {
		queryParams := url.Values{"gender": []string{fhir.AdministrativeGenderMale.Code()}}

		patients, bundle, err := handleSearchResource[fhir.Patient](ctx, service, "Patient", queryParams, &fhirclient.Headers{})

		require.NoError(t, err)
		require.NotNil(t, bundle)
		require.GreaterOrEqual(t, len(patients), 2) // At least our 2 male test patients

		for _, patient := range patients {
			require.Equal(t, fhir.AdministrativeGenderMale, *patient.Gender)
		}
	})

	t.Run("search patients with ID and gender parameters", func(t *testing.T) {
		queryParams := url.Values{
			"_id":    []string{*createdPatients[0].Id},
			"gender": []string{fhir.AdministrativeGenderMale.Code()},
		}

		patients, bundle, err := handleSearchResource[fhir.Patient](ctx, service, "Patient", queryParams, &fhirclient.Headers{})

		require.NoError(t, err)
		require.NotNil(t, bundle)
		require.Len(t, patients, 1)
		require.Equal(t, *createdPatients[0].Id, *patients[0].Id)
		require.Equal(t, fhir.AdministrativeGenderMale, *patients[0].Gender)

		// Test with mismatched criteria (ID exists but gender doesn't match)
		queryParams = url.Values{
			"_id":    []string{*createdPatients[0].Id, *createdPatients[2].Id},
			"gender": []string{fhir.AdministrativeGenderFemale.Code()},
		}

		patients, bundle, err = handleSearchResource[fhir.Patient](ctx, service, "Patient", queryParams, &fhirclient.Headers{})

		require.NoError(t, err)
		require.NotNil(t, bundle)
		require.Empty(t, patients, "Should return no results when ID and gender don't match")

		// Test with all patients and one gender, should return only patients of that gender
		queryParams = url.Values{
			"_id":    []string{*createdPatients[0].Id, *createdPatients[1].Id, *createdPatients[2].Id},
			"gender": []string{fhir.AdministrativeGenderFemale.Code()},
		}

		patients, bundle, err = handleSearchResource[fhir.Patient](ctx, service, "Patient", queryParams, &fhirclient.Headers{})

		require.NoError(t, err)
		require.NotNil(t, bundle)
		require.Len(t, patients, 1)
		require.Equal(t, *createdPatients[1].Id, *patients[0].Id)
		require.Equal(t, fhir.AdministrativeGenderFemale, *patients[0].Gender)

		// Test with all patients and all genders, should return all patients
		queryParams = url.Values{
			"_id":    []string{*createdPatients[0].Id, *createdPatients[1].Id, *createdPatients[2].Id},
			"gender": []string{fhir.AdministrativeGenderMale.Code(), fhir.AdministrativeGenderFemale.Code()},
		}

		patients, bundle, err = handleSearchResource[fhir.Patient](ctx, service, "Patient", queryParams, &fhirclient.Headers{})

		require.NoError(t, err)
		require.NotNil(t, bundle)
		require.Len(t, patients, 3)
	})

	t.Run("search careplans with multiple parameters", func(t *testing.T) {
		queryParams := url.Values{"subject": []string{*createdPatients[0].Id, *createdPatients[1].Id}}

		carePlans, bundle, err := handleSearchResource[fhir.CarePlan](ctx, service, "CarePlan", queryParams, &fhirclient.Headers{})

		require.NoError(t, err)
		require.NotNil(t, bundle)
		require.Len(t, carePlans, 2)

		for _, cp := range carePlans {
			subjectRef := *cp.Subject.Reference
			require.True(t,
				subjectRef == fmt.Sprintf("Patient/%s", *createdPatients[0].Id) ||
					subjectRef == fmt.Sprintf("Patient/%s", *createdPatients[1].Id),
				"Unexpected subject reference: %s", subjectRef)
		}
	})

	t.Run("search with custom headers", func(t *testing.T) {
		queryParams := url.Values{"_id": []string{*createdPatients[0].Id}}

		customHeaders := &fhirclient.Headers{}

		patients, bundle, err := handleSearchResource[fhir.Patient](ctx, service, "Patient", queryParams, customHeaders)

		require.NoError(t, err)
		require.NotNil(t, bundle)
		require.Len(t, patients, 1)
		require.Equal(t, *createdPatients[0].Id, *patients[0].Id)
	})

	t.Run("search with non-existent ID", func(t *testing.T) {
		queryParams := url.Values{"_id": []string{"non-existent-id"}}

		patients, bundle, err := handleSearchResource[fhir.Patient](ctx, service, "Patient", queryParams, &fhirclient.Headers{})

		require.NoError(t, err)
		require.NotNil(t, bundle)
		require.Empty(t, patients)
	})
}

func setupIntegrationTest(t *testing.T, cpc1NotificationEndpoint string, cpc2NotificationEndpoint string) (*fhirclient.BaseClient, *fhirclient.BaseClient, *fhirclient.BaseClient, *Service) {
	fhirBaseURL := test.SetupHAPI(t)
>>>>>>> 57d8d33b
	activeProfile := profile.TestProfile{
		Principal: auth.TestPrincipal1,
		CSD: profile.TestCsdDirectory{
			Endpoints: map[string]map[string]string{
				auth.TestPrincipal1.ID(): {
					"fhirNotificationURL": cpc1NotificationEndpoint,
				},
				auth.TestPrincipal2.ID(): {
					"fhirNotificationURL": cpc2NotificationEndpoint,
				},
			},
		},
	}
	config := DefaultConfig()
	config.Enabled = true
	config.FHIR.BaseURL = fhirBaseURL.String()
	config.AllowUnmanagedFHIROperations = true
	service, err := New(config, activeProfile, orcaPublicURL, messaging.NewMemoryBroker())
	require.NoError(t, err)

	serverMux := http.NewServeMux()
	httpService := httptest.NewServer(serverMux)
	service.RegisterHandlers(serverMux)

	carePlanServiceURL, _ := url.Parse(httpService.URL + "/cps")

	transport1 := auth.AuthenticatedTestRoundTripper(httpService.Client().Transport, auth.TestPrincipal1, "")
	transport2 := auth.AuthenticatedTestRoundTripper(httpService.Client().Transport, auth.TestPrincipal2, "")
	transport3 := auth.AuthenticatedTestRoundTripper(httpService.Client().Transport, auth.TestPrincipal3, "")

	carePlanContributor1 := fhirclient.New(carePlanServiceURL, &http.Client{Transport: transport1}, nil)
	carePlanContributor2 := fhirclient.New(carePlanServiceURL, &http.Client{Transport: transport2}, nil)
	carePlanContributor3 := fhirclient.New(carePlanServiceURL, &http.Client{Transport: transport3}, nil)
	return carePlanContributor1, carePlanContributor2, carePlanContributor3, service
}

func assertCareTeam(t *testing.T, fhirClient fhirclient.Client, carePlanId string, expectedMembers ...fhir.CareTeamParticipant) *fhir.CareTeam {
	t.Helper()

	var carePlan fhir.CarePlan

	err := fhirClient.Read(fmt.Sprintf("CarePlan/%s", carePlanId), &carePlan)
	if err != nil {
		t.Fatal(err)
	}

	careTeam, err := coolfhir.CareTeamFromCarePlan(&carePlan)
	if err != nil {
		t.Fatal(err)
	}

	require.Lenf(t, careTeam.Participant, len(expectedMembers), "expected %d participants, got %d", len(expectedMembers), len(careTeam.Participant))
	for _, participant := range careTeam.Participant {
		require.NoError(t, coolfhir.ValidateLogicalReference(participant.Member, "Organization", coolfhir.URANamingSystem))
	}

outer:
	for _, expectedMember := range expectedMembers {
		for _, participant := range careTeam.Participant {
			if *participant.Member.Identifier.Value == *expectedMember.Member.Identifier.Value {
				// assert Period
				if expectedMember.Period != nil && expectedMember.Period.Start != nil {
					assert.NotNil(t, participant.Period.Start)
				} else {
					assert.Nil(t, participant.Period.Start)
				}
				if expectedMember.Period != nil && expectedMember.Period.End != nil {
					assert.NotNil(t, participant.Period.End)
				} else {
					assert.Nil(t, participant.Period.End)
				}
				continue outer
			}
		}
		t.Errorf("expected participant not found: %s", *expectedMember.Member.Identifier.Value)
	}

	return careTeam
}

func setupNotificationEndpoint(t *testing.T, handler func(n coolfhir.SubscriptionNotification)) string {
	notificationEndpoint := httptest.NewServer(http.HandlerFunc(func(writer http.ResponseWriter, request *http.Request) {
<<<<<<< HEAD
		JS, err := io.ReadAll(request.Body)
		require.NoError(t, err)
		t.Logf("Received notification: %s", JS)
		notificationCounter.Add(1)
=======
		notificationData, err := io.ReadAll(request.Body)
		require.NoError(t, err)
		t.Logf("Received notification: %s", notificationData)
		var notification coolfhir.SubscriptionNotification
		if err := json.Unmarshal(notificationData, &notification); err != nil {
			writer.WriteHeader(http.StatusInternalServerError)
			return
		}
		handler(notification)
>>>>>>> 57d8d33b
		writer.WriteHeader(http.StatusOK)
	}))
	t.Cleanup(func() {
		notificationEndpoint.Close()
	})
	return notificationEndpoint.URL
}

func assertContainsNotification(t *testing.T, resourceType string, notifications []coolfhir.SubscriptionNotification) {
	t.Helper()
	for _, notification := range notifications {
		focus, err := notification.GetFocus()
		require.NoError(t, err)
		if focus.Type != nil && *focus.Type == resourceType {
			return
		}
	}
	assert.Fail(t, "notification not found", "expected notification for resource type %s", resourceType)
}<|MERGE_RESOLUTION|>--- conflicted
+++ resolved
@@ -5,6 +5,7 @@
 	"encoding/json"
 	"fmt"
 	"github.com/SanteonNL/orca/orchestrator/messaging"
+	"github.com/rs/zerolog/log"
 	"io"
 	"math/rand"
 	"net/http"
@@ -19,22 +20,9 @@
 	"github.com/SanteonNL/orca/orchestrator/lib/coolfhir"
 	"github.com/SanteonNL/orca/orchestrator/lib/test"
 	"github.com/SanteonNL/orca/orchestrator/lib/to"
-	"github.com/rs/zerolog/log"
 	"github.com/stretchr/testify/assert"
 	"github.com/stretchr/testify/require"
 	"github.com/zorgbijjou/golang-fhir-models/fhir-models/fhir"
-<<<<<<< HEAD
-	"io"
-	"math/rand"
-	"net/http"
-	"net/http/httptest"
-	"net/url"
-	"strconv"
-	"strings"
-	"sync/atomic"
-	"testing"
-=======
->>>>>>> 57d8d33b
 )
 
 var patientReference = fhir.Reference{
@@ -124,9 +112,6 @@
 		}
 		t.Run("as single request", func(t *testing.T) {
 			t.Run("with ID", func(t *testing.T) {
-<<<<<<< HEAD
-				err := carePlanContributor1.Create(serviceRequest, &serviceRequest)
-=======
 				var actual fhir.ServiceRequest
 				err := carePlanContributor1.Create(serviceRequest, &actual)
 				require.NoError(t, err)
@@ -136,7 +121,6 @@
 				err = carePlanContributor1.Search("AuditEvent", url.Values{
 					"entity": {"ServiceRequest/" + *actual.Id},
 				}, &auditEvents)
->>>>>>> 57d8d33b
 				require.NoError(t, err)
 
 				// Delete each audit event referencing this resource
@@ -153,12 +137,8 @@
 				require.NoError(t, err)
 			})
 			t.Run("with ID as search parameter", func(t *testing.T) {
-<<<<<<< HEAD
-				err := carePlanContributor1.Create(serviceRequest, &serviceRequest)
-=======
 				var actual fhir.ServiceRequest
 				err := carePlanContributor1.Create(serviceRequest, &actual)
->>>>>>> 57d8d33b
 				require.NoError(t, err)
 
 				// Find and delete audit events first
@@ -182,9 +162,6 @@
 			})
 		})
 		t.Run("as transaction entry", func(t *testing.T) {
-<<<<<<< HEAD
-			err := carePlanContributor1.Create(serviceRequest, &serviceRequest)
-=======
 			var actual fhir.ServiceRequest
 			err := carePlanContributor1.Create(serviceRequest, &actual)
 			require.NoError(t, err)
@@ -194,7 +171,6 @@
 			err = carePlanContributor1.Search("AuditEvent", url.Values{
 				"entity": {"ServiceRequest/" + *actual.Id},
 			}, &auditEvents)
->>>>>>> 57d8d33b
 			require.NoError(t, err)
 
 			// Create transaction to delete audit events first, then the resource
@@ -434,16 +410,7 @@
 					Value:  to.Ptr("99534756439"),
 				},
 			},
-<<<<<<< HEAD
-			For: &fhir.Reference{
-				Identifier: &fhir.Identifier{
-					System: to.Ptr("http://fhir.nl/fhir/NamingSystem/bsn"),
-					Value:  to.Ptr("1333333337"),
-				},
-			},
-=======
 			For: &patientReference,
->>>>>>> 57d8d33b
 		}
 
 		err := carePlanContributor1.Create(primaryTask, &primaryTask)
@@ -898,15 +865,11 @@
 	})
 }
 
-<<<<<<< HEAD
-func setupIntegrationTest(t *testing.T, notificationEndpoint *url.URL) (*fhirclient.BaseClient, *fhirclient.BaseClient, *fhirclient.BaseClient, *Service) {
-	fhirBaseURL := test.SetupFHIRCandle(t)
-=======
 // Verify that URL
 func Test_HandleSearchResource(t *testing.T) {
 
 	// Setup test environment
-	fhirBaseURL := test.SetupHAPI(t)
+	fhirBaseURL := test.SetupFHIRCandle(t)
 	activeProfile := profile.Test()
 	config := DefaultConfig()
 	config.Enabled = true
@@ -1112,8 +1075,7 @@
 }
 
 func setupIntegrationTest(t *testing.T, cpc1NotificationEndpoint string, cpc2NotificationEndpoint string) (*fhirclient.BaseClient, *fhirclient.BaseClient, *fhirclient.BaseClient, *Service) {
-	fhirBaseURL := test.SetupHAPI(t)
->>>>>>> 57d8d33b
+	fhirBaseURL := test.SetupFHIRCandle(t)
 	activeProfile := profile.TestProfile{
 		Principal: auth.TestPrincipal1,
 		CSD: profile.TestCsdDirectory{
@@ -1196,12 +1158,6 @@
 
 func setupNotificationEndpoint(t *testing.T, handler func(n coolfhir.SubscriptionNotification)) string {
 	notificationEndpoint := httptest.NewServer(http.HandlerFunc(func(writer http.ResponseWriter, request *http.Request) {
-<<<<<<< HEAD
-		JS, err := io.ReadAll(request.Body)
-		require.NoError(t, err)
-		t.Logf("Received notification: %s", JS)
-		notificationCounter.Add(1)
-=======
 		notificationData, err := io.ReadAll(request.Body)
 		require.NoError(t, err)
 		t.Logf("Received notification: %s", notificationData)
@@ -1211,7 +1167,6 @@
 			return
 		}
 		handler(notification)
->>>>>>> 57d8d33b
 		writer.WriteHeader(http.StatusOK)
 	}))
 	t.Cleanup(func() {
