package careplanservice

import (
	"context"
	"fmt"
	fhirclient "github.com/SanteonNL/go-fhir-client"
	"github.com/SanteonNL/orca/orchestrator/cmd/profile"
	"github.com/rs/zerolog/log"
	"github.com/zorgbijjou/golang-fhir-models/fhir-models/fhir"
	"net/url"
)

func CreateConditionAuthzPolicy(profile profile.Provider) Policy[*fhir.Condition] {
	return LocalOrganizationPolicy[*fhir.Condition]{
		profile: profile,
	}
}

func UpdateConditionAuthzPolicy() Policy[*fhir.Condition] {
	return CreatorPolicy[*fhir.Condition]{}
}

func ReadConditionAuthzPolicy(fhirClient fhirclient.Client) Policy[*fhir.Condition] {
	// TODO: Find out new auth requirements for condition
	return AnyMatchPolicy[*fhir.Condition]{
		Policies: []Policy[*fhir.Condition]{
			RelatedResourcePolicy[*fhir.Condition, *fhir.Patient]{
				fhirClient:            fhirClient,
				relatedResourcePolicy: ReadPatientAuthzPolicy(fhirClient),
<<<<<<< HEAD
				relatedResourceSearchParams: func(ctx context.Context, resource *fhir.Condition) (string, *url.Values) {
=======
				relatedResourceSearchParams: func(ctx context.Context, resource fhir.Condition) (string, url.Values) {
>>>>>>> b16ad50e
					if resource.Subject.Identifier == nil || resource.Subject.Identifier.System == nil || resource.Subject.Identifier.Value == nil {
						log.Ctx(ctx).Warn().Msg("Condition does not have Patient as subject, can't verify access")
						return "Patient", nil
					}
					return "Patient", url.Values{
						"identifier": []string{fmt.Sprintf("%s|%s", *resource.Subject.Identifier.System, *resource.Subject.Identifier.Value)},
					}
				},
			},
			CreatorPolicy[*fhir.Condition]{},
		},
	}
}<|MERGE_RESOLUTION|>--- conflicted
+++ resolved
@@ -27,11 +27,7 @@
 			RelatedResourcePolicy[*fhir.Condition, *fhir.Patient]{
 				fhirClient:            fhirClient,
 				relatedResourcePolicy: ReadPatientAuthzPolicy(fhirClient),
-<<<<<<< HEAD
-				relatedResourceSearchParams: func(ctx context.Context, resource *fhir.Condition) (string, *url.Values) {
-=======
-				relatedResourceSearchParams: func(ctx context.Context, resource fhir.Condition) (string, url.Values) {
->>>>>>> b16ad50e
+				relatedResourceSearchParams: func(ctx context.Context, resource *fhir.Condition) (string, url.Values) {
 					if resource.Subject.Identifier == nil || resource.Subject.Identifier.System == nil || resource.Subject.Identifier.Value == nil {
 						log.Ctx(ctx).Warn().Msg("Condition does not have Patient as subject, can't verify access")
 						return "Patient", nil
