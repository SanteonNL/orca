package careplanservice

import (
	"context"
	"encoding/json"
	"fmt"
<<<<<<< HEAD
	"github.com/SanteonNL/orca/orchestrator/careplanservice/careteamservice/subscriptions"
=======
	"github.com/SanteonNL/orca/orchestrator/cmd/profile"
>>>>>>> 518739ed
	"io"
	"net/http"
	"net/url"
	"time"

	fhirclient "github.com/SanteonNL/go-fhir-client"
	"github.com/SanteonNL/orca/orchestrator/lib/coolfhir"
	"github.com/rs/zerolog/log"
)

const basePath = "/cps"

<<<<<<< HEAD
// subscriberNotificationTimeout is the timeout for notifying subscribers of changes in FHIR resources.
// We might want to make this configurable at some point.
var subscriberNotificationTimeout = 10 * time.Second

func New(config Config, nutsPublicURL *url.URL, orcaPublicURL *url.URL, nutsAPIURL *url.URL, ownDID string,
	subscriptionManager subscriptions.Manager) (*Service, error) {
=======
func New(config Config, profile profile.Provider, orcaPublicURL *url.URL) (*Service, error) {
>>>>>>> 518739ed
	fhirURL, _ := url.Parse(config.FHIR.BaseURL)
	fhirClientConfig := coolfhir.Config()
	transport, fhirClient, err := coolfhir.NewAuthRoundTripper(config.FHIR, fhirClientConfig)
	if err != nil {
		return nil, err
	}
	return &Service{
<<<<<<< HEAD
		fhirURL:             fhirURL,
		orcaPublicURL:       orcaPublicURL,
		nutsPublicURL:       nutsPublicURL,
		nutsAPIURL:          nutsAPIURL,
		ownDID:              ownDID,
		transport:           transport,
		fhirClient:          fhirClient,
		subscriptionManager: subscriptionManager,
		maxReadBodySize:     fhirClientConfig.MaxResponseSize,
=======
		profile:         profile,
		fhirURL:         fhirURL,
		orcaPublicURL:   orcaPublicURL,
		transport:       transport,
		fhirClient:      fhirClient,
		maxReadBodySize: fhirClientConfig.MaxResponseSize,
>>>>>>> 518739ed
	}, nil
}

type Service struct {
<<<<<<< HEAD
	orcaPublicURL *url.URL
	nutsPublicURL *url.URL
	nutsAPIURL    *url.URL
	ownDID        string
	fhirURL       *url.URL
	transport     http.RoundTripper
	fhirClient    fhirclient.Client
	// subscriptionManager is used to send notifications to subscribers when FHIR resources are created, updated or deleted.
	subscriptionManager subscriptions.Manager
	maxReadBodySize     int
=======
	orcaPublicURL   *url.URL
	fhirURL         *url.URL
	transport       http.RoundTripper
	fhirClient      fhirclient.Client
	profile         profile.Provider
	maxReadBodySize int
>>>>>>> 518739ed
}

func (s Service) RegisterHandlers(mux *http.ServeMux) {
	proxy := coolfhir.NewProxy(log.Logger, s.fhirURL, basePath, s.transport)
	baseURL := s.orcaPublicURL.JoinPath(basePath)
	s.profile.RegisterHTTPHandlers(basePath, baseURL, mux)
	//
	// Authorized endpoints
	//
	mux.HandleFunc("POST "+basePath+"/Task", s.profile.Authenticator(baseURL, func(writer http.ResponseWriter, request *http.Request) {
		err := s.handleCreateTask(writer, request)
		if err != nil {
			s.writeOperationOutcomeFromError(err, "CarePlanService/CreateTask", writer)
			return
		}
	}))
	mux.HandleFunc("PUT "+basePath+"/Task/{id}", s.profile.Authenticator(baseURL, func(writer http.ResponseWriter, request *http.Request) {
		err := s.handleUpdateTask(writer, request)
		if err != nil {
			s.writeOperationOutcomeFromError(err, "CarePlanService/UpdateTask", writer)
			return
		}
	}))
	mux.HandleFunc("POST "+basePath+"/CarePlan", s.profile.Authenticator(baseURL, func(writer http.ResponseWriter, request *http.Request) {
		err := s.handleCreateCarePlan(writer, request)
		if err != nil {
			s.writeOperationOutcomeFromError(err, "CarePlanService/CreateCarePlan", writer)
			return
		}
	}))
	mux.HandleFunc(basePath+"/*", s.profile.Authenticator(baseURL, func(writer http.ResponseWriter, request *http.Request) {
		// TODO: Authorize request here
		log.Warn().Msgf("Unmanaged FHIR operation at CarePlanService: %s %s", request.Method, request.URL.String())
		proxy.ServeHTTP(writer, request)
	}))
}

func (s Service) readRequest(httpRequest *http.Request, target interface{}) error {
	data, err := io.ReadAll(io.LimitReader(httpRequest.Body, int64(s.maxReadBodySize+1)))
	if err != nil {
		return err
	}
	if len(data) > s.maxReadBodySize {
		return fmt.Errorf("FHIR request body exceeds max. safety limit of %d bytes (%s %s)", s.maxReadBodySize, httpRequest.Method, httpRequest.URL.String())
	}
	return json.Unmarshal(data, target)
}

func (s Service) notifySubscribers(ctx context.Context, resource interface{}) {
	// Send notification for changed resources
	notifyCtx, cancel := context.WithTimeout(ctx, subscriberNotificationTimeout)
	defer cancel()
	if err := s.subscriptionManager.Notify(notifyCtx, resource); err != nil {
		log.Error().Err(err).Msgf("Failed to notify subscribers for %T", resource)
	}
}

// convertInto converts the src object into the target object,
// by marshalling src to JSON and then unmarshalling it into target.
func convertInto(src interface{}, target interface{}) error {
	data, err := json.Marshal(src)
	if err != nil {
		return err
	}
	return json.Unmarshal(data, target)
}<|MERGE_RESOLUTION|>--- conflicted
+++ resolved
@@ -4,11 +4,8 @@
 	"context"
 	"encoding/json"
 	"fmt"
-<<<<<<< HEAD
 	"github.com/SanteonNL/orca/orchestrator/careplanservice/careteamservice/subscriptions"
-=======
 	"github.com/SanteonNL/orca/orchestrator/cmd/profile"
->>>>>>> 518739ed
 	"io"
 	"net/http"
 	"net/url"
@@ -21,16 +18,11 @@
 
 const basePath = "/cps"
 
-<<<<<<< HEAD
 // subscriberNotificationTimeout is the timeout for notifying subscribers of changes in FHIR resources.
 // We might want to make this configurable at some point.
 var subscriberNotificationTimeout = 10 * time.Second
 
-func New(config Config, nutsPublicURL *url.URL, orcaPublicURL *url.URL, nutsAPIURL *url.URL, ownDID string,
-	subscriptionManager subscriptions.Manager) (*Service, error) {
-=======
 func New(config Config, profile profile.Provider, orcaPublicURL *url.URL) (*Service, error) {
->>>>>>> 518739ed
 	fhirURL, _ := url.Parse(config.FHIR.BaseURL)
 	fhirClientConfig := coolfhir.Config()
 	transport, fhirClient, err := coolfhir.NewAuthRoundTripper(config.FHIR, fhirClientConfig)
@@ -38,47 +30,31 @@
 		return nil, err
 	}
 	return &Service{
-<<<<<<< HEAD
-		fhirURL:             fhirURL,
-		orcaPublicURL:       orcaPublicURL,
-		nutsPublicURL:       nutsPublicURL,
-		nutsAPIURL:          nutsAPIURL,
-		ownDID:              ownDID,
-		transport:           transport,
-		fhirClient:          fhirClient,
-		subscriptionManager: subscriptionManager,
-		maxReadBodySize:     fhirClientConfig.MaxResponseSize,
-=======
-		profile:         profile,
-		fhirURL:         fhirURL,
-		orcaPublicURL:   orcaPublicURL,
-		transport:       transport,
-		fhirClient:      fhirClient,
+		profile:       profile,
+		fhirURL:       fhirURL,
+		orcaPublicURL: orcaPublicURL,
+		transport:     transport,
+		fhirClient:    fhirClient,
+		subscriptionManager: subscriptions.DerivingManager{
+			FhirBaseURL: orcaPublicURL.JoinPath(basePath),
+			Channels: subscriptions.CsdChannelFactory{
+				Directory:         profile.CsdDirectory(),
+				ChannelHttpClient: profile.HttpClient(),
+			},
+		},
 		maxReadBodySize: fhirClientConfig.MaxResponseSize,
->>>>>>> 518739ed
 	}, nil
 }
 
 type Service struct {
-<<<<<<< HEAD
 	orcaPublicURL *url.URL
-	nutsPublicURL *url.URL
-	nutsAPIURL    *url.URL
-	ownDID        string
 	fhirURL       *url.URL
 	transport     http.RoundTripper
 	fhirClient    fhirclient.Client
+	profile       profile.Provider
 	// subscriptionManager is used to send notifications to subscribers when FHIR resources are created, updated or deleted.
 	subscriptionManager subscriptions.Manager
 	maxReadBodySize     int
-=======
-	orcaPublicURL   *url.URL
-	fhirURL         *url.URL
-	transport       http.RoundTripper
-	fhirClient      fhirclient.Client
-	profile         profile.Provider
-	maxReadBodySize int
->>>>>>> 518739ed
 }
 
 func (s Service) RegisterHandlers(mux *http.ServeMux) {
