package careplanservice

import (
	"bytes"
	"context"
	"encoding/json"
	"errors"
	"fmt"
	"github.com/SanteonNL/orca/orchestrator/careplanservice/taskengine"
	"github.com/samply/golang-fhir-models/fhir-models/fhir"
	"io"
	"net/http"
	"net/http/httputil"
	"net/url"
	"strconv"
	"strings"
	"time"

	"github.com/SanteonNL/orca/orchestrator/careplanservice/subscriptions"
	"github.com/SanteonNL/orca/orchestrator/cmd/profile"

	fhirclient "github.com/SanteonNL/go-fhir-client"
	"github.com/SanteonNL/orca/orchestrator/lib/coolfhir"
	"github.com/rs/zerolog/log"
)

const basePath = "/cps"

// subscriberNotificationTimeout is the timeout for notifying subscribers of changes in FHIR resources.
// We might want to make this configurable at some point.
var subscriberNotificationTimeout = 10 * time.Second

func New(config Config, profile profile.Provider, orcaPublicURL *url.URL) (*Service, error) {
	fhirURL, _ := url.Parse(config.FHIR.BaseURL)
	fhirClientConfig := coolfhir.Config()
	transport, fhirClient, err := coolfhir.NewAuthRoundTripper(config.FHIR, fhirClientConfig)
	if err != nil {
		return nil, err
	}
	s := Service{
		profile:       profile,
		fhirURL:       fhirURL,
		orcaPublicURL: orcaPublicURL,
		transport:     transport,
		fhirClient:    fhirClient,
		subscriptionManager: subscriptions.DerivingManager{
			FhirBaseURL: orcaPublicURL.JoinPath(basePath),
			Channels: subscriptions.CsdChannelFactory{
				Directory:         profile.CsdDirectory(),
				ChannelHttpClient: profile.HttpClient(),
			},
		},
		maxReadBodySize:     fhirClientConfig.MaxResponseSize,
		workflows:           taskengine.DefaultWorkflows(),
		questionnaireLoader: taskengine.EmbeddedQuestionnaireLoader{},
	}
	s.handlerProvider = s.defaultHandlerProvider
	return &s, nil
}

type Service struct {
	orcaPublicURL       *url.URL
	fhirURL             *url.URL
	transport           http.RoundTripper
	fhirClient          fhirclient.Client
	profile             profile.Provider
	subscriptionManager subscriptions.Manager
	workflows           taskengine.Workflows
	questionnaireLoader taskengine.QuestionnaireLoader
	maxReadBodySize     int
	proxy               *httputil.ReverseProxy
	handlerProvider     func(method string, resourceType string) func(*http.Request, *coolfhir.TransactionBuilder) (FHIRHandlerResult, error)
}

// FHIRHandler defines a function that handles a FHIR request and returns a function to write the response.
// It may be executed singular, or be part of a Bundle that causes multiple handlers to be executed.
// It is provided with a TransactionBuilder to add FHIR resource operations that must be executed on the backing FHIR server.
// The handler itself must not cause side-effects in the FHIR server: those MUST be effectuated through the transaction.
type FHIRHandler func(http.ResponseWriter, *http.Request, *coolfhir.TransactionBuilder) (FHIRHandlerResult, error)

// FHIRHandlerResult is the result of a FHIRHandler execution.
// It returns:
// - the resource that should be returned, given the transaction result
// - a list of resources that should be notified to subscribers
type FHIRHandlerResult func(txResult *fhir.Bundle) (*fhir.BundleEntry, []any, error)

func (s *Service) RegisterHandlers(mux *http.ServeMux) {
	s.proxy = coolfhir.NewProxy(log.Logger, s.fhirURL, basePath, s.transport)
	baseUrl := s.baseUrl()
	s.profile.RegisterHTTPHandlers(basePath, baseUrl, mux)

	// Binding to actual routing
	mux.HandleFunc("POST "+basePath+"/", s.profile.Authenticator(baseUrl, func(httpResponse http.ResponseWriter, request *http.Request) {
		s.handleBundle(request, httpResponse)
	}))
	// Creating a resource
	mux.HandleFunc("POST "+basePath+"/{type}", s.profile.Authenticator(baseUrl, func(httpResponse http.ResponseWriter, request *http.Request) {
		resourceType := request.PathValue("type")
		s.handleCreateOrUpdate(request, httpResponse, resourceType, "CarePlanService/Create"+resourceType)
	}))
	// Updating a resource
	mux.HandleFunc("PUT "+basePath+"/{type}/{id}", s.profile.Authenticator(baseUrl, func(httpResponse http.ResponseWriter, request *http.Request) {
		resourceType := request.PathValue("type")
		resourceId := request.PathValue("type")
		s.handleCreateOrUpdate(request, httpResponse, resourceType+"/"+resourceId, "CarePlanService/Update"+resourceType)
	}))
	mux.HandleFunc("GET "+basePath+"/{resourcePath...}", s.profile.Authenticator(baseUrl, func(writer http.ResponseWriter, request *http.Request) {
		// TODO: Authorize request here
		log.Warn().Msgf("Unmanaged FHIR operation at CarePlanService: %s %s", request.Method, request.URL.String())
		s.proxy.ServeHTTP(writer, request)
	}))
}

func (s *Service) commitTransaction(request *http.Request, tx *coolfhir.TransactionBuilder, resultHandlers []FHIRHandlerResult) (*fhir.Bundle, error) {
	var txResult fhir.Bundle
	if err := s.fhirClient.Create(tx.Bundle(), &txResult, fhirclient.AtPath("/")); err != nil {
		log.Error().Err(err).Msgf("Failed to execute transaction (url=%s)", request.URL.String())
		// We don't want to log errors from the backing FHIR server for security reasons.
		return nil, coolfhir.NewErrorWithCode("upstream FHIR server error", http.StatusBadGateway)
	}
	var resultBundle fhir.Bundle
	var notificationResources []any
	for entryIdx, resultHandler := range resultHandlers {
		currResult, currNotificationResources, err := resultHandler(&txResult)
		if err != nil {
			return nil, fmt.Errorf("bundle execution succeeded, but couldn't resolve bundle.entry[%d] results: %w", entryIdx, err)
		}
		if currResult != nil {
			resultBundle.Entry = append(resultBundle.Entry, *currResult)
		}
		notificationResources = append(notificationResources, currNotificationResources...)
	}

	for _, notificationResource := range notificationResources {
		s.notifySubscribers(request.Context(), notificationResource)
	}
	return &resultBundle, nil
}

func (s *Service) proceedTransaction(writer http.ResponseWriter, request *http.Request, resourcePath string, tx *coolfhir.TransactionBuilder) (FHIRHandlerResult, error) {
	if request.Method == http.MethodPost {
		// We don't allow creation of resources with a specific ID, so resourceType shouldn't contain any slashes now
		if strings.Contains(resourcePath, "/") {
			return nil, coolfhir.BadRequestError("specifying IDs when creating resources isn't allowed")
		}
	}
	handler := s.handlerProvider(request.Method, getResourceType(resourcePath))
	if handler == nil {
		// TODO: Monitor these, and disallow at a later moment
		log.Warn().Msgf("Unmanaged FHIR Create operation at CarePlanService: %s %s", request.Method, request.URL.String())
		s.proxy.ServeHTTP(writer, request)
		return nil, coolfhir.BadRequestErrorF("unsupported operation: %s %s", request.Method, request.URL.Path)
	}
	return handler(request, tx)
}

func (s *Service) handleCreateOrUpdate(httpRequest *http.Request, httpResponse http.ResponseWriter, resourcePath string, operationName string) {
	tx := coolfhir.Transaction()
	result, err := s.proceedTransaction(httpResponse, httpRequest, resourcePath, tx)
	if err != nil {
		coolfhir.WriteOperationOutcomeFromError(err, operationName, httpResponse)
		return
	}
	txResult, err := s.commitTransaction(httpRequest, tx, []FHIRHandlerResult{result})
	if err != nil {
		coolfhir.WriteOperationOutcomeFromError(err, operationName, httpResponse)
		return
	}
	if len(txResult.Entry) != 1 {
		log.Logger.Error().Msgf("Expected exactly one entry in transaction result (operation=%s), got %d", operationName, len(txResult.Entry))
		httpResponse.WriteHeader(http.StatusNoContent)
		return
	}
	var statusCode int
	fhirResponse := txResult.Entry[0].Response
	statusParts := strings.Split(fhirResponse.Status, " ")
	if statusCode, err = strconv.Atoi(statusParts[0]); err != nil {
		log.Logger.Warn().Msgf("Failed to parse status code from transaction result (responding with 200 OK): %s", fhirResponse.Status)
		statusCode = http.StatusOK
	}
	httpResponse.Header().Add("Content-Type", coolfhir.FHIRContentType)
	if fhirResponse.Location != nil {
		httpResponse.Header().Add("Location", *fhirResponse.Location)
	}
	// TODO: I won't pretend I tested the other response headers (e.g. Last-Modified or ETag), so we won't set them for now.
	//       Add them (and test them) when needed.
	httpResponse.WriteHeader(statusCode)
	if err := json.NewEncoder(httpResponse).Encode(txResult.Entry[0].Resource); err != nil {
		log.Logger.Warn().Err(err).Msg("Failed to encode response")
	}
}

func (s *Service) handleBundle(httpRequest *http.Request, httpResponse http.ResponseWriter) {
	// Create Bundle
	var bundle fhir.Bundle
	op := "CarePlanService/CreateBundle"
	if err := s.readRequest(httpRequest, &bundle); err != nil {
		coolfhir.WriteOperationOutcomeFromError(fmt.Errorf("invalid Bundle: %w", err), op, httpResponse)
		return
	}
	if bundle.Type != fhir.BundleTypeTransaction {
		coolfhir.WriteOperationOutcomeFromError(errors.New("only bundleType 'Transaction' is supported"), op, httpResponse)
		return
	}
	// Validate: Only allow POST/PUT operations in Bundle
	for _, entry := range bundle.Entry {
		// TODO: Might have to support DELETE in future
		if entry.Request == nil || (entry.Request.Method != fhir.HTTPVerbPOST && entry.Request.Method != fhir.HTTPVerbPUT) {
			coolfhir.WriteOperationOutcomeFromError(errors.New("only write operations are supported in Bundle"), op, httpResponse)
			return
		}
	}
	// Perform each individual operation. Note this doesn't actually create/update resources at the backing FHIR server,
	// but only prepares the transaction.
	tx := coolfhir.Transaction()
	var resultHandlers []FHIRHandlerResult
	for entryIdx, entry := range bundle.Entry {
		// Bundle.entry.request.url must be a relative URL with at most one slash (so Task or Task/1, but not http://example.com/Task or Task/foo/bar)
		resourcePath := entry.Request.Url
		resourcePathPartsCount := strings.Count(resourcePath, "/") + 1
		if entry.Request == nil || resourcePathPartsCount > 2 {
			coolfhir.WriteOperationOutcomeFromError(fmt.Errorf("bundle.entry[%d].request.url (entry #) must be a relative URL", entryIdx), op, httpResponse)
			return
		}
		entryHttpRequest, err := http.NewRequest(entry.Request.Method.Code(), s.baseUrl().JoinPath(resourcePath).String(), bytes.NewReader(entry.Resource))
		if err != nil {
			coolfhir.WriteOperationOutcomeFromError(fmt.Errorf("bunde.entry[%d]: unable to dispatch: %w", entryIdx, err), op, httpResponse)
			return
		}
<<<<<<< HEAD
		// If the resource path contains an ID, set it as ID path parameter
		if resourcePathPartsCount == 2 {
			entryHttpRequest.SetPathValue("id", strings.Split(resourcePath, "/")[1])
		}
		entryResult, err := s.proceedTransaction(httpResponse, entryHttpRequest, resourcePath, tx)
		if err != nil {
			coolfhir.WriteOperationOutcomeFromError(fmt.Errorf("bundle.entry[%d]: %w", entryIdx, err), op, httpResponse)
			return
=======
	}))
	mux.HandleFunc(basePath+"/{rest...}", s.profile.Authenticator(baseURL, func(writer http.ResponseWriter, request *http.Request) {
		if request.Method == http.MethodPost && request.URL.Path == basePath+"/" {
			err := s.handleBundle(writer, request)
			if err != nil {
				// TODO: Adjust operation name on entries in Bundle
				s.writeOperationOutcomeFromError(err, "CarePlanService/CreateCarePlan", writer)
				return
			}
		} else {
			// TODO: Authorize request here
			log.Warn().Msgf("Unmanaged FHIR operation at CarePlanService: %s %s", request.Method, request.URL.String())
			proxy.ServeHTTP(writer, request)
>>>>>>> e81a5bf2
		}
		resultHandlers = append(resultHandlers, entryResult)
	}
	// Execute the transaction and collect the responses
	resultBundle, err := s.commitTransaction(httpRequest, tx, resultHandlers)
	if err != nil {
		return
	}

	httpResponse.WriteHeader(http.StatusOK)
	if err := json.NewEncoder(httpResponse).Encode(resultBundle); err != nil {
		log.Logger.Error().Err(err).Msg("Failed to encode response")
	}
}

func (s *Service) defaultHandlerProvider(method string, resourcePath string) func(*http.Request, *coolfhir.TransactionBuilder) (FHIRHandlerResult, error) {
	switch method {
	case http.MethodPost:
		switch getResourceType(resourcePath) {
		case "Task":
			return s.handleCreateTask
		case "CarePlan":
			return s.handleCreateCarePlan
		}
	case http.MethodPut:
		switch getResourceType(resourcePath) {
		case "Task":
			return s.handleUpdateTask
		}
	}
	return nil
}

func (s Service) readRequest(httpRequest *http.Request, target interface{}) error {
	data, err := io.ReadAll(io.LimitReader(httpRequest.Body, int64(s.maxReadBodySize+1)))
	if err != nil {
		return err
	}
	if len(data) > s.maxReadBodySize {
		return fmt.Errorf("FHIR request body exceeds max. safety limit of %d bytes (%s %s)", s.maxReadBodySize, httpRequest.Method, httpRequest.URL.String())
	}
	return json.Unmarshal(data, target)
}

func (s Service) notifySubscribers(ctx context.Context, resource interface{}) {
	// Send notification for changed resources
	notifyCtx, cancel := context.WithTimeout(ctx, subscriberNotificationTimeout)
	defer cancel()
	if err := s.subscriptionManager.Notify(notifyCtx, resource); err != nil {
		log.Error().Err(err).Msgf("Failed to notify subscribers for %T", resource)
	}
<<<<<<< HEAD
}

func (s Service) baseUrl() *url.URL {
	return s.orcaPublicURL.JoinPath(basePath)
}

// convertInto converts the src object into the target object,
// by marshalling src to JSON and then unmarshalling it into target.
func convertInto(src interface{}, target interface{}) error {
	data, err := json.Marshal(src)
	if err != nil {
		return err
	}
	return json.Unmarshal(data, target)
}

func getResourceType(resourcePath string) string {
	return strings.Split(resourcePath, "/")[0]
=======
>>>>>>> e81a5bf2
}<|MERGE_RESOLUTION|>--- conflicted
+++ resolved
@@ -6,8 +6,6 @@
 	"encoding/json"
 	"errors"
 	"fmt"
-	"github.com/SanteonNL/orca/orchestrator/careplanservice/taskengine"
-	"github.com/samply/golang-fhir-models/fhir-models/fhir"
 	"io"
 	"net/http"
 	"net/http/httputil"
@@ -16,12 +14,13 @@
 	"strings"
 	"time"
 
+	fhirclient "github.com/SanteonNL/go-fhir-client"
 	"github.com/SanteonNL/orca/orchestrator/careplanservice/subscriptions"
+	"github.com/SanteonNL/orca/orchestrator/careplanservice/taskengine"
 	"github.com/SanteonNL/orca/orchestrator/cmd/profile"
-
-	fhirclient "github.com/SanteonNL/go-fhir-client"
 	"github.com/SanteonNL/orca/orchestrator/lib/coolfhir"
 	"github.com/rs/zerolog/log"
+	"github.com/zorgbijjou/golang-fhir-models/fhir-models/fhir"
 )
 
 const basePath = "/cps"
@@ -227,7 +226,6 @@
 			coolfhir.WriteOperationOutcomeFromError(fmt.Errorf("bunde.entry[%d]: unable to dispatch: %w", entryIdx, err), op, httpResponse)
 			return
 		}
-<<<<<<< HEAD
 		// If the resource path contains an ID, set it as ID path parameter
 		if resourcePathPartsCount == 2 {
 			entryHttpRequest.SetPathValue("id", strings.Split(resourcePath, "/")[1])
@@ -236,21 +234,6 @@
 		if err != nil {
 			coolfhir.WriteOperationOutcomeFromError(fmt.Errorf("bundle.entry[%d]: %w", entryIdx, err), op, httpResponse)
 			return
-=======
-	}))
-	mux.HandleFunc(basePath+"/{rest...}", s.profile.Authenticator(baseURL, func(writer http.ResponseWriter, request *http.Request) {
-		if request.Method == http.MethodPost && request.URL.Path == basePath+"/" {
-			err := s.handleBundle(writer, request)
-			if err != nil {
-				// TODO: Adjust operation name on entries in Bundle
-				s.writeOperationOutcomeFromError(err, "CarePlanService/CreateCarePlan", writer)
-				return
-			}
-		} else {
-			// TODO: Authorize request here
-			log.Warn().Msgf("Unmanaged FHIR operation at CarePlanService: %s %s", request.Method, request.URL.String())
-			proxy.ServeHTTP(writer, request)
->>>>>>> e81a5bf2
 		}
 		resultHandlers = append(resultHandlers, entryResult)
 	}
@@ -302,25 +285,12 @@
 	if err := s.subscriptionManager.Notify(notifyCtx, resource); err != nil {
 		log.Error().Err(err).Msgf("Failed to notify subscribers for %T", resource)
 	}
-<<<<<<< HEAD
 }
 
 func (s Service) baseUrl() *url.URL {
 	return s.orcaPublicURL.JoinPath(basePath)
 }
 
-// convertInto converts the src object into the target object,
-// by marshalling src to JSON and then unmarshalling it into target.
-func convertInto(src interface{}, target interface{}) error {
-	data, err := json.Marshal(src)
-	if err != nil {
-		return err
-	}
-	return json.Unmarshal(data, target)
-}
-
 func getResourceType(resourcePath string) string {
 	return strings.Split(resourcePath, "/")[0]
-=======
->>>>>>> e81a5bf2
 }