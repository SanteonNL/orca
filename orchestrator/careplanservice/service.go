--- conflicted
+++ resolved
@@ -6,14 +6,11 @@
 	"encoding/json"
 	"errors"
 	"fmt"
-<<<<<<< HEAD
+	"github.com/SanteonNL/orca/orchestrator/cmd/tenants"
 	"go.opentelemetry.io/otel"
 	"go.opentelemetry.io/otel/attribute"
 	"go.opentelemetry.io/otel/codes"
 	"go.opentelemetry.io/otel/trace"
-=======
-	"github.com/SanteonNL/orca/orchestrator/cmd/tenants"
->>>>>>> e65d4a18
 	"io"
 	"net/http"
 	"net/url"
@@ -261,8 +258,7 @@
 
 // commitTransaction sends the given transaction Bundle to the FHIR server, and processes the result with the given resultHandlers.
 // It returns the result Bundle that should be returned to the client, or an error if the transaction failed.
-<<<<<<< HEAD
-func (s *Service) commitTransaction(request *http.Request, tx *coolfhir.BundleBuilder, resultHandlers []FHIRHandlerResult) (*fhir.Bundle, error) {
+func (s *Service) commitTransaction(fhirClient fhirclient.Client, request *http.Request, tx *coolfhir.BundleBuilder, resultHandlers []FHIRHandlerResult) (*fhir.Bundle, error) {
 	tracer := otel.Tracer(tracerName)
 	ctx, span := tracer.Start(
 		request.Context(),
@@ -274,23 +270,14 @@
 		),
 	)
 	defer span.End()
-
-=======
-func (s *Service) commitTransaction(fhirClient fhirclient.Client, request *http.Request, tx *coolfhir.BundleBuilder, resultHandlers []FHIRHandlerResult) (*fhir.Bundle, error) {
->>>>>>> e65d4a18
 	if log.Trace().Enabled() {
 		txJson, _ := json.MarshalIndent(tx, "", "  ")
 		log.Ctx(ctx).Trace().Msgf("FHIR Transaction request: %s", txJson)
 	}
 	var txResult fhir.Bundle
-<<<<<<< HEAD
-	if err := s.fhirClient.CreateWithContext(ctx, tx.Bundle(), &txResult, fhirclient.AtPath("/")); err != nil {
+	if err := fhirClient.CreateWithContext(ctx, tx.Bundle(), &txResult, fhirclient.AtPath("/")); err != nil {
 		span.RecordError(err)
 		span.SetStatus(codes.Error, "FHIR transaction failed")
-
-=======
-	if err := fhirClient.CreateWithContext(request.Context(), tx.Bundle(), &txResult, fhirclient.AtPath("/")); err != nil {
->>>>>>> e65d4a18
 		// If the error is a FHIR OperationOutcome, we should sanitize it before returning it
 		txResultJson, _ := json.Marshal(tx.Bundle())
 		log.Ctx(ctx).Error().Err(err).
@@ -462,16 +449,12 @@
 		}
 	}
 
-<<<<<<< HEAD
+	tenant, err := tenants.FromContext(httpRequest.Context())
+	if err != nil {
+		coolfhir.WriteOperationOutcomeFromError(httpRequest.Context(), err, operationName, httpResponse)
+		return
+	}
 	principal, err := auth.PrincipalFromContext(ctx)
-=======
-	tenant, err := tenants.FromContext(httpRequest.Context())
-	if err != nil {
-		coolfhir.WriteOperationOutcomeFromError(httpRequest.Context(), err, operationName, httpResponse)
-		return
-	}
-	principal, err := auth.PrincipalFromContext(httpRequest.Context())
->>>>>>> e65d4a18
 	if err != nil {
 		coolfhir.WriteOperationOutcomeFromError(ctx, err, operationName, httpResponse)
 		return
@@ -502,11 +485,7 @@
 		coolfhir.WriteOperationOutcomeFromError(ctx, err, operationName, httpResponse)
 		return
 	}
-<<<<<<< HEAD
-	txResult, err := s.commitTransaction(httpRequest.WithContext(ctx), tx, []FHIRHandlerResult{result})
-=======
-	txResult, err := s.commitTransaction(s.fhirClientByTenant[tenant.ID], httpRequest, tx, []FHIRHandlerResult{result})
->>>>>>> e65d4a18
+	txResult, err := s.commitTransaction(s.fhirClientByTenant[tenant.ID], httpRequest.WithContext(ctx), tx, []FHIRHandlerResult{result})
 	if err != nil {
 		span.RecordError(err)
 		span.SetStatus(codes.Error, err.Error())
@@ -541,16 +520,12 @@
 
 	fhirHeaders := new(fhirclient.Headers)
 
-<<<<<<< HEAD
+	tenant, err := tenants.FromContext(httpRequest.Context())
+	if err != nil {
+		coolfhir.WriteOperationOutcomeFromError(httpRequest.Context(), err, operationName, httpResponse)
+		return
+	}
 	principal, err := auth.PrincipalFromContext(ctx)
-=======
-	tenant, err := tenants.FromContext(httpRequest.Context())
-	if err != nil {
-		coolfhir.WriteOperationOutcomeFromError(httpRequest.Context(), err, operationName, httpResponse)
-		return
-	}
-	principal, err := auth.PrincipalFromContext(httpRequest.Context())
->>>>>>> e65d4a18
 	if err != nil {
 		span.RecordError(err)
 		span.SetStatus(codes.Error, err.Error())
@@ -575,12 +550,9 @@
 		Principal:     &principal,
 		LocalIdentity: localIdentity,
 		FhirHeaders:   fhirHeaders,
-<<<<<<< HEAD
-		Context:       ctx,
-=======
 		Tenant:        tenant,
 		BaseURL:       tenant.CPS.FHIR.ParseBaseURL(),
->>>>>>> e65d4a18
+		Context:       ctx,
 	}
 
 	result, err := s.handleTransactionEntry(ctx, fhirRequest, tx)
@@ -591,11 +563,7 @@
 		return
 	}
 
-<<<<<<< HEAD
-	txResult, err := s.commitTransaction(httpRequest.WithContext(ctx), tx, []FHIRHandlerResult{result})
-=======
-	txResult, err := s.commitTransaction(s.fhirClientByTenant[tenant.ID], httpRequest, tx, []FHIRHandlerResult{result})
->>>>>>> e65d4a18
+	txResult, err := s.commitTransaction(s.fhirClientByTenant[tenant.ID], httpRequest.WithContext(ctx), tx, []FHIRHandlerResult{result})
 	if err != nil {
 		span.RecordError(err)
 		span.SetStatus(codes.Error, err.Error())
@@ -614,7 +582,6 @@
 func (s *Service) handleCreate(resourcePath string) func(context.Context, FHIRHandlerRequest, *coolfhir.BundleBuilder) (FHIRHandlerResult, error) {
 	resourceType := getResourceType(resourcePath)
 
-<<<<<<< HEAD
 	return func(ctx context.Context, request FHIRHandlerRequest, tx *coolfhir.BundleBuilder) (FHIRHandlerResult, error) {
 		tracer := otel.Tracer(tracerName)
 		ctx, span := tracer.Start(
@@ -639,38 +606,38 @@
 			case "ServiceRequest":
 				handler = FHIRCreateOperationHandler[*fhir.ServiceRequest]{
 					authzPolicy: CreateServiceRequestAuthzPolicy(s.profile),
-					fhirClient:  s.fhirClient,
+					fhirClientFactory: s.createFHIRClient,
 					profile:     s.profile,
-					fhirURL:     s.fhirURL,
+
 				}.Handle
 			case "Patient":
 				handler = FHIRCreateOperationHandler[*fhir.Patient]{
 					authzPolicy: CreatePatientAuthzPolicy(s.profile),
-					fhirClient:  s.fhirClient,
+					fhirClientFactory: s.createFHIRClient,
 					profile:     s.profile,
-					fhirURL:     s.fhirURL,
+
 					validator:   &PatientValidator{},
 				}.Handle
 			case "Questionnaire":
 				handler = FHIRCreateOperationHandler[*fhir.Questionnaire]{
 					authzPolicy: CreateQuestionnaireAuthzPolicy(),
-					fhirClient:  s.fhirClient,
+					fhirClientFactory: s.createFHIRClient,
 					profile:     s.profile,
-					fhirURL:     s.fhirURL,
+
 				}.Handle
 			case "QuestionnaireResponse":
 				handler = FHIRCreateOperationHandler[*fhir.QuestionnaireResponse]{
 					authzPolicy: CreateQuestionnaireResponseAuthzPolicy(s.profile),
-					fhirClient:  s.fhirClient,
+					fhirClientFactory: s.createFHIRClient,
 					profile:     s.profile,
-					fhirURL:     s.fhirURL,
+
 				}.Handle
 			case "Condition":
 				handler = FHIRCreateOperationHandler[*fhir.Condition]{
 					authzPolicy: CreateConditionAuthzPolicy(s.profile),
-					fhirClient:  s.fhirClient,
+					fhirClientFactory: s.createFHIRClient,
 					profile:     s.profile,
-					fhirURL:     s.fhirURL,
+
 				}.Handle
 			default:
 				handler = func(ctx context.Context, request FHIRHandlerRequest, tx *coolfhir.BundleBuilder) (FHIRHandlerResult, error) {
@@ -684,46 +651,6 @@
 			span.RecordError(err)
 			span.SetStatus(codes.Error, err.Error())
 			return nil, err
-=======
-	if resourceType == "Task" {
-		return s.handleCreateTask
-	}
-	switch resourceType {
-	case "ServiceRequest":
-		return FHIRCreateOperationHandler[*fhir.ServiceRequest]{
-			authzPolicy:       CreateServiceRequestAuthzPolicy(s.profile),
-			fhirClientFactory: s.createFHIRClient,
-			profile:           s.profile,
-		}.Handle
-	case "Patient":
-		return FHIRCreateOperationHandler[*fhir.Patient]{
-			authzPolicy:       CreatePatientAuthzPolicy(s.profile),
-			fhirClientFactory: s.createFHIRClient,
-			profile:           s.profile,
-			validator:         &PatientValidator{},
-		}.Handle
-	case "Questionnaire":
-		return FHIRCreateOperationHandler[*fhir.Questionnaire]{
-			authzPolicy:       CreateQuestionnaireAuthzPolicy(),
-			fhirClientFactory: s.createFHIRClient,
-			profile:           s.profile,
-		}.Handle
-	case "QuestionnaireResponse":
-		return FHIRCreateOperationHandler[*fhir.QuestionnaireResponse]{
-			authzPolicy:       CreateQuestionnaireResponseAuthzPolicy(s.profile),
-			fhirClientFactory: s.createFHIRClient,
-			profile:           s.profile,
-		}.Handle
-	case "Condition":
-		return FHIRCreateOperationHandler[*fhir.Condition]{
-			authzPolicy:       CreateConditionAuthzPolicy(s.profile),
-			fhirClientFactory: s.createFHIRClient,
-			profile:           s.profile,
-		}.Handle
-	default:
-		return func(ctx context.Context, request FHIRHandlerRequest, tx *coolfhir.BundleBuilder) (FHIRHandlerResult, error) {
-			return s.handleUnmanagedOperation(ctx, request, tx)
->>>>>>> e65d4a18
 		}
 
 		span.SetAttributes(
@@ -736,7 +663,6 @@
 
 func (s *Service) handleUpdate(resourcePath string) func(context.Context, FHIRHandlerRequest, *coolfhir.BundleBuilder) (FHIRHandlerResult, error) {
 	resourceType := getResourceType(resourcePath)
-<<<<<<< HEAD
 
 	return func(ctx context.Context, request FHIRHandlerRequest, tx *coolfhir.BundleBuilder) (FHIRHandlerResult, error) {
 		tracer := otel.Tracer(tracerName)
@@ -761,65 +687,61 @@
 		case "ServiceRequest":
 			handler = FHIRUpdateOperationHandler[*fhir.ServiceRequest]{
 				authzPolicy: UpdateServiceRequestAuthzPolicy(),
-				fhirClient:  s.fhirClient,
+				fhirClientFactory: s.createFHIRClient,
 				profile:     s.profile,
 				createHandler: &FHIRCreateOperationHandler[*fhir.ServiceRequest]{
 					authzPolicy: CreateServiceRequestAuthzPolicy(s.profile),
-					fhirClient:  s.fhirClient,
+					fhirClientFactory: s.createFHIRClient,
 					profile:     s.profile,
-					fhirURL:     s.fhirURL,
+
 				},
-				fhirURL: s.fhirURL,
+
 			}.Handle
 		case "Patient":
 			handler = FHIRUpdateOperationHandler[*fhir.Patient]{
 				authzPolicy: UpdatePatientAuthzPolicy(),
-				fhirClient:  s.fhirClient,
+				fhirClientFactory: s.createFHIRClient,
 				profile:     s.profile,
 				createHandler: &FHIRCreateOperationHandler[*fhir.Patient]{
 					authzPolicy: CreatePatientAuthzPolicy(s.profile),
-					fhirClient:  s.fhirClient,
+					fhirClientFactory: s.createFHIRClient,
 					profile:     s.profile,
-					fhirURL:     s.fhirURL,
-				},
-				fhirURL: s.fhirURL,
+					},
 			}.Handle
 		case "Questionnaire":
 			handler = FHIRUpdateOperationHandler[*fhir.Questionnaire]{
 				authzPolicy: UpdateQuestionnaireAuthzPolicy(),
-				fhirClient:  s.fhirClient,
+				fhirClientFactory: s.createFHIRClient,
 				profile:     s.profile,
 				createHandler: &FHIRCreateOperationHandler[*fhir.Questionnaire]{
 					authzPolicy: CreateQuestionnaireAuthzPolicy(),
-					fhirClient:  s.fhirClient,
+					fhirClientFactory: s.createFHIRClient,
 					profile:     s.profile,
-					fhirURL:     s.fhirURL,
+
 				},
-				fhirURL: s.fhirURL,
+
 			}.Handle
 		case "QuestionnaireResponse":
 			handler = FHIRUpdateOperationHandler[*fhir.QuestionnaireResponse]{
 				authzPolicy: UpdateQuestionnaireResponseAuthzPolicy(),
-				fhirClient:  s.fhirClient,
+				fhirClientFactory: s.createFHIRClient,
 				profile:     s.profile,
 				createHandler: &FHIRCreateOperationHandler[*fhir.QuestionnaireResponse]{
 					authzPolicy: CreateQuestionnaireResponseAuthzPolicy(s.profile),
-					fhirClient:  s.fhirClient,
+					fhirClientFactory: s.createFHIRClient,
 					profile:     s.profile,
-					fhirURL:     s.fhirURL,
-				},
-				fhirURL: s.fhirURL,
+					},
 			}.Handle
 		case "Condition":
 			handler = FHIRUpdateOperationHandler[*fhir.Condition]{
 				authzPolicy: UpdateConditionAuthzPolicy(),
-				fhirClient:  s.fhirClient,
+				fhirClientFactory: s.createFHIRClient,
 				profile:     s.profile,
 				createHandler: &FHIRCreateOperationHandler[*fhir.Condition]{
 					authzPolicy: CreateConditionAuthzPolicy(s.profile),
-					fhirClient:  s.fhirClient,
+					fhirClientFactory: s.createFHIRClient,
 					profile:     s.profile,
-					fhirURL:     s.fhirURL,
+
 				},
 			}.Handle
 		default:
@@ -833,69 +755,6 @@
 			span.RecordError(err)
 			span.SetStatus(codes.Error, err.Error())
 			return nil, err
-=======
-	switch resourceType {
-	case "Task":
-		return s.handleUpdateTask
-	case "ServiceRequest":
-		return FHIRUpdateOperationHandler[*fhir.ServiceRequest]{
-			authzPolicy:       UpdateServiceRequestAuthzPolicy(),
-			fhirClientFactory: s.createFHIRClient,
-			profile:           s.profile,
-			createHandler: &FHIRCreateOperationHandler[*fhir.ServiceRequest]{
-				authzPolicy:       CreateServiceRequestAuthzPolicy(s.profile),
-				fhirClientFactory: s.createFHIRClient,
-				profile:           s.profile,
-			},
-		}.Handle
-	case "Patient":
-		return FHIRUpdateOperationHandler[*fhir.Patient]{
-			authzPolicy:       UpdatePatientAuthzPolicy(),
-			fhirClientFactory: s.createFHIRClient,
-			profile:           s.profile,
-			createHandler: &FHIRCreateOperationHandler[*fhir.Patient]{
-				authzPolicy:       CreatePatientAuthzPolicy(s.profile),
-				fhirClientFactory: s.createFHIRClient,
-				profile:           s.profile,
-			},
-		}.Handle
-	case "Questionnaire":
-		return FHIRUpdateOperationHandler[*fhir.Questionnaire]{
-			authzPolicy:       UpdateQuestionnaireAuthzPolicy(),
-			fhirClientFactory: s.createFHIRClient,
-			profile:           s.profile,
-			createHandler: &FHIRCreateOperationHandler[*fhir.Questionnaire]{
-				authzPolicy:       CreateQuestionnaireAuthzPolicy(),
-				fhirClientFactory: s.createFHIRClient,
-				profile:           s.profile,
-			},
-		}.Handle
-	case "QuestionnaireResponse":
-		return FHIRUpdateOperationHandler[*fhir.QuestionnaireResponse]{
-			authzPolicy:       UpdateQuestionnaireResponseAuthzPolicy(),
-			fhirClientFactory: s.createFHIRClient,
-			profile:           s.profile,
-			createHandler: &FHIRCreateOperationHandler[*fhir.QuestionnaireResponse]{
-				authzPolicy:       CreateQuestionnaireResponseAuthzPolicy(s.profile),
-				fhirClientFactory: s.createFHIRClient,
-				profile:           s.profile,
-			},
-		}.Handle
-	case "Condition":
-		return FHIRUpdateOperationHandler[*fhir.Condition]{
-			authzPolicy:       UpdateConditionAuthzPolicy(),
-			fhirClientFactory: s.createFHIRClient,
-			profile:           s.profile,
-			createHandler: &FHIRCreateOperationHandler[*fhir.Condition]{
-				authzPolicy:       CreateConditionAuthzPolicy(s.profile),
-				fhirClientFactory: s.createFHIRClient,
-				profile:           s.profile,
-			},
-		}.Handle
-	default:
-		return func(ctx context.Context, request FHIRHandlerRequest, tx *coolfhir.BundleBuilder) (FHIRHandlerResult, error) {
-			return s.handleUnmanagedOperation(ctx, request, tx)
->>>>>>> e65d4a18
 		}
 
 		span.SetAttributes(
@@ -908,7 +767,6 @@
 
 func (s *Service) handleRead(resourcePath string) func(context.Context, FHIRHandlerRequest, *coolfhir.BundleBuilder) (FHIRHandlerResult, error) {
 	resourceType := getResourceType(resourcePath)
-<<<<<<< HEAD
 
 	return func(ctx context.Context, request FHIRHandlerRequest, tx *coolfhir.BundleBuilder) (FHIRHandlerResult, error) {
 		tracer := otel.Tracer(tracerName)
@@ -930,38 +788,38 @@
 		switch resourceType {
 		case "Patient":
 			handleFunc = FHIRReadOperationHandler[*fhir.Patient]{
-				authzPolicy: ReadPatientAuthzPolicy(s.fhirClient),
-				fhirClient:  s.fhirClient,
+				authzPolicy: ReadPatientAuthzPolicy(s.createFHIRClient),
+				fhirClientFactory: s.createFHIRClient,
 			}.Handle
 		case "Condition":
 			handleFunc = FHIRReadOperationHandler[*fhir.Condition]{
-				authzPolicy: ReadConditionAuthzPolicy(s.fhirClient),
-				fhirClient:  s.fhirClient,
+				authzPolicy: ReadConditionAuthzPolicy(s.createFHIRClient),
+				fhirClientFactory: s.createFHIRClient,
 			}.Handle
 		case "CarePlan":
 			handleFunc = FHIRReadOperationHandler[*fhir.CarePlan]{
 				authzPolicy: ReadCarePlanAuthzPolicy(),
-				fhirClient:  s.fhirClient,
+				fhirClientFactory: s.createFHIRClient,
 			}.Handle
 		case "Task":
 			handleFunc = FHIRReadOperationHandler[*fhir.Task]{
-				authzPolicy: ReadTaskAuthzPolicy(s.fhirClient),
-				fhirClient:  s.fhirClient,
+				authzPolicy: ReadTaskAuthzPolicy(s.createFHIRClient),
+				fhirClientFactory: s.createFHIRClient,
 			}.Handle
 		case "ServiceRequest":
 			handleFunc = FHIRReadOperationHandler[*fhir.ServiceRequest]{
-				authzPolicy: ReadServiceRequestAuthzPolicy(s.fhirClient),
-				fhirClient:  s.fhirClient,
+				authzPolicy: ReadServiceRequestAuthzPolicy(s.createFHIRClient),
+				fhirClientFactory: s.createFHIRClient,
 			}.Handle
 		case "Questionnaire":
 			handleFunc = FHIRReadOperationHandler[*fhir.Questionnaire]{
 				authzPolicy: ReadQuestionnaireAuthzPolicy(),
-				fhirClient:  s.fhirClient,
+				fhirClientFactory: s.createFHIRClient,
 			}.Handle
 		case "QuestionnaireResponse":
 			handleFunc = FHIRReadOperationHandler[*fhir.QuestionnaireResponse]{
-				authzPolicy: ReadQuestionnaireResponseAuthzPolicy(s.fhirClient),
-				fhirClient:  s.fhirClient,
+				authzPolicy: ReadQuestionnaireResponseAuthzPolicy(s.createFHIRClient),
+				fhirClientFactory: s.createFHIRClient,
 			}.Handle
 		default:
 			handleFunc = s.handleUnmanagedOperation
@@ -979,47 +837,6 @@
 		)
 		span.SetStatus(codes.Ok, "")
 		return result, nil
-=======
-	var handleFunc func(ctx context.Context, request FHIRHandlerRequest, tx *coolfhir.BundleBuilder) (FHIRHandlerResult, error)
-	switch resourceType {
-	case "Patient":
-		handleFunc = FHIRReadOperationHandler[*fhir.Patient]{
-			authzPolicy:       ReadPatientAuthzPolicy(s.createFHIRClient),
-			fhirClientFactory: s.createFHIRClient,
-		}.Handle
-	case "Condition":
-		handleFunc = FHIRReadOperationHandler[*fhir.Condition]{
-			authzPolicy:       ReadConditionAuthzPolicy(s.createFHIRClient),
-			fhirClientFactory: s.createFHIRClient,
-		}.Handle
-	case "CarePlan":
-		handleFunc = FHIRReadOperationHandler[*fhir.CarePlan]{
-			authzPolicy:       ReadCarePlanAuthzPolicy(),
-			fhirClientFactory: s.createFHIRClient,
-		}.Handle
-	case "Task":
-		handleFunc = FHIRReadOperationHandler[*fhir.Task]{
-			authzPolicy:       ReadTaskAuthzPolicy(s.createFHIRClient),
-			fhirClientFactory: s.createFHIRClient,
-		}.Handle
-	case "ServiceRequest":
-		handleFunc = FHIRReadOperationHandler[*fhir.ServiceRequest]{
-			authzPolicy:       ReadServiceRequestAuthzPolicy(s.createFHIRClient),
-			fhirClientFactory: s.createFHIRClient,
-		}.Handle
-	case "Questionnaire":
-		handleFunc = FHIRReadOperationHandler[*fhir.Questionnaire]{
-			authzPolicy:       ReadQuestionnaireAuthzPolicy(),
-			fhirClientFactory: s.createFHIRClient,
-		}.Handle
-	case "QuestionnaireResponse":
-		handleFunc = FHIRReadOperationHandler[*fhir.QuestionnaireResponse]{
-			authzPolicy:       ReadQuestionnaireResponseAuthzPolicy(s.createFHIRClient),
-			fhirClientFactory: s.createFHIRClient,
-		}.Handle
-	default:
-		handleFunc = s.handleUnmanagedOperation
->>>>>>> e65d4a18
 	}
 }
 
@@ -1058,7 +875,6 @@
 
 func (s *Service) handleSearch(resourcePath string) func(context.Context, FHIRHandlerRequest, *coolfhir.BundleBuilder) (FHIRHandlerResult, error) {
 	resourceType := getResourceType(resourcePath)
-<<<<<<< HEAD
 
 	return func(ctx context.Context, request FHIRHandlerRequest, tx *coolfhir.BundleBuilder) (FHIRHandlerResult, error) {
 		tracer := otel.Tracer(tracerName)
@@ -1080,38 +896,38 @@
 		switch resourceType {
 		case "Patient":
 			handleFunc = FHIRSearchOperationHandler[*fhir.Patient]{
-				authzPolicy: ReadPatientAuthzPolicy(s.fhirClient),
-				fhirClient:  s.fhirClient,
+				authzPolicy: ReadPatientAuthzPolicy(s.createFHIRClient),
+				fhirClientFactory: s.createFHIRClient,
 			}.Handle
 		case "Condition":
 			handleFunc = FHIRSearchOperationHandler[*fhir.Condition]{
-				authzPolicy: ReadConditionAuthzPolicy(s.fhirClient),
-				fhirClient:  s.fhirClient,
+				authzPolicy: ReadConditionAuthzPolicy(s.createFHIRClient),
+				fhirClientFactory: s.createFHIRClient,
 			}.Handle
 		case "CarePlan":
 			handleFunc = FHIRSearchOperationHandler[*fhir.CarePlan]{
 				authzPolicy: ReadCarePlanAuthzPolicy(),
-				fhirClient:  s.fhirClient,
+				fhirClientFactory: s.createFHIRClient,
 			}.Handle
 		case "Task":
 			handleFunc = FHIRSearchOperationHandler[*fhir.Task]{
-				authzPolicy: ReadTaskAuthzPolicy(s.fhirClient),
-				fhirClient:  s.fhirClient,
+				authzPolicy: ReadTaskAuthzPolicy(s.createFHIRClient),
+				fhirClientFactory: s.createFHIRClient,
 			}.Handle
 		case "ServiceRequest":
 			handleFunc = FHIRSearchOperationHandler[*fhir.ServiceRequest]{
-				authzPolicy: ReadServiceRequestAuthzPolicy(s.fhirClient),
-				fhirClient:  s.fhirClient,
+				authzPolicy: ReadServiceRequestAuthzPolicy(s.createFHIRClient),
+				fhirClientFactory: s.createFHIRClient,
 			}.Handle
 		case "Questionnaire":
 			handleFunc = FHIRSearchOperationHandler[*fhir.Questionnaire]{
 				authzPolicy: ReadQuestionnaireAuthzPolicy(),
-				fhirClient:  s.fhirClient,
+				fhirClientFactory: s.createFHIRClient,
 			}.Handle
 		case "QuestionnaireResponse":
 			handleFunc = FHIRSearchOperationHandler[*fhir.QuestionnaireResponse]{
-				authzPolicy: ReadQuestionnaireResponseAuthzPolicy(s.fhirClient),
-				fhirClient:  s.fhirClient,
+				authzPolicy: ReadQuestionnaireResponseAuthzPolicy(s.createFHIRClient),
+				fhirClientFactory: s.createFHIRClient,
 			}.Handle
 		default:
 			handleFunc = s.handleUnmanagedOperation
@@ -1129,47 +945,6 @@
 		)
 		span.SetStatus(codes.Ok, "")
 		return result, nil
-=======
-	var handleFunc func(ctx context.Context, request FHIRHandlerRequest, tx *coolfhir.BundleBuilder) (FHIRHandlerResult, error)
-	switch resourceType {
-	case "Patient":
-		handleFunc = FHIRSearchOperationHandler[*fhir.Patient]{
-			authzPolicy:       ReadPatientAuthzPolicy(s.createFHIRClient),
-			fhirClientFactory: s.createFHIRClient,
-		}.Handle
-	case "Condition":
-		handleFunc = FHIRSearchOperationHandler[*fhir.Condition]{
-			authzPolicy:       ReadConditionAuthzPolicy(s.createFHIRClient),
-			fhirClientFactory: s.createFHIRClient,
-		}.Handle
-	case "CarePlan":
-		handleFunc = FHIRSearchOperationHandler[*fhir.CarePlan]{
-			authzPolicy:       ReadCarePlanAuthzPolicy(),
-			fhirClientFactory: s.createFHIRClient,
-		}.Handle
-	case "Task":
-		handleFunc = FHIRSearchOperationHandler[*fhir.Task]{
-			authzPolicy:       ReadTaskAuthzPolicy(s.createFHIRClient),
-			fhirClientFactory: s.createFHIRClient,
-		}.Handle
-	case "ServiceRequest":
-		handleFunc = FHIRSearchOperationHandler[*fhir.ServiceRequest]{
-			authzPolicy:       ReadServiceRequestAuthzPolicy(s.createFHIRClient),
-			fhirClientFactory: s.createFHIRClient,
-		}.Handle
-	case "Questionnaire":
-		handleFunc = FHIRSearchOperationHandler[*fhir.Questionnaire]{
-			authzPolicy:       ReadQuestionnaireAuthzPolicy(),
-			fhirClientFactory: s.createFHIRClient,
-		}.Handle
-	case "QuestionnaireResponse":
-		handleFunc = FHIRSearchOperationHandler[*fhir.QuestionnaireResponse]{
-			authzPolicy:       ReadQuestionnaireResponseAuthzPolicy(s.createFHIRClient),
-			fhirClientFactory: s.createFHIRClient,
-		}.Handle
-	default:
-		handleFunc = s.handleUnmanagedOperation
->>>>>>> e65d4a18
 	}
 }
 
@@ -1196,16 +971,12 @@
 		return
 	}
 
-<<<<<<< HEAD
+	tenant, err := tenants.FromContext(httpRequest.Context())
+	if err != nil {
+		coolfhir.WriteOperationOutcomeFromError(httpRequest.Context(), err, operationName, httpResponse)
+		return
+	}
 	principal, err := auth.PrincipalFromContext(ctx)
-=======
-	tenant, err := tenants.FromContext(httpRequest.Context())
-	if err != nil {
-		coolfhir.WriteOperationOutcomeFromError(httpRequest.Context(), err, operationName, httpResponse)
-		return
-	}
-	principal, err := auth.PrincipalFromContext(httpRequest.Context())
->>>>>>> e65d4a18
 	if err != nil {
 		span.RecordError(err)
 		span.SetStatus(codes.Error, err.Error())
@@ -1268,16 +1039,12 @@
 	}
 
 	// Execute the transaction
-<<<<<<< HEAD
-	txResult, err := s.commitTransaction(httpRequest.WithContext(ctx), tx, []FHIRHandlerResult{result})
-=======
 	fhirClient, err := s.createFHIRClient(httpRequest.Context())
 	if err != nil {
 		coolfhir.WriteOperationOutcomeFromError(httpRequest.Context(), err, operationName, httpResponse)
 		return
 	}
-	txResult, err := s.commitTransaction(fhirClient, httpRequest, tx, []FHIRHandlerResult{result})
->>>>>>> e65d4a18
+	txResult, err := s.commitTransaction(fhirClient, httpRequest.WithContext(ctx), tx, []FHIRHandlerResult{result})
 	if err != nil {
 		span.RecordError(err)
 		span.SetStatus(codes.Error, err.Error())
@@ -1393,24 +1160,6 @@
 			coolfhir.WriteOperationOutcomeFromError(ctx, err, op, httpResponse)
 			return
 		}
-<<<<<<< HEAD
-
-		principal, err := auth.PrincipalFromContext(ctx)
-		if err != nil {
-			span.RecordError(err)
-			span.SetStatus(codes.Error, err.Error())
-			coolfhir.WriteOperationOutcomeFromError(ctx, err, op, httpResponse)
-			return
-		}
-		localIdentity, err := s.getLocalIdentity()
-		if err != nil {
-			span.RecordError(err)
-			span.SetStatus(codes.Error, err.Error())
-			coolfhir.WriteOperationOutcomeFromError(ctx, err, op, httpResponse)
-			return
-		}
-=======
->>>>>>> e65d4a18
 		fhirRequest := FHIRHandlerRequest{
 			HttpMethod:    entry.Request.Method.Code(),
 			HttpHeaders:   coolfhir.HeadersFromBundleEntryRequest(entry.Request),
@@ -1444,29 +1193,20 @@
 		resultHandlers = append(resultHandlers, entryResult)
 	}
 	// Execute the transaction and collect the responses
-<<<<<<< HEAD
-	resultBundle, err := s.commitTransaction(httpRequest.WithContext(ctx), tx, resultHandlers)
-=======
-	resultBundle, err := s.commitTransaction(s.fhirClientByTenant[tenant.ID], httpRequest, tx, resultHandlers)
->>>>>>> e65d4a18
+	resultBundle, err := s.commitTransaction(s.fhirClientByTenant[tenant.ID], httpRequest.WithContext(ctx), tx, resultHandlers)
 	if err != nil {
 		span.RecordError(err)
 		span.SetStatus(codes.Error, err.Error())
 		coolfhir.WriteOperationOutcomeFromError(ctx, err, "Bundle", httpResponse)
 		return
 	}
-<<<<<<< HEAD
-
+	tenant, _ = tenants.FromContext(httpRequest.Context())
 	span.SetAttributes(
 		attribute.Int("fhir.bundle.result_entries", len(resultBundle.Entry)),
 		attribute.Int64("operation.duration_ms", time.Since(start).Milliseconds()),
 	)
 	span.SetStatus(codes.Ok, "")
-	s.pipeline.DoAndWrite(httpResponse, resultBundle, http.StatusOK)
-=======
-	tenant, _ = tenants.FromContext(httpRequest.Context())
 	s.pipelineByTenant[tenant.ID].DoAndWrite(httpResponse, resultBundle, http.StatusOK)
->>>>>>> e65d4a18
 }
 
 func (s *Service) defaultHandlerProvider(method string, resourcePath string) func(context.Context, FHIRHandlerRequest, *coolfhir.BundleBuilder) (FHIRHandlerResult, error) {
@@ -1527,13 +1267,6 @@
 		span.SetStatus(codes.Ok, "skipped - resource type not eligible for notification")
 	}
 }
-<<<<<<< HEAD
-func (s Service) baseUrl() *url.URL {
-	return s.orcaPublicURL.JoinPath(basePath)
-}
-=======
->>>>>>> e65d4a18
-
 func getResourceID(resourcePath string) string {
 	parts := strings.Split(resourcePath, "/")
 	if len(parts) < 2 {
