--- conflicted
+++ resolved
@@ -421,20 +421,7 @@
 		DoAndWrite(httpResponse, resource, http.StatusOK)
 }
 
-<<<<<<< HEAD
 func (s *Service) validateSearchRequest(httpRequest *http.Request) error {
-=======
-func (s *Service) handleSearch(httpRequest *http.Request, httpResponse http.ResponseWriter, resourceType, operationName string) {
-	headers := new(fhirclient.Headers)
-
-	principal, err := auth.PrincipalFromContext(httpRequest.Context())
-	if err != nil {
-		coolfhir.WriteOperationOutcomeFromError(httpRequest.Context(), err, operationName, httpResponse)
-		return
-	}
-
-	// Ensure the Content-Type header is set correctly
->>>>>>> 0ec4162c
 	contentType := httpRequest.Header.Get("Content-Type")
 
 	if !strings.HasPrefix(contentType, "application/x-www-form-urlencoded") {
@@ -473,6 +460,21 @@
 		return
 	}
 	headers := new(fhirclient.Headers)
+
+	principal, err := auth.PrincipalFromContext(httpRequest.Context())
+	if err != nil {
+		coolfhir.WriteOperationOutcomeFromError(httpRequest.Context(), err, operationName, httpResponse)
+		return
+	}
+
+	// Ensure the Content-Type header is set correctly
+	contentType := httpRequest.Header.Get("Content-Type")
+	if strings.Contains(contentType, ",") {
+		contentType = strings.Split(contentType, ",")[0]
+		httpRequest.Header.Set("Content-Type", contentType)
+	}
+
+	// Parse URL-encoded parameters from the request body
 	if err := httpRequest.ParseForm(); err != nil {
 		coolfhir.WriteOperationOutcomeFromError(httpRequest.Context(), err, operationName, httpResponse)
 		return
