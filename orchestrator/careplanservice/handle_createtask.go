--- conflicted
+++ resolved
@@ -5,14 +5,10 @@
 	"encoding/json"
 	"errors"
 	"fmt"
-<<<<<<< HEAD
 	fhirclient "github.com/SanteonNL/go-fhir-client"
 	"github.com/SanteonNL/orca/orchestrator/lib/auth"
 	"github.com/google/uuid"
-	"net/http"
-=======
 	"github.com/google/uuid"
->>>>>>> 6b707767
 	"strings"
 
 	"github.com/SanteonNL/orca/orchestrator/careplanservice/careteamservice"
@@ -106,17 +102,12 @@
 		}
 		// TODO: Manage time-outs properly
 		// Add Task to CarePlan.activities
-		err = s.newTaskInExistingCarePlan(tx, task, &carePlan)
-	}
-<<<<<<< HEAD
-=======
-	// Add Task to CarePlan.activities
-	taskBundleEntry := request.bundleEntryWithResource(task)
+		taskBundleEntry := request.bundleEntryWithResource(task)
 	if taskBundleEntry.FullUrl == nil {
 		taskBundleEntry.FullUrl = to.Ptr("urn:uuid:" + uuid.NewString())
 	}
-	err = s.newTaskInCarePlan(tx, taskBundleEntry, task, &carePlan)
->>>>>>> 6b707767
+	err = s.newTaskInExistingCarePlan(tx, taskBundleEntry,task, &carePlan)
+	}
 	if err != nil {
 		return nil, fmt.Errorf("failed to create Task: %w", err)
 	}
@@ -144,14 +135,8 @@
 	}, nil
 }
 
-<<<<<<< HEAD
 // newTaskInExistingCarePlan creates a new Task and references the Task from the CarePlan.activities.
-func (s *Service) newTaskInExistingCarePlan(tx *coolfhir.TransactionBuilder, task fhir.Task, carePlan *fhir.CarePlan) error {
-	taskRef := "urn:uuid:" + uuid.NewString()
-=======
-// newTaskInCarePlan creates a new Task and references the Task from the CarePlan.activities.
-func (s *Service) newTaskInCarePlan(tx *coolfhir.TransactionBuilder, taskBundleEntry fhir.BundleEntry, task fhir.Task, carePlan *fhir.CarePlan) error {
->>>>>>> 6b707767
+func (s *Service) newTaskInExistingCarePlan(tx *coolfhir.TransactionBuilder, taskBundleEntry fhir.BundleEntry, task fhir.Task, carePlan *fhir.CarePlan) error {
 	carePlan.Activity = append(carePlan.Activity, fhir.CarePlanActivity{
 		Reference: &fhir.Reference{
 			Reference: taskBundleEntry.FullUrl,
