--- conflicted
+++ resolved
@@ -95,12 +95,8 @@
 	}
 
 	// Perform update
-<<<<<<< HEAD
-	if _, err := coolfhir.ExecuteTransactionAndRespondWithEntry(s.fhirClient, tx.Bundle(), func(entry fhir.BundleEntry) bool {
-=======
 	var updatedTask fhir.Task
 	if err := coolfhir.ExecuteTransactionAndRespondWithEntry(s.fhirClient, tx.Bundle(), func(entry fhir.BundleEntry) bool {
->>>>>>> 0e73e800
 		return entry.Response.Location != nil && strings.HasPrefix(*entry.Response.Location, "Task/"+taskID)
 	}, httpResponse, &updatedTask); err != nil {
 		if errors.Is(err, coolfhir.ErrEntryNotFound) {
