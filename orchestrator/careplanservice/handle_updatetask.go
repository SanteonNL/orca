package careplanservice

import (
	"context"
	"encoding/json"
	"errors"
	"fmt"
	"strings"

	fhirclient "github.com/SanteonNL/go-fhir-client"
	"go.opentelemetry.io/otel"
	"go.opentelemetry.io/otel/attribute"
	"go.opentelemetry.io/otel/codes"
	"go.opentelemetry.io/otel/trace"

	"github.com/SanteonNL/orca/orchestrator/careplanservice/careteamservice"
	"github.com/SanteonNL/orca/orchestrator/lib/coolfhir"
	"github.com/SanteonNL/orca/orchestrator/lib/deep"
	"github.com/SanteonNL/orca/orchestrator/lib/to"
	"github.com/rs/zerolog/log"
	"github.com/zorgbijjou/golang-fhir-models/fhir-models/fhir"
)

func (s *Service) handleUpdateTask(ctx context.Context, request FHIRHandlerRequest, tx *coolfhir.BundleBuilder) (FHIRHandlerResult, error) {
	tracer := otel.Tracer(tracerName)
	ctx, span := tracer.Start(
		ctx,
		"handleUpdateTask",
		trace.WithSpanKind(trace.SpanKindServer),
		trace.WithAttributes(
			attribute.String("fhir.resource_type", "Task"),
			attribute.String("operation.name", "UpdateTask"),
		),
	)
	defer span.End()

	log.Ctx(ctx).Info().Msgf("Updating Task: %s", request.RequestUrl)
	var task fhir.Task
	var err error
	if err = json.Unmarshal(request.ResourceData, &task); err != nil {
		span.RecordError(err)
		span.SetStatus(codes.Error, "failed to unmarshal task")
		return nil, fmt.Errorf("invalid %T: %w", task, coolfhir.BadRequestError(err))
	}

<<<<<<< HEAD
	// Add task status to span attributes for better observability
	if task.Status.String() != "" {
		span.SetAttributes(attribute.String("fhir.task.status", task.Status.String()))
=======
	// Task is owned by CPS, don't allow changing or setting the source of the Task
	if task.Meta != nil {
		task.Meta.Source = nil
>>>>>>> e65d4a18
	}

	// Check we're only allowing secure external literal references
	if err = validateLiteralReferences(ctx, s.profile, &task); err != nil {
		span.RecordError(err)
		span.SetStatus(codes.Error, "literal reference validation failed")
		return nil, err
	}

	// Validate fields on updated Task
	err = coolfhir.ValidateTaskRequiredFields(task)
	if err != nil {
		span.RecordError(err)
		span.SetStatus(codes.Error, "task validation failed")
		return nil, fmt.Errorf("invalid Task: %w", err)
	}

	var taskExisting fhir.Task
	exists := true
	fhirClient := s.fhirClientByTenant[request.Tenant.ID]
	if request.ResourceId == "" {
		// No ID, should be query parameters leading to the Task to update
		span.SetAttributes(attribute.String("fhir.task.lookup_method", "query"))

		if len(request.RequestUrl.Query()) == 0 {
			err := errors.New("missing Task ID or query parameters for selecting the Task to update")
			span.RecordError(err)
			span.SetStatus(codes.Error, "missing task id or query parameters")
			return nil, err
		}
		var opts []fhirclient.Option
		for k, v := range request.RequestUrl.Query() {
			opts = append(opts, fhirclient.QueryParam(k, v[0]))
		}
		var resultBundle fhir.Bundle
<<<<<<< HEAD
		if err = s.fhirClient.Read("Task", &resultBundle, opts...); err != nil {
			span.RecordError(err)
			span.SetStatus(codes.Error, "failed to search for task")
=======
		if err = fhirClient.Read("Task", &resultBundle, opts...); err != nil {
>>>>>>> e65d4a18
			return nil, fmt.Errorf("failed to search for Task to update: %w", err)
		}
		if len(resultBundle.Entry) == 0 {
			exists = false
		} else if len(resultBundle.Entry) > 1 {
			err := errors.New("multiple Tasks found to update, expected 1")
			span.RecordError(err)
			span.SetStatus(codes.Error, "multiple tasks found")
			return nil, err
		} else {
			if err = coolfhir.ResourceInBundle(&resultBundle, coolfhir.EntryIsOfType("Task"), &taskExisting); err != nil {
				span.RecordError(err)
				span.SetStatus(codes.Error, "failed to read task from search result")
				return nil, fmt.Errorf("failed to read Task from search result: %w", err)
			}
		}
		if task.Id != nil && *taskExisting.Id != *task.Id {
			err := coolfhir.BadRequest("ID in request URL does not match ID in resource")
			span.RecordError(err)
			span.SetStatus(codes.Error, "id mismatch")
			return nil, err
		}
	} else {
		// Direct ID lookup
		span.SetAttributes(
			attribute.String("fhir.task.lookup_method", "id"),
			attribute.String("fhir.task.id", request.ResourceId),
		)

		if (task.Id != nil && request.ResourceId != "") && request.ResourceId != *task.Id {
			err := coolfhir.BadRequest("ID in request URL does not match ID in resource")
			span.RecordError(err)
			span.SetStatus(codes.Error, "id mismatch")
			return nil, err
		}
		err = fhirClient.Read("Task/"+request.ResourceId, &taskExisting)
		// TODO: If the resource was identified by a concrete ID, and was intended as upsert (create-if-not-exists), this doesn't work yet.
	}
	if err != nil {
		span.RecordError(err)
		span.SetStatus(codes.Error, "failed to read task")
		return nil, fmt.Errorf("failed to read Task: %w", err)
	}
	if !exists {
		// Doesn't exist, create it (upsert)
		span.SetAttributes(attribute.String("fhir.task.operation_mode", "upsert_create"))
		return s.handleCreateTask(ctx, request, tx)
	}

	span.SetAttributes(attribute.String("fhir.task.operation_mode", "update"))

	// Add existing task status for comparison
	if taskExisting.Status.String() != "" {
		span.SetAttributes(attribute.String("fhir.task.existing_status", taskExisting.Status.String()))
	}

	if task.Status != taskExisting.Status {
		// If the status is changing, validate the transition
		span.SetAttributes(attribute.Bool("fhir.task.status_changing", true))

		isOwner, isRequester := coolfhir.IsIdentifierTaskOwnerAndRequester(&taskExisting, request.Principal.Organization.Identifier)
		isScpSubTask := coolfhir.IsScpSubTask(&task)

		span.SetAttributes(
			attribute.Bool("fhir.task.is_owner", isOwner),
			attribute.Bool("fhir.task.is_requester", isRequester),
			attribute.Bool("fhir.task.is_scp_subtask", isScpSubTask),
		)

		if !isValidTransition(taskExisting.Status, task.Status, isOwner, isRequester, isScpSubTask) {
			err := errors.New(
				fmt.Sprintf(
					"invalid state transition from %s to %s, owner(%t) requester(%t) scpSubtask(%t)",
					taskExisting.Status.String(),
					task.Status.String(),
					isOwner,
					isRequester,
					isScpSubTask,
				))
			span.RecordError(err)
			span.SetStatus(codes.Error, "invalid status transition")
			return nil, err
		}
	} else {
		span.SetAttributes(attribute.Bool("fhir.task.status_changing", false))
	}

	// Check fields that aren't allowed to be changed: owner, requester, basedOn, partOf, for
	if !deep.Equal(task.Requester, taskExisting.Requester) {
		err := errors.New("Task.requester cannot be changed")
		span.RecordError(err)
		span.SetStatus(codes.Error, "task.requester cannot be changed")
		return nil, err
	}
	if !deep.Equal(task.Owner, taskExisting.Owner) {
		err := errors.New("Task.owner cannot be changed")
		span.RecordError(err)
		span.SetStatus(codes.Error, "task.owner cannot be changed")
		return nil, err
	}
	if !deep.Equal(task.BasedOn, taskExisting.BasedOn) {
		err := errors.New("Task.basedOn cannot be changed")
		span.RecordError(err)
		span.SetStatus(codes.Error, "task.basedOn cannot be changed")
		return nil, err
	}
	if !deep.Equal(task.PartOf, taskExisting.PartOf) {
		err := errors.New("Task.partOf cannot be changed")
		span.RecordError(err)
		span.SetStatus(codes.Error, "task.partOf cannot be changed")
		return nil, err
	}
	if !deep.Equal(task.For, taskExisting.For) {
		err := errors.New("Task.for cannot be changed")
		span.RecordError(err)
		span.SetStatus(codes.Error, "task.for cannot be changed")
		return nil, err
	}

	// Resolve the CarePlan
	carePlanRef, err := basedOn(task)
	if err != nil {
		span.RecordError(err)
		span.SetStatus(codes.Error, "invalid task.basedOn")
		return nil, fmt.Errorf("invalid Task.basedOn: %w", err)
	}
	carePlanId := strings.TrimPrefix(*carePlanRef, "CarePlan/")
	span.SetAttributes(attribute.String("fhir.careplan.id", carePlanId))

	idx := len(tx.Entry)
	taskBundleEntry := request.bundleEntryWithResource(task)
	tx = tx.AppendEntry(taskBundleEntry, coolfhir.WithAuditEvent(ctx, tx, coolfhir.AuditEventInfo{
		ActingAgent: &fhir.Reference{
			Identifier: &request.Principal.Organization.Identifier[0],
			Type:       to.Ptr("Organization"),
		},
		Observer: *request.LocalIdentity,
		Action:   fhir.AuditEventActionU,
	}))

	// Update care team
	_, err = careteamservice.Update(ctx, fhirClient, carePlanId, task, request.LocalIdentity, tx)
	if err != nil {
		span.RecordError(err)
		span.SetStatus(codes.Error, "failed to update care team")
		return nil, fmt.Errorf("update CareTeam: %w", err)
	}

	span.SetStatus(codes.Ok, "")
	span.SetAttributes(attribute.String("fhir.task.update", "success"))

	return func(txResult *fhir.Bundle) ([]*fhir.BundleEntry, []any, error) {
		var updatedTask fhir.Task
		result, err := coolfhir.NormalizeTransactionBundleResponseEntry(ctx, fhirClient, request.BaseURL, &taskBundleEntry, &txResult.Entry[idx], &updatedTask)
		if errors.Is(err, coolfhir.ErrEntryNotFound) {
			// Bundle execution succeeded, but could not read result entry.
			// Just respond with the original Task that was sent.
			updatedTask = task
		} else if err != nil {
			return nil, nil, err
		}
		var notifications = []any{&updatedTask}
		// If CareTeam was updated, notify about CareTeam
		var updatedCareTeam fhir.CareTeam
		if err := coolfhir.ResourceInBundle(txResult, coolfhir.EntryIsOfType("CareTeam"), &updatedCareTeam); err == nil {
			notifications = append(notifications, &updatedCareTeam)
		}
		return []*fhir.BundleEntry{result}, notifications, nil
	}, nil
}

func isValidTransition(from fhir.TaskStatus, to fhir.TaskStatus, isOwner bool, isRequester bool, isScpSubtask bool) bool {
	if isOwner == false && isRequester == false {
		return false
	}

	if isScpSubtask {
		return isOwner && from == fhir.TaskStatusReady && (to == fhir.TaskStatusCompleted || to == fhir.TaskStatusFailed)
	}

	// Transitions valid for owner only
	if isOwner {
		if from == fhir.TaskStatusRequested && to == fhir.TaskStatusReceived {
			return true
		}
		if from == fhir.TaskStatusRequested && to == fhir.TaskStatusAccepted {
			return true
		}
		if from == fhir.TaskStatusRequested && to == fhir.TaskStatusRejected {
			return true
		}
		if from == fhir.TaskStatusReceived && to == fhir.TaskStatusAccepted {
			return true
		}
		if from == fhir.TaskStatusReceived && to == fhir.TaskStatusRejected {
			return true
		}
		if from == fhir.TaskStatusAccepted && to == fhir.TaskStatusInProgress {
			return true
		}
		if from == fhir.TaskStatusInProgress && to == fhir.TaskStatusCompleted {
			return true
		}
		if from == fhir.TaskStatusInProgress && to == fhir.TaskStatusFailed {
			return true
		}
		if from == fhir.TaskStatusReady && to == fhir.TaskStatusCompleted {
			return true
		}
		if from == fhir.TaskStatusReady && to == fhir.TaskStatusFailed {
			return true
		}
	}
	// Transitions valid for owner or requester
	if isOwner || isRequester {
		if from == fhir.TaskStatusRequested && to == fhir.TaskStatusCancelled {
			return true
		}
		if from == fhir.TaskStatusReceived && to == fhir.TaskStatusCancelled {
			return true
		}
		if from == fhir.TaskStatusAccepted && to == fhir.TaskStatusCancelled {
			return true
		}
		if from == fhir.TaskStatusInProgress && to == fhir.TaskStatusOnHold {
			return true
		}
		if from == fhir.TaskStatusOnHold && to == fhir.TaskStatusInProgress {
			return true
		}
	}
	return false
}<|MERGE_RESOLUTION|>--- conflicted
+++ resolved
@@ -43,15 +43,15 @@
 		return nil, fmt.Errorf("invalid %T: %w", task, coolfhir.BadRequestError(err))
 	}
 
-<<<<<<< HEAD
+	// Task is owned by CPS, don't allow changing or setting the source of the Task
+	if task.Meta != nil {
+		task.Meta.Source = nil
+	}
+
+
 	// Add task status to span attributes for better observability
 	if task.Status.String() != "" {
 		span.SetAttributes(attribute.String("fhir.task.status", task.Status.String()))
-=======
-	// Task is owned by CPS, don't allow changing or setting the source of the Task
-	if task.Meta != nil {
-		task.Meta.Source = nil
->>>>>>> e65d4a18
 	}
 
 	// Check we're only allowing secure external literal references
@@ -87,13 +87,9 @@
 			opts = append(opts, fhirclient.QueryParam(k, v[0]))
 		}
 		var resultBundle fhir.Bundle
-<<<<<<< HEAD
-		if err = s.fhirClient.Read("Task", &resultBundle, opts...); err != nil {
+		if err = fhirClient.Read("Task", &resultBundle, opts...); err != nil {
 			span.RecordError(err)
 			span.SetStatus(codes.Error, "failed to search for task")
-=======
-		if err = fhirClient.Read("Task", &resultBundle, opts...); err != nil {
->>>>>>> e65d4a18
 			return nil, fmt.Errorf("failed to search for Task to update: %w", err)
 		}
 		if len(resultBundle.Entry) == 0 {
