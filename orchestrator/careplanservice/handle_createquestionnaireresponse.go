package careplanservice

import (
	"context"
	"encoding/json"
	"fmt"
	"net/http"

	"github.com/SanteonNL/orca/orchestrator/lib/coolfhir"
	"github.com/SanteonNL/orca/orchestrator/lib/to"
	"github.com/google/uuid"
	"github.com/rs/zerolog/log"
	"github.com/zorgbijjou/golang-fhir-models/fhir-models/fhir"
)

func (s *Service) handleCreateQuestionnaireResponse(ctx context.Context, request FHIRHandlerRequest, tx *coolfhir.BundleBuilder) (FHIRHandlerResult, error) {
	log.Ctx(ctx).Info().Msg("Creating QuestionnaireResponse")
	var questionnaireResponse fhir.QuestionnaireResponse
	if err := json.Unmarshal(request.ResourceData, &questionnaireResponse); err != nil {
		return nil, fmt.Errorf("invalid %T: %w", questionnaireResponse, coolfhir.BadRequestError(err))
	}

	// Check we're only allowing secure external literal references
	if err := s.validateLiteralReferences(ctx, &questionnaireResponse); err != nil {
		return nil, err
	}

	// Verify the requester is the same as the local identity
	if !isRequesterLocalCareOrganization([]fhir.Organization{{Identifier: []fhir.Identifier{*request.LocalIdentity}}}, *request.Principal) {
		return nil, coolfhir.NewErrorWithCode("Only the local care organization can create a QuestionnaireResponse", http.StatusForbidden)
	}

	// TODO: Validate required fields

	questionnaireResponseBundleEntry := request.bundleEntryWithResource(questionnaireResponse)
	if questionnaireResponseBundleEntry.FullUrl == nil {
		questionnaireResponseBundleEntry.FullUrl = to.Ptr("urn:uuid:" + uuid.NewString())
	}

	// If questionnaireResponse has an ID, treat as PUT operation
<<<<<<< HEAD
	if questionnaireResponse.Id != nil && request.HttpMethod == "PUT" {
=======
	if questionnaireResponse.Id != nil && request.Upsert {
>>>>>>> b9626338
		tx.Append(questionnaireResponse, &fhir.BundleEntryRequest{
			Method: fhir.HTTPVerbPUT,
			Url:    "QuestionnaireResponse/" + *questionnaireResponse.Id,
		}, nil, coolfhir.WithFullUrl(*questionnaireResponseBundleEntry.FullUrl), coolfhir.WithAuditEvent(ctx, tx, coolfhir.AuditEventInfo{
			ActingAgent: &fhir.Reference{
				Identifier: request.LocalIdentity,
				Type:       to.Ptr("Organization"),
			},
			Observer: *request.LocalIdentity,
			Action:   fhir.AuditEventActionC,
		}))
	} else {
		tx.Create(questionnaireResponse, coolfhir.WithFullUrl(*questionnaireResponseBundleEntry.FullUrl), coolfhir.WithAuditEvent(ctx, tx, coolfhir.AuditEventInfo{
			ActingAgent: &fhir.Reference{
				Identifier: request.LocalIdentity,
				Type:       to.Ptr("Organization"),
			},
			Observer: *request.LocalIdentity,
			Action:   fhir.AuditEventActionC,
		}))
	}

	questionnaireResponseEntryIdx := 0

	return func(txResult *fhir.Bundle) (*fhir.BundleEntry, []any, error) {
		var createdQuestionnaireResponse fhir.QuestionnaireResponse
		result, err := coolfhir.NormalizeTransactionBundleResponseEntry(ctx, s.fhirClient, s.fhirURL, &tx.Entry[questionnaireResponseEntryIdx], &txResult.Entry[questionnaireResponseEntryIdx], &createdQuestionnaireResponse)
		if err != nil {
			return nil, nil, fmt.Errorf("failed to process QuestionnaireResponse creation result: %w", err)
		}

		return result, []any{&createdQuestionnaireResponse}, nil
	}, nil
}<|MERGE_RESOLUTION|>--- conflicted
+++ resolved
@@ -38,11 +38,7 @@
 	}
 
 	// If questionnaireResponse has an ID, treat as PUT operation
-<<<<<<< HEAD
-	if questionnaireResponse.Id != nil && request.HttpMethod == "PUT" {
-=======
 	if questionnaireResponse.Id != nil && request.Upsert {
->>>>>>> b9626338
 		tx.Append(questionnaireResponse, &fhir.BundleEntryRequest{
 			Method: fhir.HTTPVerbPUT,
 			Url:    "QuestionnaireResponse/" + *questionnaireResponse.Id,
