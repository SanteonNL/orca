package careplanservice

import (
	"context"
	"errors"
	fhirclient "github.com/SanteonNL/go-fhir-client"
	"github.com/SanteonNL/orca/orchestrator/careplancontributor/mock"
	"github.com/stretchr/testify/require"
	"github.com/zorgbijjou/golang-fhir-models/fhir-models/fhir"
	"go.uber.org/mock/gomock"
	"reflect"
	"testing"
)

func TestService_handleGetTask(t *testing.T) {
	ctrl := gomock.NewController(t)
	defer ctrl.Finish()

	// Create a mock FHIR client using the generated mock
	mockFHIRClient := mock.NewMockClient(ctrl)

	// Create the service with the mock FHIR client
	service := &Service{
		fhirClient: mockFHIRClient,
	}

	tests := []struct {
		ctx              context.Context
		name             string
		id               string
		returnedTask     *fhir.Task
		returnedCarePlan *fhir.CarePlan
		returnedCareTeam *fhir.CareTeam
		errorFromRead    error
		expectError      bool
	}{
		{
			ctx:              context.Background(),
			name:             "Task does not exist",
			id:               "1",
			returnedTask:     nil,
			returnedCarePlan: nil,
			returnedCareTeam: nil,
			errorFromRead:    errors.New("error"),
			expectError:      true,
		},
		// TODO: These are complex to mock with the side effects of fhir.QueryParam, refactor unit tests to http tests
	}
	for _, tt := range tests {
		t.Run(tt.name, func(t *testing.T) {
			if tt.returnedCarePlan != nil {
				mockFHIRClient.EXPECT().Read("CarePlan", gomock.Any(), gomock.Any()).DoAndReturn(func(path string, result interface{}, option ...fhirclient.Option) error {
					reflect.ValueOf(result).Elem().Set(reflect.ValueOf(*tt.returnedCarePlan))
					return tt.errorFromRead
				})
			}
			mockFHIRClient.EXPECT().Read("Task/1", gomock.Any(), gomock.Any()).DoAndReturn(func(path string, result interface{}, option ...fhirclient.Option) error {
				if tt.returnedTask != nil {
					reflect.ValueOf(result).Elem().Set(reflect.ValueOf(*tt.returnedTask))
				}
				return tt.errorFromRead
			})
			got, err := service.handleGetTask(tt.ctx, tt.id, &fhirclient.Headers{})
			if tt.expectError == true {
				require.Error(t, err)
			} else {
				require.NoError(t, err)
				require.Equal(t, tt.returnedTask, got)
			}
		})
	}
}

<<<<<<< HEAD
func TestService_handleSearchTask(t *testing.T) {
	ctrl := gomock.NewController(t)
	defer ctrl.Finish()

	// Create a mock FHIR client using the generated mock
	mockFHIRClient := mock.NewMockClient(ctrl)

	// Create the service with the mock FHIR client
	service := &Service{
		fhirClient: mockFHIRClient,
	}

	careplan1, _ := os.ReadFile("./testdata/careplan-1.json")
	careteam2, _ := os.ReadFile("./testdata/careteam-2.json")
	task1, _ := os.ReadFile("./testdata/task-1.json")
	task2, _ := os.ReadFile("./testdata/task-2.json")

	tests := []struct {
		ctx                    context.Context
		name                   string
		queryParams            url.Values
		returnedBundle         *fhir.Bundle
		errorFromRead          error
		returnedCarePlanBundle *fhir.Bundle
		errorFromCarePlanRead  error
		// used to validate result filtering, if needed
		expectedBundle *fhir.Bundle
		expectError    bool
	}{
		{
			ctx:         context.Background(),
			name:        "Empty bundle",
			queryParams: url.Values{},
			returnedBundle: &fhir.Bundle{
				Entry: []fhir.BundleEntry{},
			},
			errorFromRead: nil,
			expectError:   false,
		},
		{
			ctx:         context.Background(),
			name:        "fhirclient error - task",
			queryParams: url.Values{},
			returnedBundle: &fhir.Bundle{
				Entry: []fhir.BundleEntry{},
			},
			errorFromRead: errors.New("error"),
			expectError:   true,
		},
		{
			ctx:  context.Background(),
			name: "Task returned, no auth",
			returnedBundle: &fhir.Bundle{
				Entry: []fhir.BundleEntry{
					{
						Resource: task1,
					},
				},
			},
			expectError: true,
		},
		{
			ctx:         auth.WithPrincipal(context.Background(), *auth.TestPrincipal1),
			name:        "Task returned, auth, task owner",
			queryParams: url.Values{},
			returnedBundle: &fhir.Bundle{
				Entry: []fhir.BundleEntry{
					{
						Resource: task1,
					},
				},
			},
			errorFromRead: nil,
			expectError:   false,
		},
		{
			ctx:         auth.WithPrincipal(context.Background(), *auth.TestPrincipal1),
			name:        "Task returned, auth, not task owner, error from careplan read",
			queryParams: url.Values{},
			returnedBundle: &fhir.Bundle{
				Entry: []fhir.BundleEntry{
					{
						Resource: task2,
					},
				},
			},
			errorFromRead:         nil,
			errorFromCarePlanRead: errors.New("error"),
			returnedCarePlanBundle: &fhir.Bundle{
				Entry: []fhir.BundleEntry{},
			},
			expectError: false,
			expectedBundle: &fhir.Bundle{
				Entry: []fhir.BundleEntry{},
			},
		},
		{
			ctx:         auth.WithPrincipal(context.Background(), *auth.TestPrincipal1),
			name:        "Task returned, auth, not task owner, participant in CareTeam",
			queryParams: url.Values{},
			returnedBundle: &fhir.Bundle{
				Entry: []fhir.BundleEntry{
					{
						Resource: task2,
					},
				},
			},
			errorFromRead: nil,
			returnedCarePlanBundle: &fhir.Bundle{
				Entry: []fhir.BundleEntry{
					{
						Resource: careplan1,
					},
					{
						Resource: careteam2,
					},
				},
			},
			expectError: false,
			expectedBundle: &fhir.Bundle{
				Entry: []fhir.BundleEntry{
					{
						Resource: task2,
					},
				},
			},
		},
		{
			ctx:         auth.WithPrincipal(context.Background(), *auth.TestPrincipal3),
			name:        "Task returned, auth, not task owner, participant not in CareTeam",
			queryParams: url.Values{},
			returnedBundle: &fhir.Bundle{
				Entry: []fhir.BundleEntry{
					{
						Resource: task2,
					},
				},
			},
			errorFromRead: nil,
			returnedCarePlanBundle: &fhir.Bundle{
				Entry: []fhir.BundleEntry{
					{
						Resource: careplan1,
					},
					{
						Resource: careteam2,
					},
				},
			},
			expectError: false,
			expectedBundle: &fhir.Bundle{
				Entry: []fhir.BundleEntry{},
			},
		},
	}

	for _, tt := range tests {
		t.Run(tt.name, func(t *testing.T) {
			mockFHIRClient.EXPECT().Read("Task", gomock.Any(), gomock.Any()).DoAndReturn(func(path string, result interface{}, option ...fhirclient.Option) error {
				reflect.ValueOf(result).Elem().Set(reflect.ValueOf(*tt.returnedBundle))
				return tt.errorFromRead
			})
			if tt.returnedCarePlanBundle != nil || tt.errorFromCarePlanRead != nil {
				mockFHIRClient.EXPECT().Read("CarePlan", gomock.Any(), gomock.Any()).DoAndReturn(func(path string, result interface{}, option ...fhirclient.Option) error {
					reflect.ValueOf(result).Elem().Set(reflect.ValueOf(*tt.returnedCarePlanBundle))
					return tt.errorFromCarePlanRead
				})
			}

			got, err := service.handleSearchTask(tt.ctx, tt.queryParams, &fhirclient.Headers{})
			if tt.expectError == true {
				require.Error(t, err)
			} else {
				require.NoError(t, err)
				if tt.expectedBundle != nil {
					require.Equal(t, tt.expectedBundle, got)
					return
				}
				require.Equal(t, tt.returnedBundle, got)
			}
		})
	}
}
=======
// TODO: Tests were incorrect, will write new ones as part of the auth fix
>>>>>>> 00d15128
<|MERGE_RESOLUTION|>--- conflicted
+++ resolved
@@ -71,7 +71,6 @@
 	}
 }
 
-<<<<<<< HEAD
 func TestService_handleSearchTask(t *testing.T) {
 	ctrl := gomock.NewController(t)
 	defer ctrl.Finish()
@@ -254,7 +253,4 @@
 			}
 		})
 	}
-}
-=======
-// TODO: Tests were incorrect, will write new ones as part of the auth fix
->>>>>>> 00d15128
+}