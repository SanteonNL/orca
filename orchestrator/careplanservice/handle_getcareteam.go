package careplanservice

import (
	"context"
	fhirclient "github.com/SanteonNL/go-fhir-client"
	"github.com/SanteonNL/orca/orchestrator/lib/auth"
	"github.com/zorgbijjou/golang-fhir-models/fhir-models/fhir"
	"net/url"
)

// handleGetCareTeam fetches the requested CareTeam and validates if the requester is a participant
// if the requester is valid, return the CareTeam, else return an error
// Pass in a pointer to a fhirclient.Headers object to get the headers from the fhir client request
func (s *Service) handleGetCareTeam(ctx context.Context, id string, headers *fhirclient.Headers) (*fhir.CareTeam, error) {
	// fetch CareTeam, validate requester is participant
	var careTeam fhir.CareTeam
	err := s.fhirClient.Read("CareTeam/"+id, &careTeam, fhirclient.ResponseHeaders(headers))
	if err != nil {
		return nil, err
	}

	principal, err := auth.PrincipalFromContext(ctx)
	if err != nil {
		return nil, err
	}
	err = validatePrincipalInCareTeams(principal, []fhir.CareTeam{careTeam})
	if err != nil {
		return nil, err
	}

	return &careTeam, nil
}

// handleSearchCareTeam does a search for CareTeam based on the user requester parameters. Ensure only CareTeams for the requester's CarePlan are fetched
// if the requester is a participant of one of the returned CareTeams, return the whole bundle, else error
// Pass in a pointer to a fhirclient.Headers object to get the headers from the fhir client request
func (s *Service) handleSearchCareTeam(ctx context.Context, queryParams url.Values, headers *fhirclient.Headers) (*fhir.Bundle, error) {
<<<<<<< HEAD
	params := []fhirclient.Option{}
	for k, v := range queryParams {
		for _, value := range v {
			params = append(params, fhirclient.QueryParam(k, value))
		}
	}
	params = append(params, fhirclient.ResponseHeaders(headers))
	var bundle fhir.Bundle
	err := s.fhirClient.Read("CareTeam", &bundle, params...)
=======
	// Verify requester is authenticated
	principal, err := auth.PrincipalFromContext(ctx)
>>>>>>> f73da9b7
	if err != nil {
		return nil, err
	}

	careTeams, bundle, err := handleSearchResource[fhir.CareTeam](s, "CareTeam", queryParams, headers)
	if err != nil {
		return nil, err
	}
	if len(careTeams) == 0 {
		// If there are no careTeams in the bundle there is no point in doing validation, return empty bundle to user
		return &fhir.Bundle{Entry: []fhir.BundleEntry{}}, nil
	}

	// For each CareTeam in bundle, validate the requester is a participant, and if not remove it from the bundle
	// This will be done by adding the IDs we do want to keep to a list, and then filtering the bundle based on this list
	careTeamRefs := make([]string, 0)
	for _, ct := range careTeams {
		err = validatePrincipalInCareTeams(principal, []fhir.CareTeam{ct})
		if err != nil {
			continue
		}
		careTeamRefs = append(careTeamRefs, "CareTeam/"+*ct.Id)
	}
	retBundle := filterMatchingResourcesInBundle(ctx, bundle, []string{"CareTeam"}, careTeamRefs)

	return &retBundle, nil
}<|MERGE_RESOLUTION|>--- conflicted
+++ resolved
@@ -35,20 +35,8 @@
 // if the requester is a participant of one of the returned CareTeams, return the whole bundle, else error
 // Pass in a pointer to a fhirclient.Headers object to get the headers from the fhir client request
 func (s *Service) handleSearchCareTeam(ctx context.Context, queryParams url.Values, headers *fhirclient.Headers) (*fhir.Bundle, error) {
-<<<<<<< HEAD
-	params := []fhirclient.Option{}
-	for k, v := range queryParams {
-		for _, value := range v {
-			params = append(params, fhirclient.QueryParam(k, value))
-		}
-	}
-	params = append(params, fhirclient.ResponseHeaders(headers))
-	var bundle fhir.Bundle
-	err := s.fhirClient.Read("CareTeam", &bundle, params...)
-=======
 	// Verify requester is authenticated
 	principal, err := auth.PrincipalFromContext(ctx)
->>>>>>> f73da9b7
 	if err != nil {
 		return nil, err
 	}
