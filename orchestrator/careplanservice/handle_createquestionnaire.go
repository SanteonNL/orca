--- conflicted
+++ resolved
@@ -32,11 +32,7 @@
 	}
 
 	// If questionnaire has an ID, treat as PUT operation
-<<<<<<< HEAD
-	if questionnaire.Id != nil && request.HttpMethod == "PUT" {
-=======
 	if questionnaire.Id != nil && request.Upsert {
->>>>>>> b9626338
 		tx.Append(questionnaire, &fhir.BundleEntryRequest{
 			Method: fhir.HTTPVerbPUT,
 			Url:    "Questionnaire/" + *questionnaire.Id,
