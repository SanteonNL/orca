--- conflicted
+++ resolved
@@ -44,14 +44,10 @@
 			Type:      to.Ptr("Task"),
 		}
 		log.Info().Msgf("Notifying subscribers for Task %s", *task.Id)
-<<<<<<< HEAD
-		isOwnerValid := coolfhir.IsLogicalReference(task.Owner)
-=======
 		isOwnerValid := false
 		if task.Owner != nil {
 			isOwnerValid = coolfhir.IsLogicalIdentifier(task.Owner.Identifier)
 		}
->>>>>>> 465c0b2a
 		if isOwnerValid {
 			subscribers = append(subscribers, *task.Owner.Identifier)
 		} else {
@@ -59,12 +55,6 @@
 			if err != nil {
 				log.Error().Msgf("Failed to marshal owner to JSON: %s", err)
 			} else {
-<<<<<<< HEAD
-				log.Warn().Msgf("Owner LogicalReference is invalid: %s", string(ownerJSON))
-			}
-		}
-		isRequesterValid := coolfhir.IsLogicalReference(task.Requester)
-=======
 				log.Warn().Msgf("Owner LogicalIdentifier is invalid: %s", string(ownerJSON))
 			}
 		}
@@ -72,7 +62,6 @@
 		if task.Requester != nil {
 			isRequesterValid = coolfhir.IsLogicalIdentifier(task.Requester.Identifier)
 		}
->>>>>>> 465c0b2a
 		if isRequesterValid {
 			subscribers = append(subscribers, *task.Requester.Identifier)
 		} else {
@@ -80,11 +69,7 @@
 			if err != nil {
 				log.Error().Msgf("Failed to marshal requester to JSON: %s", err)
 			} else {
-<<<<<<< HEAD
-				log.Warn().Msgf("Requester LogicalReference is invalid: %s", string(requesterJSON))
-=======
 				log.Warn().Msgf("Requester LogicalIdentifier is invalid: %s", string(requesterJSON))
->>>>>>> 465c0b2a
 			}
 		}
 	case "CareTeam":
