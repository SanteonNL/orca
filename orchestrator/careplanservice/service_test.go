--- conflicted
+++ resolved
@@ -35,11 +35,7 @@
 		FHIR: coolfhir.ClientConfig{
 			BaseURL: fhirServer.URL + "/fhir",
 		},
-<<<<<<< HEAD
-	}, nutsPublicURL, orcaPublicURL, tokenIntrospectionEndpoint, "", nil)
-=======
 	}, profile.TestProfile{}, orcaPublicURL)
->>>>>>> 518739ed
 	require.NoError(t, err)
 	// Setup: configure the service to proxy to the backing FHIR server
 	frontServerMux := http.NewServeMux()
@@ -106,15 +102,8 @@
 				BaseURL: "http://example.com",
 			},
 		},
-<<<<<<< HEAD
-		nutsPublicURL,
-		orcaPublicURL,
-		tokenIntrospectionEndpoint,
-		"did:web:example.com", nil)
-=======
 		profile.TestProfile{},
 		orcaPublicURL)
->>>>>>> 518739ed
 	require.NoError(t, err)
 	serverMux := http.NewServeMux()
 	service.RegisterHandlers(serverMux)
@@ -146,28 +135,4 @@
 		require.NotEmpty(t, target.Issue)
 		require.Equal(t, tt.expectedMessage, *target.Issue[0].Diagnostics)
 	}
-<<<<<<< HEAD
-}
-
-func Test_HandleProtectedResourceMetadata(t *testing.T) {
-	// Test that the service handles the protected resource metadata URL
-	tokenIntrospectionEndpoint := setupAuthorizationServer(t)
-	// Setup: configure the service
-	service, err := New(Config{
-		FHIR: coolfhir.ClientConfig{
-			BaseURL: "http://example.com",
-		},
-	}, nutsPublicURL, orcaPublicURL, tokenIntrospectionEndpoint, "did:web:example.com", nil)
-	require.NoError(t, err)
-	// Setup: configure the service to handle the protected resource metadata URL
-	serverMux := http.NewServeMux()
-	service.RegisterHandlers(serverMux)
-	server := httptest.NewServer(serverMux)
-
-	httpResponse, err := server.Client().Get(server.URL + "/cps/.well-known/oauth-protected-resource")
-	require.NoError(t, err)
-	require.Equal(t, http.StatusOK, httpResponse.StatusCode)
-
-=======
->>>>>>> 518739ed
 }