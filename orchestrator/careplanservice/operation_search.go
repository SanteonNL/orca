package careplanservice

import (
	"context"
	"encoding/json"
	"fmt"
	fhirclient "github.com/SanteonNL/go-fhir-client"
	"github.com/SanteonNL/orca/orchestrator/lib/audit"
	"github.com/SanteonNL/orca/orchestrator/lib/auth"
	"github.com/SanteonNL/orca/orchestrator/lib/coolfhir"
	"github.com/SanteonNL/orca/orchestrator/lib/to"
	"github.com/rs/zerolog/log"
	"github.com/zorgbijjou/golang-fhir-models/fhir-models/fhir"
	"go.opentelemetry.io/otel"
	"go.opentelemetry.io/otel/attribute"
	"go.opentelemetry.io/otel/codes"
	"go.opentelemetry.io/otel/trace"
	"net/url"
	"strconv"
	"strings"
	"time"
)

var _ FHIROperation = &FHIRSearchOperationHandler[any]{}

type FHIRSearchOperationHandler[T any] struct {
	fhirClientFactory FHIRClientFactory
	authzPolicy       Policy[T]
}

func (h FHIRSearchOperationHandler[T]) Handle(ctx context.Context, request FHIRHandlerRequest, tx *coolfhir.BundleBuilder) (FHIRHandlerResult, error) {
	start := time.Now()
	tracer := otel.Tracer(tracerName)
	ctx, span := tracer.Start(
		ctx,
		"FHIRSearchOperationHandler.Handle",
		trace.WithSpanKind(trace.SpanKindServer),
		trace.WithAttributes(
			attribute.String("operation.name", "SearchResource"),
		),
	)
	defer span.End()

	resourceType := getResourceType(request.ResourcePath)
	span.SetAttributes(
		attribute.String("fhir.resource_type", resourceType),
		attribute.Int("fhir.search.param_count", len(request.QueryParams)),
	)

	// Add search parameters as span attributes for better observability
	searchParams := make([]string, 0, len(request.QueryParams))
	for param, values := range request.QueryParams {
		searchParams = append(searchParams, param+"="+strings.Join(values, ","))
	}
	if len(searchParams) > 0 {
		span.SetAttributes(attribute.StringSlice("fhir.search.parameters", searchParams))
	}

	log.Ctx(ctx).Info().Msgf("Searching for %s", resourceType)
	resources, bundle, policyDecisions, err := h.searchAndFilter(ctx, request.QueryParams, request.Principal, resourceType)
	if err != nil {
		span.RecordError(err)
		span.SetStatus(codes.Error, "search and filter failed")
		span.SetAttributes(attribute.Int64("operation.duration_ms", time.Since(start).Milliseconds()))
		return nil, err
	}

<<<<<<< HEAD
	span.SetAttributes(
		attribute.Int("fhir.search.results_found", len(resources)),
		attribute.Int("fhir.search.authorized_results", len(policyDecisions)),
	)
=======
	// Set meta.source
	for i, resource := range resources {
		updateMetaSource(resource, request.BaseURL)
		resources[i] = resource
		bundle.Entry[i].Resource, _ = json.Marshal(resource)
	}
>>>>>>> e65d4a18

	results := []*fhir.BundleEntry{}
	for i, entry := range bundle.Entry {
		// Create the query detail entity
		queryEntity := fhir.AuditEventEntity{
			Type: &fhir.Coding{
				System:  to.Ptr("http://terminology.hl7.org/CodeSystem/audit-entity-type"),
				Code:    to.Ptr("2"), // query parameters
				Display: to.Ptr("Query Parameters"),
			},
			Detail: []fhir.AuditEventEntityDetail{},
		}

		// Add each query parameter as a detail
		for param, values := range request.QueryParams {
			queryEntity.Detail = append(queryEntity.Detail, fhir.AuditEventEntityDetail{
				Type:        param, // parameter name as string
				ValueString: to.Ptr(strings.Join(values, ",")),
			})
		}

		bundleEntry := fhir.BundleEntry{
			Resource: entry.Resource,
			Response: &fhir.BundleEntryResponse{
				Status: "200 OK",
			},
		}
		results = append(results, &bundleEntry)

		// Add audit event to the transaction
		resourceID := coolfhir.ResourceID(resources[i])
		auditEvent := audit.Event(*request.LocalIdentity, fhir.AuditEventActionR, &fhir.Reference{
			Id:        resourceID,
			Type:      to.Ptr(resourceType),
			Reference: to.Ptr(resourceType + "/" + *resourceID),
		}, &fhir.Reference{
			Identifier: &request.Principal.Organization.Identifier[0],
			Type:       to.Ptr("Organization"),
		}, policyDecisions[i].Reasons)
		tx.Create(auditEvent)
	}

	span.SetStatus(codes.Ok, "")
	span.SetAttributes(
		attribute.String("fhir.resource.search", "success"),
		attribute.Int64("operation.duration_ms", time.Since(start).Milliseconds()),
	)

	return func(txResult *fhir.Bundle) ([]*fhir.BundleEntry, []any, error) {
		// Simply return the already prepared results
		return results, []any{}, nil
	}, nil
}

func (h FHIRSearchOperationHandler[T]) searchAndFilter(ctx context.Context, queryParams url.Values, principal *auth.Principal, resourceType string) ([]T, *fhir.Bundle, []PolicyDecision, error) {
<<<<<<< HEAD
	tracer := otel.Tracer(tracerName)
	ctx, span := tracer.Start(
		ctx,
		"FHIRSearchOperationHandler.searchAndFilter",
		trace.WithSpanKind(trace.SpanKindInternal),
		trace.WithAttributes(
			attribute.String("fhir.resource_type", resourceType),
		),
	)
	defer span.End()

	resources, bundle, err := searchResources[T](ctx, h.fhirClient, resourceType, queryParams, new(fhirclient.Headers))
=======
	resources, bundle, err := searchResources[T](ctx, h.fhirClientFactory, resourceType, queryParams, new(fhirclient.Headers))
>>>>>>> e65d4a18
	if err != nil {
		span.RecordError(err)
		span.SetStatus(codes.Error, "failed to search resources")
		return nil, nil, nil, err
	}

	span.SetAttributes(attribute.Int("fhir.search.raw_results", len(resources)))

	// Filter authorized resources
	j := 0
	var allowedPolicyDecisions []PolicyDecision
	authzErrors := 0
	for i, resource := range resources {
		resourceID := *coolfhir.ResourceID(resource)
		authzDecision, err := h.authzPolicy.HasAccess(ctx, resource, *principal)
		if err != nil {
			authzErrors++
			log.Ctx(ctx).Error().Err(err).Msgf("Error checking authz policy for %s/%s", resourceType, resourceID)
			continue
		}
		if authzDecision.Allowed {
			resources[j] = resource
			bundle.Entry[j] = bundle.Entry[i]
			allowedPolicyDecisions = append(allowedPolicyDecisions, *authzDecision)
			j++
		}
	}
	resources = resources[:j]
	bundle.Entry = bundle.Entry[:j]

	span.SetAttributes(
		attribute.Int("fhir.search.filtered_results", len(resources)),
		attribute.Int("fhir.authorization.errors", authzErrors),
		attribute.Int("fhir.authorization.denied_count", len(bundle.Entry)-len(resources)+authzErrors),
	)

	span.SetStatus(codes.Ok, "")
	return resources, bundle, allowedPolicyDecisions, nil
}

<<<<<<< HEAD
func searchResources[T any](ctx context.Context, fhirClient fhirclient.Client, resourceType string, queryParams url.Values, headers *fhirclient.Headers) ([]T, *fhir.Bundle, error) {
	tracer := otel.Tracer(tracerName)
	ctx, span := tracer.Start(
		ctx,
		"searchResources",
		trace.WithSpanKind(trace.SpanKindClient),
		trace.WithAttributes(
			attribute.String("fhir.resource_type", resourceType),
		),
	)
	defer span.End()

=======
func searchResources[T any](ctx context.Context, fhirClientFactory FHIRClientFactory, resourceType string, queryParams url.Values, headers *fhirclient.Headers) ([]T, *fhir.Bundle, error) {
>>>>>>> e65d4a18
	form := url.Values{}
	for k, v := range queryParams {
		form.Add(k, strings.Join(v, ","))
	}

	var searchLimit int
	if form.Has("_count") {
		count, err := strconv.Atoi(form.Get("_count"))
		if err != nil {
			span.RecordError(err)
			span.SetStatus(codes.Error, "invalid _count parameter")
			return nil, &fhir.Bundle{}, fmt.Errorf("invalid _count value: %w", err)
		}
		searchLimit = count
	} else {
		// Set a default search count limit if not provided, so ORCA behavior across FHIR servers will be the same.
		// Note: limit on Azure FHIR is 1000, setting it higher will cause an error:
		//       "The '_count' parameter exceeds limit configured for server"
		// Note: the default default limit for HAPI FHIR is 100
		searchLimit = 100
		form.Add("_count", strconv.Itoa(searchLimit))
	}

	span.SetAttributes(attribute.Int("fhir.search.limit", searchLimit))

	var bundle fhir.Bundle
	fhirClient, err := fhirClientFactory(ctx)
	if err != nil {
		return nil, &fhir.Bundle{}, err
	}
	err = fhirClient.SearchWithContext(ctx, resourceType, form, &bundle, fhirclient.ResponseHeaders(headers))
	if err != nil {
		span.RecordError(err)
		span.SetStatus(codes.Error, "FHIR search request failed")
		return nil, &fhir.Bundle{}, err
	}

	var resources []T
	err = coolfhir.ResourcesInBundle(&bundle, coolfhir.EntryIsOfType(resourceType), &resources)
	if err != nil {
		span.RecordError(err)
		span.SetStatus(codes.Error, "failed to extract resources from bundle")
		return nil, &fhir.Bundle{}, err
	}

	span.SetAttributes(attribute.Int("fhir.search.bundle_results", len(resources)))
	span.SetStatus(codes.Ok, "")

	return resources, &bundle, nil
}<|MERGE_RESOLUTION|>--- conflicted
+++ resolved
@@ -65,19 +65,17 @@
 		return nil, err
 	}
 
-<<<<<<< HEAD
-	span.SetAttributes(
-		attribute.Int("fhir.search.results_found", len(resources)),
-		attribute.Int("fhir.search.authorized_results", len(policyDecisions)),
-	)
-=======
 	// Set meta.source
 	for i, resource := range resources {
 		updateMetaSource(resource, request.BaseURL)
 		resources[i] = resource
 		bundle.Entry[i].Resource, _ = json.Marshal(resource)
 	}
->>>>>>> e65d4a18
+
+	span.SetAttributes(
+		attribute.Int("fhir.search.results_found", len(resources)),
+		attribute.Int("fhir.search.authorized_results", len(policyDecisions)),
+	)
 
 	results := []*fhir.BundleEntry{}
 	for i, entry := range bundle.Entry {
@@ -133,7 +131,6 @@
 }
 
 func (h FHIRSearchOperationHandler[T]) searchAndFilter(ctx context.Context, queryParams url.Values, principal *auth.Principal, resourceType string) ([]T, *fhir.Bundle, []PolicyDecision, error) {
-<<<<<<< HEAD
 	tracer := otel.Tracer(tracerName)
 	ctx, span := tracer.Start(
 		ctx,
@@ -145,10 +142,7 @@
 	)
 	defer span.End()
 
-	resources, bundle, err := searchResources[T](ctx, h.fhirClient, resourceType, queryParams, new(fhirclient.Headers))
-=======
 	resources, bundle, err := searchResources[T](ctx, h.fhirClientFactory, resourceType, queryParams, new(fhirclient.Headers))
->>>>>>> e65d4a18
 	if err != nil {
 		span.RecordError(err)
 		span.SetStatus(codes.Error, "failed to search resources")
@@ -189,8 +183,7 @@
 	return resources, bundle, allowedPolicyDecisions, nil
 }
 
-<<<<<<< HEAD
-func searchResources[T any](ctx context.Context, fhirClient fhirclient.Client, resourceType string, queryParams url.Values, headers *fhirclient.Headers) ([]T, *fhir.Bundle, error) {
+func searchResources[T any](ctx context.Context, fhirClientFactory FHIRClientFactory, resourceType string, queryParams url.Values, headers *fhirclient.Headers) ([]T, *fhir.Bundle, error) {
 	tracer := otel.Tracer(tracerName)
 	ctx, span := tracer.Start(
 		ctx,
@@ -201,10 +194,6 @@
 		),
 	)
 	defer span.End()
-
-=======
-func searchResources[T any](ctx context.Context, fhirClientFactory FHIRClientFactory, resourceType string, queryParams url.Values, headers *fhirclient.Headers) ([]T, *fhir.Bundle, error) {
->>>>>>> e65d4a18
 	form := url.Values{}
 	for k, v := range queryParams {
 		form.Add(k, strings.Join(v, ","))
